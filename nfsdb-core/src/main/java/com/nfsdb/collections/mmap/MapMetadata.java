--- conflicted
+++ resolved
@@ -18,15 +18,8 @@
 
 import com.nfsdb.collections.ObjIntHashMap;
 import com.nfsdb.exceptions.JournalRuntimeException;
-<<<<<<< HEAD
 import com.nfsdb.factory.configuration.RecordColumnMetadata;
-import com.nfsdb.lang.cst.impl.qry.RecordMetadata;
-=======
-import com.nfsdb.factory.configuration.ColumnMetadata;
 import com.nfsdb.lang.cst.RecordMetadata;
-import com.nfsdb.storage.ColumnType;
-import com.nfsdb.storage.SymbolTable;
->>>>>>> f2e06fc7
 
 import java.util.List;
 
@@ -59,26 +52,12 @@
     }
 
     @Override
-<<<<<<< HEAD
-    public ColumnType getColumnType(int x) {
-        return getColumn(x).getType();
-    }
-
-    @Override
-=======
->>>>>>> f2e06fc7
     public int getColumnIndex(CharSequence name) {
         int index = nameCache.get(name);
         if (index == -1) {
             throw new JournalRuntimeException("No such column: " + name);
         }
         return index;
-    }
-
-    @Override
-<<<<<<< HEAD
-    public SymbolTable getSymbolTable(int index) {
-        return getColumn(index).getSymbolTable();
     }
 
     @Override
@@ -89,19 +68,5 @@
     @Override
     public RecordColumnMetadata getColumn(CharSequence name) {
         return columns[getColumnIndex(name)];
-=======
-    public String getColumnName(int index) {
-        return columnNames[index];
-    }
-
-    @Override
-    public ColumnType getColumnType(int x) {
-        return types[x];
-    }
-
-    @Override
-    public SymbolTable getSymbolTable(int index) {
-        return symbolTables[index];
->>>>>>> f2e06fc7
     }
 }
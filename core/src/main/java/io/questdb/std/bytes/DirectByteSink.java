/*******************************************************************************
 *     ___                  _   ____  ____
 *    / _ \ _   _  ___  ___| |_|  _ \| __ )
 *   | | | | | | |/ _ \/ __| __| | | |  _ \
 *   | |_| | |_| |  __/\__ \ |_| |_| | |_) |
 *    \__\_\\__,_|\___||___/\__|____/|____/
 *
 *  Copyright (c) 2014-2019 Appsicle
 *  Copyright (c) 2019-2024 QuestDB
 *
 *  Licensed under the Apache License, Version 2.0 (the "License");
 *  you may not use this file except in compliance with the License.
 *  You may obtain a copy of the License at
 *
 *  http://www.apache.org/licenses/LICENSE-2.0
 *
 *  Unless required by applicable law or agreed to in writing, software
 *  distributed under the License is distributed on an "AS IS" BASIS,
 *  WITHOUT WARRANTIES OR CONDITIONS OF ANY KIND, either express or implied.
 *  See the License for the specific language governing permissions and
 *  limitations under the License.
 *
 ******************************************************************************/

package io.questdb.std.bytes;

import io.questdb.cairo.CairoException;
import io.questdb.std.Mutable;
import io.questdb.std.Os;
import io.questdb.std.QuietCloseable;
import io.questdb.std.Unsafe;
import io.questdb.std.Vect;
import org.jetbrains.annotations.NotNull;

public class DirectByteSink implements DirectByteSequence, BorrowableAsNativeByteSink, QuietCloseable, Mutable {
    private static final int BYTE_SINK_PTR_OFFSET = 0;  // 0
    private static final int BYTE_SINK_LO_OFFSET = BYTE_SINK_PTR_OFFSET + 8;  // 8
    private static final int BYTE_SINK_HI_OFFSET = BYTE_SINK_LO_OFFSET + 8;  // 16
    private static final int BYTE_SINK_OVERFLOW_OFFSET = BYTE_SINK_HI_OFFSET + 8;  // 24
    private static final int BYTE_SINK_ASCII_OFFSET = BYTE_SINK_OVERFLOW_OFFSET + 4;  // 28
    private final long initialCapacity;
    private final int memoryTag;
    /**
     * Pointer to the C `questdb_byte_sink_t` structure. See `byte_sink.h`.
     * <p>
     * Fields accessible from `impl` via `GetLong`/`PutLong`:
     * * `ptr` - pointer to the first writable byte, offset: 0
     * * `lo` - pointer to the first byte in the buffer, offset: 8
     * * `hi` - pointer to the last byte in the buffer, offset: 16
     * * `overflow` - bool flag set to true if the buffer was asked to resize beyond 2GiB.
     * * `ascii` - bool flag set to true if the buffer is a UTF-8 buffer and contains non-ASCII characters.
     * <p>
     * These indirect fields are get/set by {@link #getImplPtr()},
     * {@link #setImplPtr(long)}, {@link #getImplLo()}, {@link #getImplHi()}.
     * <p>
     * The {@link #ensureCapacity(long)} method updates `impl`'s `lo` and `hi` fields.
     */
    private long impl;
    /**
     * Capacity before borrowing out as {@link NativeByteSink}.
     */
    private long lastAllocatedCapacity;
    private final NativeByteSink byteSink = new NativeByteSink() {
        @Override
        public void close() {
            closeByteSink();
        }

        @Override
        public long ptr() {
            return impl;
        }
    };

    public DirectByteSink(long initialCapacity, int memoryTag) {
        this(initialCapacity, true, memoryTag);
    }

    public DirectByteSink(long initialCapacity, boolean alloc, int memoryTag) {
        assert initialCapacity >= 0;
        assert initialCapacity <= Integer.MAX_VALUE;
        // this will allocate a minimum of 32 bytes of "allocated capacity"
        this.initialCapacity = initialCapacity;
        this.memoryTag = memoryTag;
        if (alloc) {
            inflate();
        } else {
            impl = 0;
        }
    }

    public static native long implBook(long impl, long len);

    public static native long implCreate(long capacity);

    public static native void implDestroy(long impl);

    /**
     * Low-level access to advance the internal write cursor by `written` bytes.
     * Use in conjunction with {@link #ensureCapacity(long)}.
     */
    public void advance(long written) {
        setImplPtr(getImplPtr() + written);
    }

    public long allocatedCapacity() {
        return getImplHi() - getImplLo();
    }

    @Override
    public @NotNull NativeByteSink borrowDirectByteSink() {
        assert impl != 0;
        lastAllocatedCapacity = allocatedCapacity();

        // we are borrowing out the buffer to native code, so we stop tracking it
        // since the buffer is not in our control anymore, native code might resize it
        // and the old address might be used for something else
        AllocationsTracker.onFree(getImplLo());
        return byteSink;
    }

    @Override
    public void clear() {
        setImplPtr(getImplLo());
        setAscii(true);
    }

    @Override
    public void close() {
        deflate();
    }

    /**
     * Low-level access to ensure that at least `required` bytes are available for writing.
     * Returns the address of the first writable byte.
     * Use in conjunction with {@link #advance(long)}.
     */
    public long ensureCapacity(long required) {
        assert required >= 0;
        long p = getImplPtr();
        final long available = getImplHi() - p;
        if (available >= required) {
            return p;
        }
        final long initCapacity = allocatedCapacity();
        long oldLo = getImplLo();
        AllocationsTracker.onFree(oldLo);
        p = implBook(impl, required);
        if (p == 0) {
            // realloc failed, the old address remains valid
            AllocationsTracker.onMalloc(oldLo, initCapacity);
            if (getImplOverflow()) {
                throw CairoException.critical(0).put("buffer overflow, buffer capacity is requested to be over 2 GiB");
            } else {
                throw CairoException.nonCritical().setOutOfMemory(true).put("could not allocate DirectByteSink [required=").put(required).put(']');
            }
        }
        final long newCapacity = allocatedCapacity();
        AllocationsTracker.onMalloc(getImplLo(), newCapacity);
        if (newCapacity > initCapacity) {
            Unsafe.incrReallocCount();
            Unsafe.recordMemAlloc(newCapacity - initCapacity, memoryTag);
        }
        return p;
    }

    /**
     * One past the last readable byte.
     */
    @Override
    public long hi() {
        return getImplPtr();
    }

    /**
     * Returns true when the buffer contains a UTF-8 encoded string containing non-ASCII characters.
     */
    public boolean isAscii() {
        return Unsafe.getUnsafe().getByte(impl + BYTE_SINK_ASCII_OFFSET) != 0;
    }

    /**
     * First readable byte in the sequence.
     */
    @Override
    public long ptr() {
        return getImplLo();
    }

    public DirectByteSink put(byte b) {
<<<<<<< HEAD
        final long dest = checkCapacity(1);
        Unsafe.putByte(dest, b);
=======
        final long dest = ensureCapacity(1);
        Unsafe.getUnsafe().putByte(dest, b);
>>>>>>> 74547704
        advance(1);
        return this;
    }

    public DirectByteSink put(ByteSequence bs) {
        if (bs != null) {
            final int bsSize = bs.size();
            final long dest = ensureCapacity(bsSize);
            for (int i = 0; i < bsSize; i++) {
                Unsafe.putByte(dest + i, bs.byteAt(i));
            }
            advance(bsSize);
        }
        return this;
    }

    public DirectByteSink put(DirectByteSequence dbs) {
        if (dbs == null) {
            return this;
        }
        return put(dbs.lo(), dbs.hi());
    }

    public DirectByteSink put(long lo, long hi) {
        final long len = hi - lo;
        final long dest = ensureCapacity(len);
        Vect.memcpy(dest, lo, len);
        advance(len);
        return this;
    }

    public DirectByteSink putByte(byte value) {
        Unsafe.getUnsafe().putByte(ensureCapacity(Byte.BYTES), value);
        advance(Byte.BYTES);
        return this;
    }

    public DirectByteSink putDouble(double value) {
        Unsafe.getUnsafe().putDouble(ensureCapacity(Double.BYTES), value);
        advance(Double.BYTES);
        return this;
    }

    public DirectByteSink putFloat(float value) {
        Unsafe.getUnsafe().putFloat(ensureCapacity(Float.BYTES), value);
        advance(Float.BYTES);
        return this;
    }

    public DirectByteSink putInt(int value) {
        Unsafe.getUnsafe().putInt(ensureCapacity(Integer.BYTES), value);
        advance(Integer.BYTES);
        return this;
    }

    public DirectByteSink putLong(long value) {
        Unsafe.getUnsafe().putLong(ensureCapacity(Long.BYTES), value);
        advance(Long.BYTES);
        return this;
    }

    public DirectByteSink putShort(short value) {
        Unsafe.getUnsafe().putShort(ensureCapacity(Short.BYTES), value);
        advance(Short.BYTES);
        return this;
    }

    public void reopen() {
        if (impl == 0) {
            inflate();
        }
    }

    /**
     * Ensure that the buffer has at least `minCapacity`.
     * <p>
     * After this call, `capacity() &gt;= minCapacity` is guaranteed.
     */
    public void reserve(long minCapacity) {
        if (minCapacity > allocatedCapacity()) {
            ensureCapacity(minCapacity);
        }
    }

    public void resetCapacity() {
        if (allocatedCapacity() > initialCapacity) {
            deflate();
            inflate();
        } else {
            clear();
        }
    }

    public void setAscii(boolean ascii) {
        Unsafe.putByte(impl + BYTE_SINK_ASCII_OFFSET, (byte) (ascii ? 1 : 0));
    }

    /**
     * Number of readable bytes in the sequence.
     */
    @Override
    public int size() {
        return (int) (getImplPtr() - getImplLo());
    }

    public long tailPadding() {
        return getImplHi() - getImplPtr();
    }

    // called after native code has finished using the buffer
    // should be paired with borrowDirectByteSink
    private void closeByteSink() {
        final long capacityChange = allocatedCapacity() - lastAllocatedCapacity;
        if (capacityChange != 0) {
            Unsafe.incrReallocCount();
            Unsafe.recordMemAlloc(capacityChange, memoryTag);
        }

        // starting tracking again
        AllocationsTracker.onMalloc(getImplLo(), this.allocatedCapacity());
    }

    private void deflate() {
        if (impl == 0) {
            return;
        }
        final long capAdjustment = -1 * allocatedCapacity();
        AllocationsTracker.onFree(impl);
        AllocationsTracker.onFree(getImplLo());
        implDestroy(impl);
        Unsafe.incrFreeCount();
        Unsafe.recordMemAlloc(capAdjustment, memoryTag);
        impl = 0;
    }

    private long getImplHi() {
        assert impl != 0;
        return Unsafe.getUnsafe().getLong(impl + BYTE_SINK_HI_OFFSET);
    }

    private long getImplLo() {
        assert impl != 0;
        return Unsafe.getUnsafe().getLong(impl + BYTE_SINK_LO_OFFSET);
    }

    private boolean getImplOverflow() {
        return Unsafe.getUnsafe().getByte(impl + BYTE_SINK_OVERFLOW_OFFSET) != 0;
    }

    private long getImplPtr() {
        return Unsafe.getUnsafe().getLong(impl + BYTE_SINK_PTR_OFFSET);
    }

    private void inflate() {
        impl = implCreate(initialCapacity);
        if (impl == 0) {
            throw CairoException.nonCritical().setOutOfMemory(true).put("could not allocate direct byte sink [maxCapacity=").put(initialCapacity).put(']');
        }
<<<<<<< HEAD
        AllocationsTracker.onMalloc(getImplLo(), this.allocatedCapacity());
        AllocationsTracker.onMalloc(impl, 29);
        Unsafe.recordMemAlloc(this.allocatedCapacity(), memoryTag());
=======
        Unsafe.recordMemAlloc(this.allocatedCapacity(), memoryTag);
>>>>>>> 74547704
        Unsafe.incrMallocCount();
    }

    private void setImplPtr(long ptr) {
        Unsafe.putLong(impl + BYTE_SINK_PTR_OFFSET, ptr);
    }

    static {
        Os.init();
    }
}<|MERGE_RESOLUTION|>--- conflicted
+++ resolved
@@ -25,6 +25,7 @@
 package io.questdb.std.bytes;
 
 import io.questdb.cairo.CairoException;
+import io.questdb.std.AllocationsTracker;
 import io.questdb.std.Mutable;
 import io.questdb.std.Os;
 import io.questdb.std.QuietCloseable;
@@ -188,13 +189,8 @@
     }
 
     public DirectByteSink put(byte b) {
-<<<<<<< HEAD
-        final long dest = checkCapacity(1);
+        final long dest = ensureCapacity(1);
         Unsafe.putByte(dest, b);
-=======
-        final long dest = ensureCapacity(1);
-        Unsafe.getUnsafe().putByte(dest, b);
->>>>>>> 74547704
         advance(1);
         return this;
     }
@@ -353,13 +349,9 @@
         if (impl == 0) {
             throw CairoException.nonCritical().setOutOfMemory(true).put("could not allocate direct byte sink [maxCapacity=").put(initialCapacity).put(']');
         }
-<<<<<<< HEAD
         AllocationsTracker.onMalloc(getImplLo(), this.allocatedCapacity());
         AllocationsTracker.onMalloc(impl, 29);
-        Unsafe.recordMemAlloc(this.allocatedCapacity(), memoryTag());
-=======
         Unsafe.recordMemAlloc(this.allocatedCapacity(), memoryTag);
->>>>>>> 74547704
         Unsafe.incrMallocCount();
     }
 

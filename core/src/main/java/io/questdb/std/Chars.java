/*******************************************************************************
 *     ___                  _   ____  ____
 *    / _ \ _   _  ___  ___| |_|  _ \| __ )
 *   | | | | | | |/ _ \/ __| __| | | |  _ \
 *   | |_| | |_| |  __/\__ \ |_| |_| | |_) |
 *    \__\_\\__,_|\___||___/\__|____/|____/
 *
 *  Copyright (c) 2014-2019 Appsicle
 *  Copyright (c) 2019-2023 QuestDB
 *
 *  Licensed under the Apache License, Version 2.0 (the "License");
 *  you may not use this file except in compliance with the License.
 *  You may obtain a copy of the License at
 *
 *  http://www.apache.org/licenses/LICENSE-2.0
 *
 *  Unless required by applicable law or agreed to in writing, software
 *  distributed under the License is distributed on an "AS IS" BASIS,
 *  WITHOUT WARRANTIES OR CONDITIONS OF ANY KIND, either express or implied.
 *  See the License for the specific language governing permissions and
 *  limitations under the License.
 *
 ******************************************************************************/

package io.questdb.std;

import io.questdb.cairo.CairoException;
import io.questdb.griffin.engine.functions.constants.CharConstant;
import io.questdb.griffin.engine.functions.str.TrimType;
import io.questdb.std.str.*;
import org.jetbrains.annotations.NotNull;
import org.jetbrains.annotations.Nullable;

import java.nio.ByteBuffer;
import java.util.Arrays;

import static io.questdb.std.Numbers.hexDigits;

public final class Chars {
    static final String[] CHAR_STRINGS;
    static final char[] base64 = "ABCDEFGHIJKLMNOPQRSTUVWXYZabcdefghijklmnopqrstuvwxyz0123456789+/".toCharArray();
    // inverted alphabets for base64 decoding could be just byte arrays. this would save 3 * 128 bytes per alphabet
    // but benchmarks show that int arrays make decoding faster.
    // it's probably because it does not require any type conversions in the hot decoding loop
    static final int[] base64Inverted = base64CreateInvertedAlphabet(base64);
    static final char[] base64Url = "ABCDEFGHIJKLMNOPQRSTUVWXYZabcdefghijklmnopqrstuvwxyz0123456789-_".toCharArray();
    static final int[] base64UrlInverted = base64CreateInvertedAlphabet(base64Url);

    private Chars() {
    }

    /**
     * Avoid this when possible due to the allocation of a new char array
     * This should be only used when a JDK method forces you to use a byte array
     * <p>
     * It's responsibility of the caller to ensure that the input string is ASCII
     *
     * @param ascii ascii string to convert to byte array
     * @return byte array representation of the input string
     */
    public static byte[] asciiToByteArray(CharSequence ascii) {
        byte[] dst = new byte[ascii.length()];
        for (int i = 0; i < ascii.length(); i++) {
            assert ascii.charAt(i) < 128;
            dst[i] = (byte) ascii.charAt(i);
        }
        return dst;
    }

    /**
     * Decodes base64u encoded string into a byte buffer.
     * <p>
     * This method does not check for padding. It's up to the caller to ensure that the target
     * buffer has enough space to accommodate decoded data. Otherwise, {@link java.nio.BufferOverflowException}
     * will be thrown.
     *
     * @param encoded base64 encoded string
     * @param target  target buffer
     * @throws CairoException                   if encoded string is invalid
     * @throws java.nio.BufferOverflowException if target buffer is too small
     */
    public static void base64Decode(CharSequence encoded, @NotNull ByteBuffer target) {
        base64Decode(encoded, target, base64Inverted);
    }

    public static void base64Decode(CharSequence encoded, @NotNull Utf8Sink target) {
        base64Decode(encoded, target, base64Inverted);
    }

    public static void base64Encode(@Nullable BinarySequence sequence, int maxLength, @NotNull CharSink<?> buffer) {
        int pad = base64Encode(sequence, maxLength, buffer, base64);
        for (int j = 0; j < pad; j++) {
            buffer.putAscii("=");
        }
    }

    public static void base64UrlDecode(@Nullable CharSequence encoded, @NotNull Utf8Sink target) {
        base64Decode(encoded, target, base64UrlInverted);
    }

    /**
     * Decodes base64url encoded string into a byte buffer.
     * <p>
     * This method does not check for padding. It's up to the caller to ensure that the target
     * buffer has enough space to accommodate decoded data. Otherwise, {@link java.nio.BufferOverflowException}
     * will be thrown.
     *
     * @param encoded base64url encoded string
     * @param target  target buffer
     * @throws CairoException                   if encoded string is invalid
     * @throws java.nio.BufferOverflowException if target buffer is too small
     */
    public static void base64UrlDecode(CharSequence encoded, ByteBuffer target) {
        base64Decode(encoded, target, base64UrlInverted);
    }

    public static void base64UrlEncode(BinarySequence sequence, int maxLength, CharSink<?> buffer) {
        base64Encode(sequence, maxLength, buffer, base64Url);
        // base64 url does not use padding
    }

    public static String compactQuotes(CharSequence cs) {
        return compactQuotes(cs, Misc.getThreadLocalSink());
    }

    public static String compactQuotes(CharSequence cs, StringSink b) {
        final int len = cs.length();
        if (len > 1 && cs.charAt(0) == '\'' && cs.charAt(len - 1) == '\'') {
            // this is a quoted string
            final int start;
            final int end;
            start = 1;
            end = start + len - 2;
            b.clear();
            b.put('\'');
            int x = start;
            for (int i = start; i < end; ) {
                char c = cs.charAt(i);
                if (c == '\'' && i + 1 < end && cs.charAt(i + 1) == '\'') {
                    b.put(cs, x, i + 1);
                    x = i + 2;
                    i += 2;
                } else {
                    i++;
                }
            }
            if (x > start) {
                if (x < end) {
                    b.put(cs, x, end);
                }
                b.put('\'');
                return b.toString();
            }
        }
        return Chars.toString(cs);
    }

    public static int compare(CharSequence l, CharSequence r) {
        if (l == r) {
            return 0;
        }

        if (l == null) {
            return -1;
        }

        if (r == null) {
            return 1;
        }

        final int ll = l.length();
        final int rl = r.length();
        final int min = Math.min(ll, rl);

        for (int i = 0; i < min; i++) {
            final int k = l.charAt(i) - r.charAt(i);
            if (k != 0) {
                return k;
            }
        }
        return Integer.compare(ll, rl);
    }

    public static int compareDescending(CharSequence l, CharSequence r) {
        return compare(r, l);
    }

    public static boolean contains(@NotNull CharSequence sequence, @NotNull CharSequence term) {
        return indexOf(sequence, 0, sequence.length(), term) != -1;
    }

    // Term has to be lower-case.
    public static boolean containsLowerCase(@NotNull CharSequence sequence, @NotNull CharSequence termLC) {
        return indexOfLowerCase(sequence, 0, sequence.length(), termLC) != -1;
    }

    public static void copyStrChars(CharSequence value, int pos, int len, long address) {
        for (int i = 0; i < len; i++) {
            char c = value.charAt(i + pos);
            Unsafe.getUnsafe().putChar(address + 2L * i, c);
        }
    }

    public static boolean empty(@Nullable CharSequence value) {
        return value == null || value.length() < 1;
    }

    public static boolean endsWith(CharSequence cs, CharSequence ends) {
        if (ends == null || cs == null) {
            return false;
        }

        int l = ends.length();
        if (l == 0) {
            return true;
        }

        int csl = cs.length();
        return !(csl == 0 || csl < l) && equals(ends, cs, csl - l, csl);
    }

    public static boolean endsWith(@Nullable CharSequence cs, char c) {
        if (cs == null) {
            return false;
        }
        final int csl = cs.length();
        return csl != 0 && c == cs.charAt(csl - 1);
    }

    // Pattern has to be in lower-case.
    public static boolean endsWithLowerCase(@Nullable CharSequence cs, @Nullable CharSequence endsLC) {
        if (endsLC == null || cs == null) {
            return false;
        }

        int l = endsLC.length();
        if (l == 0) {
            return true;
        }

        int csl = cs.length();
        return !(csl == 0 || csl < l) && equalsLowerCase(endsLC, cs, csl - l, csl);
    }

    public static boolean equals(@NotNull CharSequence l, @NotNull CharSequence r) {
        if (l == r) {
            return true;
        }

        int ll;
        if ((ll = l.length()) != r.length()) {
            return false;
        }

        return equalsChars(l, r, ll);
    }

    public static boolean equals(@NotNull String l, @NotNull String r) {
        return l.equals(r);
    }

    public static boolean equals(@NotNull CharSequence l, @NotNull CharSequence r, int rLo, int rHi) {
        if (l == r) {
            return true;
        }

        int ll;
        if ((ll = l.length()) != rHi - rLo) {
            return false;
        }

        for (int i = 0; i < ll; i++) {
            if (l.charAt(i) != r.charAt(i + rLo)) {
                return false;
            }
        }
        return true;
    }

    public static boolean equals(@NotNull CharSequence l, int lLo, int lHi, @NotNull CharSequence r, int rLo, int rHi) {
        if (l == r) {
            return true;
        }

        int ll = lHi - lLo;
        if (ll != rHi - rLo) {
            return false;
        }

        for (int i = 0; i < ll; i++) {
            if (l.charAt(i + lLo) != r.charAt(i + rLo)) {
                return false;
            }
        }
        return true;
    }

    public static boolean equals(@NotNull CharSequence l, char r) {
        return l.length() == 1 && l.charAt(0) == r;
    }

    /**
     * Case-insensitive comparison of two char sequences.
     *
     * @param l left sequence
     * @param r right sequence
     * @return true if sequences match exactly (ignoring char case)
     */
    public static boolean equalsIgnoreCase(@NotNull CharSequence l, @NotNull CharSequence r) {
        if (l == r) {
            return true;
        }

        int ll;
        if ((ll = l.length()) != r.length()) {
            return false;
        }

        return equalsCharsIgnoreCase(l, r, ll);
    }

    public static boolean equalsIgnoreCaseNc(@NotNull CharSequence l, @Nullable CharSequence r) {
        return r != null && equalsIgnoreCase(l, r);
    }

    // Left side has to be lower-case.
    public static boolean equalsLowerCase(@NotNull CharSequence lLC, @NotNull CharSequence r, int rLo, int rHi) {
        if (lLC == r) {
            return true;
        }

        int ll;
        if ((ll = lLC.length()) != rHi - rLo) {
            return false;
        }

        for (int i = 0; i < ll; i++) {
            if (lLC.charAt(i) != Character.toLowerCase(r.charAt(i + rLo))) {
                return false;
            }
        }
        return true;
    }

    public static boolean equalsLowerCase(@NotNull CharSequence l, int lLo, int lHi, @NotNull CharSequence r, int rLo, int rHi) {
        if (l == r) {
            return true;
        }

        int ll = lHi - lLo;
        if (ll != rHi - rLo) {
            return false;
        }

        for (int i = 0; i < ll; i++) {
            if (Character.toLowerCase(l.charAt(i + lLo)) != Character.toLowerCase(r.charAt(i + rLo))) {
                return false;
            }
        }
        return true;
    }

    public static boolean equalsLowerCaseAscii(@NotNull CharSequence l, int lLo, int lHi, @NotNull CharSequence r, int rLo, int rHi) {
        if (l == r) {
            return true;
        }

        int ll = lHi - lLo;
        if (ll != rHi - rLo) {
            return false;
        }

        for (int i = 0; i < ll; i++) {
            if (toLowerCaseAscii(l.charAt(i + lLo)) != toLowerCaseAscii(r.charAt(i + rLo))) {
                return false;
            }
        }
        return true;
    }

    public static boolean equalsLowerCaseAscii(@NotNull CharSequence l, @NotNull CharSequence r) {
        int ll;
        if ((ll = l.length()) != r.length()) {
            return false;
        }

        for (int i = 0; i < ll; i++) {
            if (toLowerCaseAscii(l.charAt(i)) != toLowerCaseAscii(r.charAt(i))) {
                return false;
            }
        }

        return true;
    }

    public static boolean equalsLowerCaseAsciiNc(@NotNull CharSequence l, @Nullable CharSequence r) {
        return r != null && equalsLowerCaseAscii(l, r);
    }

    public static boolean equalsNc(@Nullable CharSequence l, char r) {
        return (l == null && r == CharConstant.ZERO.getChar(null)) || (l != null && equals(l, r));
    }

    public static boolean equalsNc(@NotNull CharSequence l, @Nullable CharSequence r) {
        return r != null && equals(l, r);
    }

    public static int hashCode(@NotNull CharSequence value, int lo, int hi) {
        if (hi == lo) {
            return 0;
        }

        int h = 0;
        for (int p = lo; p < hi; p++) {
            h = 31 * h + value.charAt(p);
        }
        return h;
    }

    public static int hashCode(char @NotNull [] value, int lo, int hi) {
        if (hi == lo) {
            return 0;
        }

        int h = 0;
        for (int p = lo; p < hi; p++) {
            h = 31 * h + value[p];
        }
        return h;
    }

    public static int hashCode(@NotNull CharSequence value) {
        if (value instanceof String) {
            return value.hashCode();
        }

        int len = value.length();
        if (len == 0) {
            return 0;
        }

        int h = 0;
        for (int p = 0; p < len; p++) {
            h = 31 * h + value.charAt(p);
        }
        return h;
    }

    public static int hashCode(@NotNull String value) {
        return value.hashCode();
    }

    public static int indexOf(@NotNull CharSequence seq, int seqLo, int seqHi, @NotNull CharSequence term) {
        int termLen = term.length();
        if (termLen == 0) {
            return 0;
        }

        char first = term.charAt(0);
        int max = seqHi - termLen;

        for (int i = seqLo; i <= max; ++i) {
            if (seq.charAt(i) != first) {
                do {
                    ++i;
                } while (i <= max && seq.charAt(i) != first);
            }

            if (i <= max) {
                int j = i + 1;
                int end = j + termLen - 1;

                for (int k = 1; j < end && seq.charAt(j) == term.charAt(k); ++k) {
                    ++j;
                }

                if (j == end) {
                    return i;
                }
            }
        }

        return -1;
    }

    public static int indexOf(@NotNull CharSequence seq, int seqLo, int seqHi, @NotNull CharSequence term, int occurrence) {
        int m = term.length();
        if (m == 0) {
            return 0;
        }

        if (occurrence == 0) {
            return -1;
        }

        int foundIndex = -1;
        int count = 0;
        if (occurrence > 0) {
            for (int i = seqLo; i < seqHi; i++) {
                if (foundIndex == -1) {
                    if (seqHi - i < m) {
                        return -1;
                    }
                    if (seq.charAt(i) == term.charAt(0)) {
                        foundIndex = i;
                    }
                } else { // first character matched, try to match the rest of the term
                    if (seq.charAt(i) != term.charAt(i - foundIndex)) {
                        // start again from after where the first character was found
                        i = foundIndex;
                        foundIndex = -1;
                    }
                }

                if (foundIndex != -1 && i - foundIndex == m - 1) {
                    count++;
                    if (count == occurrence) {
                        return foundIndex;
                    } else {
                        foundIndex = -1;
                    }
                }
            }
        } else { // if occurrence is negative, search in reverse
            for (int i = seqHi - 1; i >= seqLo; i--) {
                if (foundIndex == -1) {
                    if (i - seqLo + 1 < m) {
                        return -1;
                    }
                    if (seq.charAt(i) == term.charAt(m - 1)) {
                        foundIndex = i;
                    }
                } else { // last character matched, try to match the rest of the term
                    if (seq.charAt(i) != term.charAt(m - 1 + i - foundIndex)) {
                        // start again from after where the first character was found
                        i = foundIndex;
                        foundIndex = -1;
                    }
                }

                if (foundIndex != -1 && foundIndex - i == m - 1) {
                    count--;
                    if (count == occurrence) {
                        return foundIndex + 1 - m;
                    } else {
                        foundIndex = -1;
                    }
                }
            }
        }

        return -1;
    }

    public static int indexOf(CharSequence seq, char c) {
        return indexOf(seq, 0, c);
    }

    public static int indexOf(CharSequence seq, final int seqLo, char c) {
        return indexOf(seq, seqLo, seq.length(), c);
    }

    public static int indexOf(CharSequence seq, int seqLo, int seqHi, char c) {
        return indexOf(seq, seqLo, seqHi, c, 1);
    }

    public static int indexOf(CharSequence seq, int seqLo, int seqHi, char ch, int occurrence) {
        if (occurrence == 0) {
            return -1;
        }

        int count = 0;
        if (occurrence > 0) {
            for (int i = seqLo; i < seqHi; i++) {
                if (seq.charAt(i) == ch) {
                    count++;
                    if (count == occurrence) {
                        return i;
                    }
                }
            }
        } else {    // if occurrence is negative, search in reverse
            for (int i = seqHi - 1; i >= seqLo; i--) {
                if (seq.charAt(i) == ch) {
                    count--;
                    if (count == occurrence) {
                        return i;
                    }
                }
            }
        }

        return -1;
    }

    // Term has to be lower-case.
    public static int indexOfLowerCase(@NotNull CharSequence seq, int seqLo, int seqHi, @NotNull CharSequence termLC) {
        int termLen = termLC.length();
        if (termLen == 0) {
            return 0;
        }

        char first = termLC.charAt(0);
        int max = seqHi - termLen;

        for (int i = seqLo; i <= max; ++i) {
            if (Character.toLowerCase(seq.charAt(i)) != first) {
                do {
                    ++i;
                } while (i <= max && Character.toLowerCase(seq.charAt(i)) != first);
            }

            if (i <= max) {
                int j = i + 1;
                int end = j + termLen - 1;
                for (int k = 1; j < end && Character.toLowerCase(seq.charAt(j)) == termLC.charAt(k); ++k) {
                    ++j;
                }
                if (j == end) {
                    return i;
                }
            }
        }

        return -1;
    }

    public static boolean isBlank(CharSequence s) {
        if (s == null) {
            return true;
        }

        int len = s.length();
        for (int i = 0; i < len; i++) {
            int c = s.charAt(i);
            if (!Character.isWhitespace(c)) {
                return false;
            }
        }
        return true;
    }

    public static boolean isDoubleQuote(char c) {
        return c == '"';
    }

    public static boolean isDoubleQuoted(CharSequence s) {
        if (s == null || s.length() < 2) {
            return false;
        }

        char open = s.charAt(0);
        return isDoubleQuote(open) && open == s.charAt(s.length() - 1);
    }

    public static boolean isOnlyDecimals(CharSequence s) {
        int len = s.length();
        for (int i = len - 1; i > -1; i--) {
            int digit = s.charAt(i);
            if (digit < '0' || digit > '9') {
                return false;
            }
        }
        return len > 0;
    }

    public static boolean isQuote(char c) {
        switch (c) {
            case '\'':
            case '"':
            case '`':
                return true;
            default:
                return false;
        }
    }

    public static boolean isQuoted(CharSequence s) {
        if (s == null || s.length() < 2) {
            return false;
        }

        char open = s.charAt(0);
        return isQuote(open) && open == s.charAt(s.length() - 1);
    }

    public static int lastIndexOf(CharSequence sequence, char term) {
        for (int i = sequence.length() - 1; i > -1; i--) {
            if (sequence.charAt(i) == term) {
                return i;
            }
        }
        return -1;
    }

    public static int lastIndexOf(CharSequence sequence, int sequenceLo, int sequenceHi, CharSequence term) {
        return indexOf(sequence, sequenceLo, sequenceHi, term, -1);
    }

    public static int lowerCaseAsciiHashCode(CharSequence value, int lo, int hi) {
        if (hi == lo) {
            return 0;
        }

        int h = 0;
        for (int p = lo; p < hi; p++) {
            h = 31 * h + toLowerCaseAscii(value.charAt(p));
        }
        return h;
    }

    public static int lowerCaseAsciiHashCode(CharSequence value) {
        int len = value.length();
        if (len == 0) {
            return 0;
        }

        int h = 0;
        for (int p = 0; p < len; p++) {
            h = 31 * h + toLowerCaseAscii(value.charAt(p));
        }
        return h;
    }

    public static int lowerCaseHashCode(CharSequence value, int lo, int hi) {
        if (hi == lo) {
            return 0;
        }

        int h = 0;
        for (int p = lo; p < hi; p++) {
            h = 31 * h + Character.toLowerCase(value.charAt(p));
        }
        return h;
    }

    public static int lowerCaseHashCode(CharSequence value) {
        int len = value.length();
        if (len == 0) {
            return 0;
        }

        int h = 0;
        for (int p = 0; p < len; p++) {
            h = 31 * h + Character.toLowerCase(value.charAt(p));
        }
        return h;
    }

    public static boolean noMatch(CharSequence l, int llo, int lhi, CharSequence r, int rlo, int rhi) {
        int lp = llo;
        int rp = rlo;
        while (lp < lhi && rp < rhi) {
            if (Character.toLowerCase(l.charAt(lp++)) != r.charAt(rp++)) {
                return true;
            }

        }
        return lp != lhi || rp != rhi;
    }

    public static CharSequence repeat(String s, int times) {
        return new CharSequence() {
            @Override
            public char charAt(int index) {
                return s.charAt(index % s.length());
            }

            @Override
            public int length() {
                return s.length() * times;
            }

            @Override
<<<<<<< HEAD
            public @NotNull CharSequence subSequence(int start, int end) {
=======
            @NotNull public CharSequence subSequence(int start, int end) {
>>>>>>> 802e00fb
                throw new UnsupportedOperationException();
            }
        };
    }

    /**
     * Split character sequence into a list of lpsz strings. This function
     * uses space as a delimiter and it honours spaces in double quotes. Main
     * use for this code is to produce list of C-compatible argument values from
     * command line.
     *
     * @param args command line
     * @return list of 0-terminated strings
     */
    public static ObjList<Path> splitLpsz(CharSequence args) {
        final ObjList<Path> paths = new ObjList<>();
        int n = args.length();
        int lastLen = 0;
        int lastIndex = 0;
        boolean inQuote = false;
        for (int i = 0; i < n; i++) {
            char b = args.charAt(i);

            switch (b) {
                case ' ':
                    // ab c
                    if (lastLen > 0) {
                        if (inQuote) {
                            lastLen++;
                        } else {
                            paths.add(new Path().of(args, lastIndex, lastLen + lastIndex).$());
                            lastLen = 0;
                        }
                    }
                    break;
                case '"':
                    inQuote = !inQuote;
                    break;
                default:
                    if (lastLen == 0) {
                        lastIndex = i;
                    }
                    lastLen++;
                    break;

            }
        }

        if (lastLen > 0) {
            paths.add(new Path().of(args, lastIndex, lastLen + lastIndex).$());
        }
        return paths;
    }

    public static boolean startsWith(@Nullable CharSequence cs, @Nullable CharSequence starts) {
        if (cs == null || starts == null) {
            return false;
        }

        int l = starts.length();
        if (l == 0) {
            return true;
        }

        return cs.length() >= l && equalsChars(cs, starts, l);
    }

    public static boolean startsWith(CharSequence _this, int thisLo, int thisHi, CharSequence that) {
        int len = that.length();
        int thisLen = thisHi - thisLo;
        if (thisLen < len) {
            return false;
        }

        for (int i = 0; i < len; i++) {
            if (_this.charAt(thisLo + i) != that.charAt(i)) {
                return false;
            }
        }
        return true;
    }

    public static boolean startsWith(CharSequence _this, char c) {
        return _this.length() > 0 && _this.charAt(0) == c;
    }

    // Pattern has to be lower-case.
    public static boolean startsWithLowerCase(@Nullable CharSequence cs, @Nullable CharSequence startsLC) {
        if (cs == null || startsLC == null) {
            return false;
        }

        int l = startsLC.length();
        if (l == 0) {
            return true;
        }

        return cs.length() >= l && equalsCharsLowerCase(startsLC, cs, l);
    }

    public static void toLowerCase(@Nullable CharSequence str, @NotNull CharSink<?> sink) {
        if (str != null) {
            final int len = str.length();
            for (int i = 0; i < len; i++) {
                sink.put(Character.toLowerCase(str.charAt(i)));
            }
        }
    }

    public static String toLowerCaseAscii(@Nullable CharSequence value) {
        if (value == null) {
            return null;
        }
        final int len = value.length();
        if (len == 0) {
            return "";
        }

        final Utf16Sink b = Misc.getThreadLocalSink();
        for (int i = 0; i < len; i++) {
            b.put(toLowerCaseAscii(value.charAt(i)));
        }
        return b.toString();
    }

    public static char toLowerCaseAscii(char character) {
        return character > 64 && character < 91 ? (char) (character + 32) : character;
    }

    public static void toSink(@Nullable BinarySequence sequence, @NotNull CharSink<?> sink) {
        if (sequence == null) {
            return;
        }

        // limit what we print
        int len = (int) sequence.length();
        for (int i = 0; i < len; i++) {
            if (i > 0) {
                if ((i % 16) == 0) {
                    sink.put('\n');
                    Numbers.appendHexPadded(sink, i);
                }
            } else {
                Numbers.appendHexPadded(sink, i);
            }
            sink.put(' ');

            final byte b = sequence.byteAt(i);
            final int v;
            if (b < 0) {
                v = 256 + b;
            } else {
                v = b;
            }

            if (v < 0x10) {
                sink.put('0');
                sink.put(hexDigits[b]);
            } else {
                sink.put(hexDigits[v / 0x10]);
                sink.put(hexDigits[v % 0x10]);
            }
        }
    }

    public static String toString(char value) {
        if (value < CHAR_STRINGS.length) {
            return CHAR_STRINGS[value];
        }
        return Character.toString(value);
    }

    public static String toString(CharSequence s) {
        return s == null ? null : s.toString();
    }

    public static String toString(CharSequence cs, int start, int end) {
        final Utf16Sink b = Misc.getThreadLocalSink();
        b.put(cs, start, end);
        return b.toString();
    }

    public static String toString(CharSequence cs, int start, int end, char unescape) {
        final Utf16Sink b = Misc.getThreadLocalSink();
        final int lastChar = end - 1;
        for (int i = start; i < end; i++) {
            char c = cs.charAt(i);
            b.put(c);
            if (c == unescape && i < lastChar && cs.charAt(i + 1) == unescape) {
                i++;
            }
        }
        return b.toString();
    }

    public static void toUpperCase(@Nullable CharSequence str, @NotNull CharSink<?> sink) {
        if (str != null) {
            final int len = str.length();
            for (int i = 0; i < len; i++) {
                sink.put(Character.toUpperCase(str.charAt(i)));
            }
        }
    }

    public static void trim(TrimType type, CharSequence str, StringSink sink) {
        if (str == null) {
            return;
        }
        int startIdx = 0;
        int endIdx = str.length() - 1;
        if (type == TrimType.LTRIM || type == TrimType.TRIM) {
            while (startIdx < endIdx && str.charAt(startIdx) == ' ') {
                startIdx++;
            }
        }
        if (type == TrimType.RTRIM || type == TrimType.TRIM) {
            while (startIdx < endIdx && str.charAt(endIdx) == ' ') {
                endIdx--;
            }
        }
        sink.clear();
        if (startIdx != endIdx) {
            sink.put(str, startIdx, endIdx + 1);
        }
    }

    private static int[] base64CreateInvertedAlphabet(char[] alphabet) {
        int[] inverted = new int[128]; // ASCII only
        Arrays.fill(inverted, (byte) -1);
        int length = alphabet.length;
        for (int i = 0; i < length; i++) {
            char letter = alphabet[i];
            assert letter < 128;
            inverted[letter] = (byte) i;
        }
        return inverted;
    }

    private static void base64Decode(@Nullable CharSequence encoded, @NotNull Utf8Sink target, int[] invertedAlphabet) {
        if (encoded == null) {
            return;
        }

        // skip trailing '=' they are just for padding and have no meaning
        int length = encoded.length();
        for (; length > 0; length--) {
            if (encoded.charAt(length - 1) != '=') {
                break;
            }
        }

        int remainder = length % 4;
        int sourcePos = 0;

        // first decode all 4 byte chunks. this is *the* hot loop, be careful when changing it
        for (int end = length - remainder; sourcePos < end; sourcePos += 4) {
            int b0 = base64InvertedLookup(invertedAlphabet, encoded.charAt(sourcePos)) << 18;
            int b1 = base64InvertedLookup(invertedAlphabet, encoded.charAt(sourcePos + 1)) << 12;
            int b2 = base64InvertedLookup(invertedAlphabet, encoded.charAt(sourcePos + 2)) << 6;
            int b4 = base64InvertedLookup(invertedAlphabet, encoded.charAt(sourcePos + 3));

            int wrk = b0 | b1 | b2 | b4;
            // we use absolute positions to write to the byte buffer in the hot loop
            // benchmarking shows that it is faster than using relative positions
            target.put((byte) (wrk >>> 16));
            target.put((byte) ((wrk >>> 8) & 0xFF));
            target.put((byte) (wrk & 0xFF));
        }
        // now decode remainder
        int wrk;
        switch (remainder) {
            case 0:
                // nothing to do, yay!
                break;
            case 1:
                // invalid encoding, we can't have 1 byte remainder as
                // even 1 byte encodes to 2 chars
                throw CairoException.nonCritical().put("invalid base64 encoding [string=").put(encoded).put(']');
            case 2:
                wrk = base64InvertedLookup(invertedAlphabet, encoded.charAt(sourcePos)) << 18;
                wrk |= base64InvertedLookup(invertedAlphabet, encoded.charAt(sourcePos + 1)) << 12;
                target.put((byte) (wrk >>> 16));
                break;
            case 3:
                wrk = base64InvertedLookup(invertedAlphabet, encoded.charAt(sourcePos)) << 18;
                wrk |= base64InvertedLookup(invertedAlphabet, encoded.charAt(sourcePos + 1)) << 12;
                wrk |= base64InvertedLookup(invertedAlphabet, encoded.charAt(sourcePos + 2)) << 6;
                target.put((byte) (wrk >>> 16));
                target.put((byte) ((wrk >>> 8) & 0xFF));
        }
    }

    private static void base64Decode(CharSequence encoded, ByteBuffer target, int[] invertedAlphabet) {
        if (encoded == null) {
            return;
        }
        assert target != null;

        // skip trailing '=' they are just for padding and have no meaning
        int length = encoded.length();
        for (; length > 0; length--) {
            if (encoded.charAt(length - 1) != '=') {
                break;
            }
        }

        int remainder = length % 4;
        int sourcePos = 0;
        int targetPos = target.position();

        // first decode all 4 byte chunks. this is *the* hot loop, be careful when changing it
        for (int end = length - remainder; sourcePos < end; sourcePos += 4, targetPos += 3) {
            int b0 = base64InvertedLookup(invertedAlphabet, encoded.charAt(sourcePos)) << 18;
            int b1 = base64InvertedLookup(invertedAlphabet, encoded.charAt(sourcePos + 1)) << 12;
            int b2 = base64InvertedLookup(invertedAlphabet, encoded.charAt(sourcePos + 2)) << 6;
            int b4 = base64InvertedLookup(invertedAlphabet, encoded.charAt(sourcePos + 3));

            int wrk = b0 | b1 | b2 | b4;
            // we use absolute positions to write to the byte buffer in the hot loop
            // benchmarking shows that it is faster than using relative positions
            target.put(targetPos, (byte) (wrk >>> 16));
            target.put(targetPos + 1, (byte) ((wrk >>> 8) & 0xFF));
            target.put(targetPos + 2, (byte) (wrk & 0xFF));
        }
        target.position(targetPos);
        // now decode remainder
        int wrk;
        switch (remainder) {
            case 0:
                // nothing to do, yay!
                break;
            case 1:
                // invalid encoding, we can't have 1 byte remainder as
                // even 1 byte encodes to 2 chars
                throw CairoException.nonCritical().put("invalid base64 encoding [string=").put(encoded).put(']');
            case 2:
                wrk = base64InvertedLookup(invertedAlphabet, encoded.charAt(sourcePos)) << 18;
                wrk |= base64InvertedLookup(invertedAlphabet, encoded.charAt(sourcePos + 1)) << 12;
                target.put((byte) (wrk >>> 16));
                break;
            case 3:
                wrk = base64InvertedLookup(invertedAlphabet, encoded.charAt(sourcePos)) << 18;
                wrk |= base64InvertedLookup(invertedAlphabet, encoded.charAt(sourcePos + 1)) << 12;
                wrk |= base64InvertedLookup(invertedAlphabet, encoded.charAt(sourcePos + 2)) << 6;
                target.put((byte) (wrk >>> 16));
                target.put((byte) ((wrk >>> 8) & 0xFF));
        }
    }

    private static int base64Encode(@Nullable BinarySequence sequence, int maxLength, @NotNull CharSink<?> buffer, char @NotNull [] alphabet) {
        if (sequence == null) {
            return 0;
        }
        final long len = Math.min(maxLength, sequence.length());
        int pad = 0;
        for (int i = 0; i < len; i += 3) {
            int b = ((sequence.byteAt(i) & 0xFF) << 16) & 0xFFFFFF;
            if (i + 1 < len) {
                b |= (sequence.byteAt(i + 1) & 0xFF) << 8;
            } else {
                pad++;
            }
            if (i + 2 < len) {
                b |= (sequence.byteAt(i + 2) & 0xFF);
            } else {
                pad++;
            }

            for (int j = 0; j < 4 - pad; j++) {
                int c = (b & 0xFC0000) >> 18;
                buffer.putAscii(alphabet[c]);
                b <<= 6;
            }
        }
        return pad;
    }

    private static int base64InvertedLookup(int[] invertedAlphabet, char ch) {
        if (ch > 127) {
            throw CairoException.nonCritical().put("non-ascii character while decoding base64 [ch=").put((int) (ch)).put(']');
        }
        int index = invertedAlphabet[ch];
        if (index == -1) {
            throw CairoException.nonCritical().put("invalid base64 character [ch=").put(ch).put(']');
        }
        return index;
    }

    private static boolean equalsChars(@NotNull CharSequence l, @NotNull CharSequence r, int len) {
        for (int i = 0; i < len; i++) {
            if (l.charAt(i) != r.charAt(i)) {
                return false;
            }
        }
        return true;
    }

    private static boolean equalsCharsIgnoreCase(@NotNull CharSequence l, @NotNull CharSequence r, int len) {
        for (int i = 0; i < len; i++) {
            if (Character.toLowerCase(l.charAt(i)) != Character.toLowerCase(r.charAt(i))) {
                return false;
            }
        }
        return true;
    }

    // Left side has to be lower-case.
    private static boolean equalsCharsLowerCase(@NotNull CharSequence lLC, @NotNull CharSequence r, int len) {
        for (int i = 0; i < len; i++) {
            if (lLC.charAt(i) != Character.toLowerCase(r.charAt(i))) {
                return false;
            }
        }
        return true;
    }

    static {
        CHAR_STRINGS = new String[128];
        for (char c = 0; c < 128; c++) {
            CHAR_STRINGS[c] = Character.toString(c);
        }
    }
}<|MERGE_RESOLUTION|>--- conflicted
+++ resolved
@@ -772,11 +772,7 @@
             }
 
             @Override
-<<<<<<< HEAD
-            public @NotNull CharSequence subSequence(int start, int end) {
-=======
             @NotNull public CharSequence subSequence(int start, int end) {
->>>>>>> 802e00fb
                 throw new UnsupportedOperationException();
             }
         };

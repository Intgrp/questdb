/*******************************************************************************
 *     ___                  _   ____  ____
 *    / _ \ _   _  ___  ___| |_|  _ \| __ )
 *   | | | | | | |/ _ \/ __| __| | | |  _ \
 *   | |_| | |_| |  __/\__ \ |_| |_| | |_) |
 *    \__\_\\__,_|\___||___/\__|____/|____/
 *
 *  Copyright (c) 2014-2019 Appsicle
 *  Copyright (c) 2019-2024 QuestDB
 *
 *  Licensed under the Apache License, Version 2.0 (the "License");
 *  you may not use this file except in compliance with the License.
 *  You may obtain a copy of the License at
 *
 *  http://www.apache.org/licenses/LICENSE-2.0
 *
 *  Unless required by applicable law or agreed to in writing, software
 *  distributed under the License is distributed on an "AS IS" BASIS,
 *  WITHOUT WARRANTIES OR CONDITIONS OF ANY KIND, either express or implied.
 *  See the License for the specific language governing permissions and
 *  limitations under the License.
 *
 ******************************************************************************/

package io.questdb.griffin;

import io.questdb.MessageBus;
import io.questdb.PropServerConfiguration;
import io.questdb.TelemetryOrigin;
import io.questdb.TelemetrySystemEvent;
import io.questdb.cairo.CairoConfiguration;
import io.questdb.cairo.CairoEngine;
import io.questdb.cairo.CairoError;
import io.questdb.cairo.CairoException;
import io.questdb.cairo.CairoTable;
import io.questdb.cairo.ColumnType;
import io.questdb.cairo.DefaultLifecycleManager;
import io.questdb.cairo.EntityColumnFilter;
import io.questdb.cairo.EntryUnavailableException;
import io.questdb.cairo.ErrorTag;
import io.questdb.cairo.GenericRecordMetadata;
import io.questdb.cairo.IndexBuilder;
import io.questdb.cairo.ListColumnFilter;
import io.questdb.cairo.MapWriter;
import io.questdb.cairo.MetadataCacheReader;
import io.questdb.cairo.OperationCodes;
import io.questdb.cairo.PartitionBy;
import io.questdb.cairo.SecurityContext;
import io.questdb.cairo.SymbolMapReader;
import io.questdb.cairo.TableColumnMetadata;
import io.questdb.cairo.TableNameRegistry;
import io.questdb.cairo.TableNameRegistryStore;
import io.questdb.cairo.TableReader;
import io.questdb.cairo.TableReaderMetadata;
import io.questdb.cairo.TableToken;
import io.questdb.cairo.TableUtils;
import io.questdb.cairo.TableWriter;
import io.questdb.cairo.TableWriterAPI;
import io.questdb.cairo.VacuumColumnVersions;
import io.questdb.cairo.file.BlockFileReader;
import io.questdb.cairo.file.BlockFileWriter;
import io.questdb.cairo.mv.MatViewDefinition;
import io.questdb.cairo.mv.MatViewGraph;
import io.questdb.cairo.mv.MatViewState;
import io.questdb.cairo.mv.MatViewStateReader;
import io.questdb.cairo.mv.MatViewStateStore;
import io.questdb.cairo.security.AllowAllSecurityContext;
import io.questdb.cairo.sql.BindVariableService;
import io.questdb.cairo.sql.Function;
import io.questdb.cairo.sql.InsertOperation;
import io.questdb.cairo.sql.Record;
import io.questdb.cairo.sql.RecordCursor;
import io.questdb.cairo.sql.RecordCursorFactory;
import io.questdb.cairo.sql.RecordMetadata;
import io.questdb.cairo.sql.SqlExecutionCircuitBreaker;
import io.questdb.cairo.sql.TableMetadata;
import io.questdb.cairo.sql.TableRecordMetadata;
import io.questdb.cairo.sql.TableReferenceOutOfDateException;
import io.questdb.cairo.sql.VirtualRecord;
import io.questdb.cairo.view.ViewDefinition;
import io.questdb.cairo.vm.Vm;
import io.questdb.cairo.vm.api.MemoryMARW;
import io.questdb.cairo.wal.WalUtils;
import io.questdb.cairo.wal.WalWriterMetadata;
import io.questdb.griffin.engine.QueryProgress;
import io.questdb.griffin.engine.ops.AlterOperationBuilder;
import io.questdb.griffin.engine.ops.CopyCancelFactory;
import io.questdb.griffin.engine.ops.CopyFactory;
import io.questdb.griffin.engine.ops.CreateMatViewOperation;
import io.questdb.griffin.engine.ops.CreateMatViewOperationBuilder;
import io.questdb.griffin.engine.ops.CreateTableOperation;
import io.questdb.griffin.engine.ops.CreateTableOperationBuilder;
import io.questdb.griffin.engine.ops.CreateViewOperation;
import io.questdb.griffin.engine.ops.CreateViewOperationBuilder;
import io.questdb.griffin.engine.ops.DropAllOperation;
import io.questdb.griffin.engine.ops.GenericDropOperation;
import io.questdb.griffin.engine.ops.GenericDropOperationBuilder;
import io.questdb.griffin.engine.ops.InsertAsSelectOperationImpl;
import io.questdb.griffin.engine.ops.InsertOperationImpl;
import io.questdb.griffin.engine.ops.Operation;
import io.questdb.griffin.engine.ops.UpdateOperation;
import io.questdb.griffin.model.CopyModel;
import io.questdb.griffin.model.ExecutionModel;
import io.questdb.griffin.model.ExplainModel;
import io.questdb.griffin.model.ExpressionNode;
import io.questdb.griffin.model.InsertModel;
import io.questdb.griffin.model.IntervalUtils;
import io.questdb.griffin.model.QueryColumn;
import io.questdb.griffin.model.QueryModel;
import io.questdb.griffin.model.RenameTableModel;
import io.questdb.log.Log;
import io.questdb.log.LogFactory;
import io.questdb.log.LogRecord;
import io.questdb.network.PeerDisconnectedException;
import io.questdb.network.PeerIsSlowToReadException;
import io.questdb.network.QueryPausedException;
import io.questdb.std.BytecodeAssembler;
import io.questdb.std.CharSequenceObjHashMap;
import io.questdb.std.Chars;
import io.questdb.std.FilesFacade;
import io.questdb.std.GenericLexer;
import io.questdb.std.IntList;
import io.questdb.std.LowerCaseAsciiCharSequenceObjHashMap;
import io.questdb.std.MemoryTag;
import io.questdb.std.Misc;
import io.questdb.std.Numbers;
import io.questdb.std.NumericException;
import io.questdb.std.ObjHashSet;
import io.questdb.std.ObjList;
import io.questdb.std.ObjectPool;
import io.questdb.std.Transient;
import io.questdb.std.Utf8SequenceObjHashMap;
import io.questdb.std.datetime.DateFormat;
import io.questdb.std.datetime.microtime.Timestamps;
import io.questdb.std.str.Path;
import io.questdb.std.str.Sinkable;
import io.questdb.std.str.StringSink;
import io.questdb.std.str.Utf8s;
import org.jetbrains.annotations.NotNull;
import org.jetbrains.annotations.Nullable;
import org.jetbrains.annotations.TestOnly;

import java.io.Closeable;

import static io.questdb.cairo.TableUtils.COLUMN_NAME_TXN_NONE;
import static io.questdb.griffin.SqlKeywords.*;

public class SqlCompilerImpl implements SqlCompiler, Closeable, SqlParserCallback {
    public static final String ALTER_TABLE_EXPECTED_TOKEN_DESCR =
            "'add', 'alter', 'attach', 'detach', 'drop', 'convert', 'resume', 'rename', 'set' or 'squash'";
    static final ObjList<String> sqlControlSymbols = new ObjList<>(8);
    // null object used to skip null checks in batch method
    private static final BatchCallback EMPTY_CALLBACK = new BatchCallback() {
        @Override
        public void postCompile(SqlCompiler compiler, CompiledQuery cq, CharSequence queryText) {
        }

        @Override
        public boolean preCompile(SqlCompiler compiler, CharSequence sqlText) {
            return true;
        }
    };
    private static final boolean[][] columnConversionSupport = new boolean[ColumnType.NULL][ColumnType.NULL];
    @SuppressWarnings("FieldMayBeFinal")
    private static Log LOG = LogFactory.getLog(SqlCompilerImpl.class);
    protected final AlterOperationBuilder alterOperationBuilder;
    protected final SqlCodeGenerator codeGenerator;
    protected final CompiledQueryImpl compiledQuery;
    protected final CairoConfiguration configuration;
    protected final CairoEngine engine;
    protected final LowerCaseAsciiCharSequenceObjHashMap<KeywordBasedExecutor> keywordBasedExecutors = new LowerCaseAsciiCharSequenceObjHashMap<>();
    protected final GenericLexer lexer;
    protected final SqlOptimiser optimiser;
    protected final Path path;
    protected final QueryRegistry queryRegistry;
    private final BytecodeAssembler asm = new BytecodeAssembler();
    private final DatabaseBackupAgent backupAgent;
    private final BlockFileWriter blockFileWriter;
    private final CharacterStore characterStore;
    private final ObjList<CharSequence> columnNames = new ObjList<>();
    private final CharSequenceObjHashMap<String> dropAllTablesFailedTableNames = new CharSequenceObjHashMap<>();
    private final GenericDropOperationBuilder dropOperationBuilder;
    private final EntityColumnFilter entityColumnFilter = new EntityColumnFilter();
    private final FilesFacade ff;
    private final FunctionParser functionParser;
    private final ListColumnFilter listColumnFilter = new ListColumnFilter();
    private final int maxRecompileAttempts;
    private final MemoryMARW mem = Vm.getCMARWInstance();
    private final MessageBus messageBus;
    private final SqlParser parser;
    private final TimestampValueRecord partitionFunctionRec = new TimestampValueRecord();
    private final QueryBuilder queryBuilder;
    private final ObjectPool<QueryColumn> queryColumnPool;
    private final ObjectPool<QueryModel> queryModelPool;
    private final Path renamePath;
    private final ObjectPool<ExpressionNode> sqlNodePool;
    private final ObjHashSet<TableToken> tableTokenBucket = new ObjHashSet<>();
    private final ObjList<TableWriterAPI> tableWriters = new ObjList<>();
    private final VacuumColumnVersions vacuumColumnVersions;
    protected CharSequence sqlText;
    private boolean closed = false;
    // Helper var used to pass back count in cases it can't be done via method result.
    private long insertCount;
    //determines how compiler parses query text
    //true - compiler treats whole input as single query and doesn't stop on ';'. Default mode.
    //false - compiler treats input as list of statements and stops processing statement on ';'. Used in batch processing.
    private boolean isSingleQueryMode = true;

    public SqlCompilerImpl(CairoEngine engine) {
        try {
            this.path = new Path(255, MemoryTag.NATIVE_SQL_COMPILER);
            this.renamePath = new Path(255, MemoryTag.NATIVE_SQL_COMPILER);
            this.engine = engine;
            this.maxRecompileAttempts = engine.getConfiguration().getMaxSqlRecompileAttempts();
            this.queryBuilder = new QueryBuilder(this);
            this.configuration = engine.getConfiguration();
            this.ff = configuration.getFilesFacade();
            this.messageBus = engine.getMessageBus();
            this.sqlNodePool = new ObjectPool<>(ExpressionNode.FACTORY, configuration.getSqlExpressionPoolCapacity());
            this.queryColumnPool = new ObjectPool<>(QueryColumn.FACTORY, configuration.getSqlColumnPoolCapacity());
            this.queryModelPool = new ObjectPool<>(QueryModel.FACTORY, configuration.getSqlModelPoolCapacity());
            this.compiledQuery = new CompiledQueryImpl(engine);
            this.characterStore = new CharacterStore(
                    configuration.getSqlCharacterStoreCapacity(),
                    configuration.getSqlCharacterStoreSequencePoolCapacity()
            );

            this.lexer = new GenericLexer(configuration.getSqlLexerPoolCapacity());
            this.functionParser = new FunctionParser(configuration, engine.getFunctionFactoryCache());
            this.codeGenerator = new SqlCodeGenerator(engine, configuration, functionParser, sqlNodePool);
            this.vacuumColumnVersions = new VacuumColumnVersions(engine);

            // we have cyclical dependency here
            functionParser.setSqlCodeGenerator(codeGenerator);

            this.backupAgent = new DatabaseBackupAgent();

            registerKeywordBasedExecutors();

            configureLexer(lexer);

            final PostOrderTreeTraversalAlgo postOrderTreeTraversalAlgo = new PostOrderTreeTraversalAlgo();

            optimiser = newSqlOptimiser(
                    configuration,
                    characterStore,
                    sqlNodePool,
                    queryColumnPool,
                    queryModelPool,
                    postOrderTreeTraversalAlgo,
                    functionParser,
                    path
            );

            parser = new SqlParser(
                    engine,
                    characterStore,
                    sqlNodePool,
                    queryColumnPool,
                    queryModelPool,
                    postOrderTreeTraversalAlgo
            );

            alterOperationBuilder = new AlterOperationBuilder();
            dropOperationBuilder = new GenericDropOperationBuilder();
            queryRegistry = engine.getQueryRegistry();
            blockFileWriter = new BlockFileWriter(ff, configuration.getCommitMode());
        } catch (Throwable th) {
            close();
            throw th;
        }
    }

    public static long copyOrdered(
            TableWriterAPI writer,
            RecordMetadata metadata,
            RecordCursor cursor,
            RecordToRowCopier copier,
            int cursorTimestampIndex,
            SqlExecutionCircuitBreaker circuitBreaker
    ) {
        long rowCount;

        if (ColumnType.isSymbolOrString(metadata.getColumnType(cursorTimestampIndex))) {
            rowCount = copyOrderedStrTimestamp(writer, cursor, copier, cursorTimestampIndex, circuitBreaker);
        } else {
            rowCount = copyOrdered0(writer, cursor, copier, cursorTimestampIndex, circuitBreaker);
        }
        return rowCount;
    }

    public static long copyOrderedBatched(
            TableWriterAPI writer,
            RecordMetadata metadata,
            RecordCursor cursor,
            RecordToRowCopier copier,
            int cursorTimestampIndex,
            long batchSize,
            long o3MaxLag,
            SqlExecutionCircuitBreaker circuitBreaker
    ) {
        long rowCount;
        if (ColumnType.isSymbolOrString(metadata.getColumnType(cursorTimestampIndex))) {
            rowCount = copyOrderedBatchedStrTimestamp(writer, cursor, copier, cursorTimestampIndex, batchSize, o3MaxLag, circuitBreaker);
        } else {
            rowCount = copyOrderedBatched0(writer, cursor, copier, cursorTimestampIndex, batchSize, o3MaxLag, circuitBreaker);
        }
        return rowCount;
    }

    /**
     * Returns number of copied rows.
     */
    public static long copyUnordered(RecordCursor cursor, TableWriterAPI writer, RecordToRowCopier copier, SqlExecutionCircuitBreaker circuitBreaker) {
        long rowCount = 0;
        final Record record = cursor.getRecord();
        while (cursor.hasNext()) {
            circuitBreaker.statefulThrowExceptionIfTripped();
            TableWriter.Row row = writer.newRow();
            copier.copy(record, row);
            row.append();
            rowCount++;
        }
        return rowCount;
    }

    // public for testing
    public static void expectKeyword(GenericLexer lexer, CharSequence keyword) throws SqlException {
        CharSequence tok = SqlUtil.fetchNext(lexer);
        if (tok == null) {
            throw SqlException.position(lexer.getPosition()).put('\'').put(keyword).put("' expected");
        }
        if (!Chars.equalsLowerCaseAscii(tok, keyword)) {
            throw SqlException.position(lexer.lastTokenPosition()).put('\'').put(keyword).put("' expected");
        }
    }

    @Override
    public void clear() {
        clearExceptSqlText();
        sqlText = null;
    }

    @Override
    public void close() {
        if (closed) {
            throw new IllegalStateException("close was already called");
        }
        closed = true;
        Misc.free(backupAgent);
        Misc.free(vacuumColumnVersions);
        Misc.free(path);
        Misc.free(renamePath);
        Misc.free(codeGenerator);
        Misc.free(mem);
        Misc.freeObjList(tableWriters);
        Misc.free(blockFileWriter);
    }

    @Override
    @NotNull
    public CompiledQuery compile(@NotNull CharSequence sqlText, @NotNull SqlExecutionContext executionContext) throws SqlException {
        return compile(sqlText, executionContext, true);
    }

    @NotNull
    public CompiledQuery compile(@NotNull CharSequence sqlText, @NotNull SqlExecutionContext executionContext, boolean generateProgressLogger) throws SqlException {
        clear();
        // these are quick executions that do not require building of a model
        lexer.of(sqlText);
        isSingleQueryMode = true;

        compileInner(executionContext, sqlText, generateProgressLogger);
        return compiledQuery;
    }

    /**
     * Allows processing of batches of sql statements (sql scripts) separated by ';' .
     * Each query is processed in sequence and processing stops on first error and whole batch gets discarded.
     * Noteworthy difference between this and 'normal' query is that all empty queries get ignored, e.g.
     * <br>
     * select 1;<br>
     * ; ;/* comment \*\/;--comment\n; - these get ignored <br>
     * update a set b=c  ; <br>
     * <p>
     * Useful PG doc link :
     *
     * @param batchText        - block of queries to process
     * @param executionContext - SQL execution context
     * @param batchCallback    - callback to perform actions prior to or after batch part compilation, e.g. clear caches or execute command
     * @throws SqlException              - in case of syntax error
     * @throws PeerDisconnectedException - when peer is disconnected
     * @throws PeerIsSlowToReadException - when peer is too slow
     * @throws QueryPausedException      - when query is paused
     * @see <a href="https://www.postgresql.org/docs/current/protocol-flow.html#id-1.10.5.7.4">PostgreSQL documentation</a>
     */
    @Override
    public void compileBatch(
            @NotNull CharSequence batchText,
            @NotNull SqlExecutionContext executionContext,
            BatchCallback batchCallback
    ) throws Exception {
        clear();
        lexer.of(batchText);
        isSingleQueryMode = false;

        if (batchCallback == null) {
            batchCallback = EMPTY_CALLBACK;
        }

        int position;

        while (lexer.hasNext()) {
            // skip over empty statements that'd cause error in parser
            position = getNextValidTokenPosition();
            if (position == -1) {
                return;
            }

            boolean recompileStale = true;
            for (int retries = 0; recompileStale; retries++) {
                clear(); // we don't use normal compile here because we can't reset existing lexer

                // Fetch sqlText, this will move lexer pointer (state change).
                // We try to avoid logging the entire sql batch, in case batch contains secrets
                final CharSequence sqlText = batchText.subSequence(position, goToQueryEnd());

                if (batchCallback.preCompile(this, sqlText)) {
                    // ok, the callback wants us to compile this query, let's go!

                    // re-position lexer pointer to where sqlText just began
                    lexer.backTo(position, null);
                    compileInner(executionContext, sqlText, true);

                    // consume residual text, such as semicolon
                    goToQueryEnd();
                    // We've to move lexer because some query handlers don't consume all tokens (e.g. SET )
                    // some code in postCompile might need full text of current query
                    try {
                        batchCallback.postCompile(this, compiledQuery, sqlText);
                        recompileStale = false;
                    } catch (TableReferenceOutOfDateException e) {
                        if (retries == maxRecompileAttempts) {
                            throw e;
                        }
                        LOG.info().$(e.getFlyweightMessage()).$();
                        // will recompile
                        lexer.restart();
                    }
                } else {
                    recompileStale = false;
                }
            }
        }
    }

    @Override
    public void execute(final Operation op, SqlExecutionContext executionContext) throws SqlException {
        switch (op.getOperationCode()) {
            case OperationCodes.CREATE_TABLE:
                executeCreateTable((CreateTableOperation) op, executionContext);
                break;
            case OperationCodes.CREATE_VIEW:
                executeCreateView((CreateViewOperation) op, executionContext);
                break;
            case OperationCodes.CREATE_MAT_VIEW:
                executeCreateMatView((CreateMatViewOperation) op, executionContext);
                break;
            case OperationCodes.DROP_TABLE:
                executeDropTable((GenericDropOperation) op, executionContext);
                break;
            case OperationCodes.DROP_VIEW:
                executeDropView((GenericDropOperation) op, executionContext);
                break;
            case OperationCodes.DROP_MAT_VIEW:
                executeDropMatView((GenericDropOperation) op, executionContext);
                break;
            case OperationCodes.DROP_ALL:
                executeDropAllTables(executionContext);
                break;
            default:
                throw SqlException.position(0).put("Unsupported operation [code=").put(op.getOperationCode()).put(']');
        }
    }

    @Override
    public RecordCursorFactory generateSelectWithRetries(
            @Transient QueryModel initialQueryModel,
            @Transient SqlExecutionContext executionContext,
            boolean generateProgressLogger
    ) throws SqlException {
        QueryModel queryModel = initialQueryModel;
        int remainingRetries = maxRecompileAttempts;
        for (; ; ) {
            try {
                return generateSelectOneShot(queryModel, executionContext, generateProgressLogger);
            } catch (TableReferenceOutOfDateException e) {
                if (--remainingRetries < 0) {
                    throw SqlException.position(0).put("too many ").put(e.getFlyweightMessage());
                }
                LOG.info().$("retrying plan [q=`").$(queryModel).$("`, fd=").$(executionContext.getRequestFd()).I$();
                clearExceptSqlText();
                lexer.restart();
                queryModel = (QueryModel) compileExecutionModel(executionContext);
            }
        }
    }

    @Override
    public BytecodeAssembler getAsm() {
        return asm;
    }

    @Override
    public CairoEngine getEngine() {
        return engine;
    }

    public FunctionFactoryCache getFunctionFactoryCache() {
        return functionParser.getFunctionFactoryCache();
    }

    @Override
    public QueryBuilder query() {
        queryBuilder.clear();
        return queryBuilder;
    }

    @TestOnly
    @Override
    public void setEnableJitNullChecks(boolean value) {
        codeGenerator.setEnableJitNullChecks(value);
    }

    @TestOnly
    @Override
    public void setFullFatJoins(boolean value) {
        codeGenerator.setFullFatJoins(value);
    }

    @TestOnly
    @Override
    public ExecutionModel testCompileModel(CharSequence sqlText, SqlExecutionContext executionContext) throws SqlException {
        clear();
        lexer.of(sqlText);
        return compileExecutionModel(executionContext);
    }

    @TestOnly
    @Override
    public ExpressionNode testParseExpression(CharSequence expression, QueryModel model) throws SqlException {
        clear();
        lexer.of(expression);
        return parser.expr(lexer, model, this);
    }

    // test only
    @TestOnly
    @Override
    public void testParseExpression(CharSequence expression, ExpressionParserListener listener) throws SqlException {
        clear();
        lexer.of(expression);
        parser.expr(lexer, listener, this);
    }

    private static void addSupportedConversion(short fromType, short... toTypes) {
        for (short toType : toTypes) {
            columnConversionSupport[fromType][toType] = true;
            // Make it symmetrical
            columnConversionSupport[toType][fromType] = true;
        }
    }

    private static long copyOrdered0(
            TableWriterAPI writer,
            RecordCursor cursor,
            RecordToRowCopier copier,
            int cursorTimestampIndex,
            SqlExecutionCircuitBreaker circuitBreaker
    ) {
        long rowCount = 0;
        final Record record = cursor.getRecord();
        while (cursor.hasNext()) {
            circuitBreaker.statefulThrowExceptionIfTripped();
            TableWriter.Row row = writer.newRow(record.getTimestamp(cursorTimestampIndex));
            copier.copy(record, row);
            row.append();
            rowCount++;
        }

        return rowCount;
    }

    // returns number of copied rows
    private static long copyOrderedBatched0(
            TableWriterAPI writer,
            RecordCursor cursor,
            RecordToRowCopier copier,
            int cursorTimestampIndex,
            long batchSize,
            long o3MaxLag,
            SqlExecutionCircuitBreaker circuitBreaker
    ) {
        long commitTarget = batchSize;
        long rowCount = 0;
        final Record record = cursor.getRecord();
        while (cursor.hasNext()) {
            circuitBreaker.statefulThrowExceptionIfTripped();
            TableWriter.Row row = writer.newRow(record.getTimestamp(cursorTimestampIndex));
            copier.copy(record, row);
            row.append();
            if (++rowCount >= commitTarget) {
                writer.ic(o3MaxLag);
                commitTarget = rowCount + batchSize;
            }
        }
        return rowCount;
    }

    // returns number of copied rows
    private static long copyOrderedBatchedStrTimestamp(
            TableWriterAPI writer,
            RecordCursor cursor,
            RecordToRowCopier copier,
            int cursorTimestampIndex,
            long batchSize,
            long o3MaxLag,
            SqlExecutionCircuitBreaker circuitBreaker
    ) {
        long commitTarget = batchSize;
        long rowCount = 0;
        final Record record = cursor.getRecord();
        while (cursor.hasNext()) {
            circuitBreaker.statefulThrowExceptionIfTripped();
            CharSequence str = record.getStrA(cursorTimestampIndex);
            // It's allowed to insert ISO formatted string to timestamp column
            TableWriter.Row row = writer.newRow(SqlUtil.parseFloorPartialTimestamp(str, -1, ColumnType.STRING, ColumnType.TIMESTAMP));
            copier.copy(record, row);
            row.append();
            if (++rowCount >= commitTarget) {
                writer.ic(o3MaxLag);
                commitTarget = rowCount + batchSize;
            }
        }

        return rowCount;
    }

    //returns number of copied rows
    private static long copyOrderedStrTimestamp(
            TableWriterAPI writer,
            RecordCursor cursor,
            RecordToRowCopier copier,
            int cursorTimestampIndex,
            SqlExecutionCircuitBreaker circuitBreaker
    ) {
        long rowCount = 0;
        final Record record = cursor.getRecord();
        while (cursor.hasNext()) {
            circuitBreaker.statefulThrowExceptionIfTripped();
            final CharSequence str = record.getStrA(cursorTimestampIndex);
            // It's allowed to insert ISO formatted string to timestamp column
            TableWriter.Row row = writer.newRow(SqlUtil.implicitCastStrAsTimestamp(str));
            copier.copy(record, row);
            row.append();
            rowCount++;
        }

        return rowCount;
    }

    private static boolean isIPv4UpdateCast(int from, int to) {
        return (from == ColumnType.STRING && to == ColumnType.IPv4)
                || (from == ColumnType.IPv4 && to == ColumnType.STRING)
                || (from == ColumnType.VARCHAR && to == ColumnType.IPv4)
                || (from == ColumnType.IPv4 && to == ColumnType.VARCHAR);
    }

    private int addColumnWithType(
            AlterOperationBuilder addColumn,
            CharSequence columnName,
            int columnNamePosition
    ) throws SqlException {
        CharSequence tok;
        tok = expectToken(lexer, "column type");

        short typeTag = SqlUtil.toPersistedTypeTag(tok, lexer.lastTokenPosition());
        int typePosition = lexer.lastTokenPosition();

        int dim = SqlUtil.parseArrayDimensionality(lexer);
        int columnType;
        if (dim > 0) {
            if (!ColumnType.isSupportedArrayElementType(typeTag)) {
                throw SqlException.position(typePosition)
                        .put("unsupported array element type [type=")
                        .put(ColumnType.nameOf(typeTag))
                        .put(']');
            }
            columnType = ColumnType.encodeArrayType(typeTag, dim);
        } else {
            columnType = typeTag;
        }

        tok = SqlUtil.fetchNext(lexer);

        // check for an unmatched bracket
        if (tok != null && Chars.equals(tok, ']')) {
            throw SqlException.position(typePosition).put(columnName).put(" has an unmatched `]` - were you trying to define an array?");
        } else {
            lexer.unparseLast();
        }

        if (columnType == ColumnType.GEOHASH) {
            tok = SqlUtil.fetchNext(lexer);
            if (tok == null || tok.charAt(0) != '(') {
                throw SqlException.position(lexer.getPosition()).put("missing GEOHASH precision");
            }

            tok = SqlUtil.fetchNext(lexer);
            if (tok != null && tok.charAt(0) != ')') {
                int geoHashBits = GeoHashUtil.parseGeoHashBits(lexer.lastTokenPosition(), 0, tok);
                tok = SqlUtil.fetchNext(lexer);
                if (tok == null || tok.charAt(0) != ')') {
                    if (tok != null) {
                        throw SqlException.position(lexer.lastTokenPosition())
                                .put("invalid GEOHASH type literal, expected ')'")
                                .put(" found='").put(tok.charAt(0)).put("'");
                    }
                    throw SqlException.position(lexer.getPosition())
                            .put("invalid GEOHASH type literal, expected ')'");
                }
                columnType = ColumnType.getGeoHashTypeWithBits(geoHashBits);
            } else {
                throw SqlException.position(lexer.lastTokenPosition())
                        .put("missing GEOHASH precision");
            }
        }

        tok = SqlUtil.fetchNext(lexer);
        final int indexValueBlockCapacity;
        final boolean cache;
        int symbolCapacity;
        final boolean indexed;

        if (
                ColumnType.isSymbol(columnType)
                        && tok != null
                        && !Chars.equals(tok, ',')
                        && !Chars.equals(tok, ';')
        ) {
            if (isCapacityKeyword(tok)) {
                tok = expectToken(lexer, "symbol capacity");

                final boolean negative;
                final int errorPos = lexer.lastTokenPosition();
                if (Chars.equals(tok, '-')) {
                    negative = true;
                    tok = expectToken(lexer, "symbol capacity");
                } else {
                    negative = false;
                }

                try {
                    symbolCapacity = Numbers.parseInt(tok);
                } catch (NumericException e) {
                    throw SqlException.$(lexer.lastTokenPosition(), "numeric capacity expected");
                }

                if (negative) {
                    symbolCapacity = -symbolCapacity;
                }

                TableUtils.validateSymbolCapacity(errorPos, symbolCapacity);

                tok = SqlUtil.fetchNext(lexer);
            } else {
                symbolCapacity = configuration.getDefaultSymbolCapacity();
            }

            if (Chars.equalsLowerCaseAsciiNc("cache", tok)) {
                cache = true;
                tok = SqlUtil.fetchNext(lexer);
            } else if (Chars.equalsLowerCaseAsciiNc("nocache", tok)) {
                cache = false;
                tok = SqlUtil.fetchNext(lexer);
            } else {
                cache = configuration.getDefaultSymbolCacheFlag();
            }

            TableUtils.validateSymbolCapacityCached(cache, symbolCapacity, lexer.lastTokenPosition());

            indexed = Chars.equalsLowerCaseAsciiNc("index", tok);
            if (indexed) {
                tok = SqlUtil.fetchNext(lexer);
            }

            if (Chars.equalsLowerCaseAsciiNc("capacity", tok)) {
                tok = expectToken(lexer, "symbol index capacity");

                try {
                    indexValueBlockCapacity = Numbers.parseInt(tok);
                } catch (NumericException e) {
                    throw SqlException.$(lexer.lastTokenPosition(), "numeric capacity expected");
                }
                SqlUtil.fetchNext(lexer);
            } else {
                indexValueBlockCapacity = configuration.getIndexValueBlockSize();
            }
        } else { // set defaults
            // ignore `NULL` and `NOT NULL`
            if (tok != null && isNotKeyword(tok)) {
                tok = SqlUtil.fetchNext(lexer);
            }

            if (tok != null && isNullKeyword(tok)) {
                SqlUtil.fetchNext(lexer);
            }

            cache = configuration.getDefaultSymbolCacheFlag();
            indexValueBlockCapacity = configuration.getIndexValueBlockSize();
            symbolCapacity = configuration.getDefaultSymbolCapacity();
            indexed = false;
        }

        addColumn.addColumnToList(
                columnName,
                columnNamePosition,
                columnType,
                Numbers.ceilPow2(symbolCapacity),
                cache,
                indexed,
                Numbers.ceilPow2(indexValueBlockCapacity),
                false
        );
        lexer.unparseLast();
        return columnType;
    }

    private void alterTableAddColumn(
            SecurityContext securityContext,
            int tableNamePosition,
            TableToken tableToken,
            TableRecordMetadata tableMetadata
    ) throws SqlException {
        // add columns to table
        CharSequence tok = SqlUtil.fetchNext(lexer);

        // ignore `column`
        if (tok != null && !isColumnKeyword(tok)) {
            lexer.unparseLast();
        }

        AlterOperationBuilder addColumn = alterOperationBuilder.ofAddColumn(
                tableNamePosition,
                tableToken,
                tableMetadata.getTableId()
        );

        int semicolonPos = -1;
        do {
            tok = maybeExpectToken(lexer, "'column' or column name", semicolonPos < 0);

            if (semicolonPos >= 0) {
                if (tok != null) {
                    throw SqlException.$(lexer.lastTokenPosition(), "',' expected");
                }
                break;
            }

            if (isIfKeyword(tok)) {
                tok = SqlUtil.fetchNext(lexer);
                if (tok != null && isNotKeyword(tok)) {
                    tok = SqlUtil.fetchNext(lexer);
                    if (tok != null && isExistsKeyword(tok)) {
                        tok = SqlUtil.fetchNext(lexer); // captured column name
                        final int columnIndex = tableMetadata.getColumnIndexQuiet(tok);
                        if (columnIndex != -1) {
                            tok = expectToken(lexer, "column type");
                            final int columnType = ColumnType.typeOf(tok);
                            if (columnType == -1) {
                                throw SqlException.$(lexer.lastTokenPosition(), "unrecognized column type: ").put(tok);
                            }
                            final int existingType = tableMetadata.getColumnType(columnIndex);
                            if (existingType != columnType) {
                                throw SqlException
                                        .$(lexer.lastTokenPosition(), "column already exists with a different column type [current type=")
                                        .put(ColumnType.nameOf(existingType))
                                        .put(", requested type=")
                                        .put(ColumnType.nameOf(columnType))
                                        .put(']');
                            }
                            break;
                        }
                    } else {
                        throw SqlException.$(lexer.lastTokenPosition(), "unexpected token '").put(tok)
                                .put("' for if not exists");
                    }
                } else {
                    throw SqlException.$(lexer.lastTokenPosition(), "'not' expected");
                }
            } else {
                int index = tableMetadata.getColumnIndexQuiet(tok);
                if (index != -1) {
                    throw SqlException.$(lexer.lastTokenPosition(), "column '").put(tok).put("' already exists");
                }
            }

            CharSequence columnName = GenericLexer.immutableOf(GenericLexer.unquote(tok));
            int columnNamePosition = lexer.lastTokenPosition();

            if (!TableUtils.isValidColumnName(columnName, configuration.getMaxFileNameLength())) {
                throw SqlException.$(lexer.lastTokenPosition(), " new column name contains invalid characters");
            }

            addColumnWithType(addColumn, columnName, columnNamePosition);
            tok = SqlUtil.fetchNext(lexer);

            if (tok == null || (!isSingleQueryMode && isSemicolon(tok))) {
                break;
            }

            semicolonPos = Chars.equals(tok, ';') ? lexer.lastTokenPosition() : -1;
            if (semicolonPos < 0 && !Chars.equals(tok, ',')) {
                addColumnSuffix(securityContext, tok, tableToken, alterOperationBuilder);
                compiledQuery.ofAlter(alterOperationBuilder.build());
                return;
            }
        } while (true);

        addColumnSuffix(securityContext, null, tableToken, alterOperationBuilder);
        compiledQuery.ofAlter(alterOperationBuilder.build());
        if (alterOperationBuilder.getExtraStrInfo().size() == 0) {
            // there is no column to add, set the done flag to avoid execution of the query
            compiledQuery.done();
        }
    }

    private void alterTableChangeColumnType(
            SecurityContext securityContext,
            int tableNamePosition,
            TableToken tableToken,
            int columnNamePosition,
            CharSequence columnName,
            TableRecordMetadata tableMetadata,
            int columnIndex
    ) throws SqlException {
        AlterOperationBuilder changeColumn = alterOperationBuilder.ofColumnChangeType(
                tableNamePosition,
                tableToken,
                tableMetadata.getTableId()
        );
        int existingColumnType = tableMetadata.getColumnType(columnIndex);
        int newColumnType = addColumnWithType(changeColumn, columnName, columnNamePosition);
        CharSequence tok = SqlUtil.fetchNext(lexer);
        if (tok != null && !isSemicolon(tok)) {
            throw SqlException.$(lexer.lastTokenPosition(), "unexpected token [").put(tok).put("] while trying to change column type");
        }
        if (columnIndex == tableMetadata.getTimestampIndex()) {
            throw SqlException.$(lexer.lastTokenPosition(), "cannot change type of designated timestamp column");
        }
        if (newColumnType == existingColumnType) {
            throw SqlException.$(lexer.lastTokenPosition(), "column '").put(columnName)
                    .put("' type is already '").put(ColumnType.nameOf(existingColumnType)).put('\'');
        } else {
            if (!isCompatibleColumnTypeChange(existingColumnType, newColumnType)) {
                throw SqlException.$(lexer.lastTokenPosition(), "incompatible column type change [existing=")
                        .put(ColumnType.nameOf(existingColumnType)).put(", new=").put(ColumnType.nameOf(newColumnType)).put(']');
            }
        }
        securityContext.authorizeAlterTableAlterColumnType(tableToken, alterOperationBuilder.getExtraStrInfo());
        compiledQuery.ofAlter(alterOperationBuilder.build());
    }

    private void alterTableChangeSymbolCapacity(
            SecurityContext securityContext,
            int tableNamePosition,
            TableToken tableToken,
            int columnNamePosition,
            CharSequence columnName,
            TableRecordMetadata tableMetadata,
            int columnIndex
    ) throws SqlException {
        final AlterOperationBuilder changeColumn = alterOperationBuilder.ofSymbolCapacityChange(
                tableNamePosition,
                tableToken,
                tableMetadata.getTableId()
        );
        final int existingColumnType = tableMetadata.getColumnType(columnIndex);
        if (!ColumnType.isSymbol(existingColumnType)) {
            throw SqlException.walRecoverable(columnNamePosition).put("column '").put(columnName).put("' is not of symbol type");
        }
        expectKeyword(lexer, "capacity");

        CharSequence tok = expectToken(lexer, "symbol capacity");

        final boolean negative;
        final int errorPos = lexer.lastTokenPosition();
        if (Chars.equals(tok, '-')) {
            negative = true;
            tok = expectToken(lexer, "symbol capacity");
        } else {
            negative = false;
        }

        int symbolCapacity;
        try {
            symbolCapacity = Numbers.parseInt(tok);
        } catch (NumericException e) {
            throw SqlException.$(lexer.lastTokenPosition(), "numeric capacity expected");
        }

        if (negative) {
            symbolCapacity = -symbolCapacity;
        }

        TableUtils.validateSymbolCapacity(errorPos, symbolCapacity);

        changeColumn.addColumnToList(
                columnName,
                columnNamePosition,
                ColumnType.SYMBOL,
                Numbers.ceilPow2(symbolCapacity),
                configuration.getDefaultSymbolCacheFlag(), // ignored
                false, // ignored
                Numbers.ceilPow2(configuration.getIndexValueBlockSize()), // ignored
                false // ignored
        );

        tok = SqlUtil.fetchNext(lexer);
        if (tok != null && !isSemicolon(tok)) {
            throw SqlException.$(lexer.lastTokenPosition(), "unexpected token [").put(tok).put("] while trying to change symbol capacity");
        }

        securityContext.authorizeAlterTableAlterColumnType(tableToken, alterOperationBuilder.getExtraStrInfo());
        compiledQuery.ofAlter(alterOperationBuilder.build());
    }

    private void alterTableColumnAddIndex(
            SecurityContext securityContext,
            int tableNamePosition,
            TableToken tableToken,
            int columnNamePosition,
            CharSequence columnName,
            TableRecordMetadata metadata,
            int indexValueBlockSize
    ) throws SqlException {
        final int columnIndex = metadata.getColumnIndexQuiet(columnName);
        if (columnIndex == -1) {
            throw SqlException.invalidColumn(columnNamePosition, columnName);
        }

        final int type = metadata.getColumnType(columnIndex);
        if (!ColumnType.isSymbol(type)) {
            throw SqlException.position(columnNamePosition).put("indexes are only supported for symbol type [column=").put(columnName).put(", type=").put(ColumnType.nameOf(type)).put(']');
        }

        if (indexValueBlockSize == -1) {
            indexValueBlockSize = configuration.getIndexValueBlockSize();
        }

        alterOperationBuilder.ofAddIndex(
                tableNamePosition,
                tableToken,
                metadata.getTableId(),
                columnName,
                Numbers.ceilPow2(indexValueBlockSize)
        );
        securityContext.authorizeAlterTableAddIndex(tableToken, alterOperationBuilder.getExtraStrInfo());
        compiledQuery.ofAlter(alterOperationBuilder.build());
    }

    private void alterTableColumnCacheFlag(
            SecurityContext securityContext,
            int tableNamePosition,
            TableToken tableToken,
            int columnNamePosition,
            CharSequence columnName,
            TableRecordMetadata metadata,
            boolean cache
    ) throws SqlException {
        int columnIndex = metadata.getColumnIndexQuiet(columnName);
        if (columnIndex == -1) {
            throw SqlException.invalidColumn(columnNamePosition, columnName);
        }

        final int type = metadata.getColumnType(columnIndex);
        if (!ColumnType.isSymbol(type)) {
            throw SqlException.position(columnNamePosition).put("cache is only supported for symbol type [column=").put(columnName).put(", type=").put(ColumnType.nameOf(type)).put(']');
        }

        if (cache) {
            alterOperationBuilder.ofCacheSymbol(tableNamePosition, tableToken, metadata.getTableId(), columnName);
        } else {
            alterOperationBuilder.ofRemoveCacheSymbol(tableNamePosition, tableToken, metadata.getTableId(), columnName);
        }

        securityContext.authorizeAlterTableAlterColumnCache(tableToken, alterOperationBuilder.getExtraStrInfo());
        compiledQuery.ofAlter(alterOperationBuilder.build());
    }

    private void alterTableColumnDropIndex(
            SecurityContext securityContext,
            int tableNamePosition,
            TableToken tableToken,
            int columnNamePosition,
            CharSequence columnName,
            TableRecordMetadata metadata
    ) throws SqlException {
        int columnIndex = metadata.getColumnIndexQuiet(columnName);
        if (columnIndex == -1) {
            throw SqlException.invalidColumn(columnNamePosition, columnName);
        }

        final int type = metadata.getColumnType(columnIndex);
        if (!ColumnType.isSymbol(type)) {
            throw SqlException.position(columnNamePosition).put("indexes are only supported for symbol type [column=").put(columnName).put(", type=").put(ColumnType.nameOf(type)).put(']');
        }

        alterOperationBuilder.ofDropIndex(tableNamePosition, tableToken, metadata.getTableId(), columnName, columnNamePosition);
        securityContext.authorizeAlterTableDropIndex(tableToken, alterOperationBuilder.getExtraStrInfo());
        compiledQuery.ofAlter(alterOperationBuilder.build());
    }

    private void alterTableDedupEnable(int tableNamePosition, TableToken tableToken, TableRecordMetadata tableMetadata, GenericLexer lexer) throws SqlException {
        if (!tableMetadata.isWalEnabled()) {
            throw SqlException.$(tableNamePosition, "deduplication is only supported for WAL tables");
        }
        AlterOperationBuilder setDedup = alterOperationBuilder.ofDedupEnable(
                tableNamePosition,
                tableToken
        );
        CharSequence tok = SqlUtil.fetchNext(lexer);

        boolean tsIncludedInDedupColumns = false;

        // ALTER TABLE abc DEDUP <ENABLE> UPSERT KEYS(a, b)
        // ENABLE word is not mandatory to be compatible v7.3
        // where it was omitted from the syntax
        if (tok != null && isEnableKeyword(tok)) {
            tok = SqlUtil.fetchNext(lexer);
        }

        if (tok == null || !isUpsertKeyword(tok)) {
            throw SqlException.position(lexer.lastTokenPosition()).put("expected 'upsert'");
        }

        tok = SqlUtil.fetchNext(lexer);
        if (tok == null || !isKeysKeyword(tok)) {
            throw SqlException.position(lexer.lastTokenPosition()).put("expected 'keys'");
        }

        tok = SqlUtil.fetchNext(lexer);
        if (tok != null && Chars.equals(tok, '(')) {
            tok = SqlUtil.fetchNext(lexer);

            int columnListPos = lexer.lastTokenPosition();

            while (tok != null && !Chars.equals(tok, ')')) {
                validateLiteral(lexer.lastTokenPosition(), tok);
                final CharSequence columnName = GenericLexer.unquote(tok);

                int colIndex = tableMetadata.getColumnIndexQuiet(columnName);
                if (colIndex < 0) {
                    throw SqlException.position(lexer.lastTokenPosition()).put("deduplicate key column not found [column=").put(columnName).put(']');
                }

                if (colIndex == tableMetadata.getTimestampIndex()) {
                    tsIncludedInDedupColumns = true;
                }
                setDedup.setDedupKeyFlag(tableMetadata.getWriterIndex(colIndex));

                tok = SqlUtil.fetchNext(lexer);
                if (tok != null && Chars.equals(tok, ',')) {
                    tok = SqlUtil.fetchNext(lexer);
                }
            }

            if (tok == null || !Chars.equals(tok, ')')) {
                throw SqlException.position(lexer.getPosition()).put("')' expected");
            }

            if (!tsIncludedInDedupColumns) {
                throw SqlException.position(columnListPos).put("deduplicate key list must include dedicated timestamp column");
            }

        } else {
            throw SqlException.$(lexer.getPosition(), "deduplicate key column list expected");
        }
        compiledQuery.ofAlter(setDedup.build());
    }

    private void alterTableDropColumn(
            SecurityContext securityContext,
            int tableNamePosition,
            TableToken tableToken,
            TableRecordMetadata metadata
    ) throws SqlException {
        AlterOperationBuilder dropColumnStatement = alterOperationBuilder.ofDropColumn(tableNamePosition, tableToken, metadata.getTableId());
        int semicolonPos = -1;
        do {
            CharSequence tok = GenericLexer.unquote(maybeExpectToken(lexer, "column name", semicolonPos < 0));
            if (semicolonPos >= 0) {
                if (tok != null) {
                    throw SqlException.$(lexer.lastTokenPosition(), "',' expected");
                }
                break;
            }

            if (metadata.getColumnIndexQuiet(tok) == -1) {
                throw SqlException.invalidColumn(lexer.lastTokenPosition(), tok);
            }

            CharSequence columnName = tok;
            dropColumnStatement.ofDropColumn(columnName);
            tok = SqlUtil.fetchNext(lexer);

            if (tok == null || (!isSingleQueryMode && isSemicolon(tok))) {
                break;
            }

            semicolonPos = Chars.equals(tok, ';') ? lexer.lastTokenPosition() : -1;
            if (semicolonPos < 0 && !Chars.equals(tok, ',')) {
                unknownDropColumnSuffix(securityContext, tok, tableToken, dropColumnStatement);
                return;
            }
        } while (true);

        securityContext.authorizeAlterTableDropColumn(tableToken, dropColumnStatement.getExtraStrInfo());
        compiledQuery.ofAlter(alterOperationBuilder.build());
    }

    private void alterTableDropConvertDetachOrAttachPartition(
            TableRecordMetadata tableMetadata,
            TableToken tableToken,
            int action,
            SqlExecutionContext executionContext
    ) throws SqlException {
        final int pos = lexer.lastTokenPosition();
        TableReader reader = null;
        if (!tableMetadata.isWalEnabled() || executionContext.isWalApplication()) {
            reader = executionContext.getReader(tableToken);
        }

        try {
            if (reader != null && !PartitionBy.isPartitioned(reader.getMetadata().getPartitionBy())) {
                throw SqlException.$(pos, "table is not partitioned");
            }

            // Tables with ARRAYS cannot be converter to Parquet, for now
            if (action == PartitionAction.CONVERT_TO_PARQUET) {
                for (int i = 0, n = tableMetadata.getColumnCount(); i < n; i++) {
                    if (ColumnType.isArray(tableMetadata.getColumnType(i))) {
                        throw SqlException.$(pos, "tables with array columns cannot be converted to Parquet partitions yet [table=").put(tableToken.getTableName()).put(", column=").put(tableMetadata.getColumnName(i)).put(']');
                    }
                }
            }

            final CharSequence tok = expectToken(lexer, "'list' or 'where'");
            if (isListKeyword(tok)) {
                alterTableDropConvertDetachOrAttachPartitionByList(tableMetadata, tableToken, reader, pos, action);
            } else if (isWhereKeyword(tok)) {
                AlterOperationBuilder alterOperationBuilder;
                switch (action) {
                    case PartitionAction.DROP:
                        alterOperationBuilder = this.alterOperationBuilder.ofDropPartition(pos, tableToken, tableMetadata.getTableId());
                        break;
                    case PartitionAction.DETACH:
                        alterOperationBuilder = this.alterOperationBuilder.ofDetachPartition(pos, tableToken, tableMetadata.getTableId());
                        break;
                    case PartitionAction.CONVERT_TO_PARQUET:
                    case PartitionAction.CONVERT_TO_NATIVE:
                        final boolean toParquet = action == PartitionAction.CONVERT_TO_PARQUET;
                        alterOperationBuilder = this.alterOperationBuilder.ofConvertPartition(pos, tableToken, tableMetadata.getTableId(), toParquet);
                        break;
                    default:
                        throw SqlException.$(pos, "WHERE clause can only be used with command DROP PARTITION, DETACH PARTITION or CONVERT PARTITION");
                }

                final int functionPosition = lexer.getPosition();
                ExpressionNode expr = parser.expr(lexer, (QueryModel) null, this);
                String designatedTimestampColumnName = null;
                int tsIndex = tableMetadata.getTimestampIndex();
                if (tsIndex >= 0) {
                    designatedTimestampColumnName = tableMetadata.getColumnName(tsIndex);
                }
                if (designatedTimestampColumnName != null) {
                    GenericRecordMetadata metadata = new GenericRecordMetadata();
                    metadata.add(new TableColumnMetadata(designatedTimestampColumnName, ColumnType.TIMESTAMP, null));
                    Function function = functionParser.parseFunction(expr, metadata, executionContext);
                    try {
                        if (function != null && ColumnType.isBoolean(function.getType())) {
                            function.init(null, executionContext);
                            if (reader != null) {
                                int affected = filterPartitions(function, functionPosition, reader, alterOperationBuilder);
                                if (affected == 0) {
                                    throw CairoException.partitionManipulationRecoverable().position(functionPosition)
                                            .put("no partitions matched WHERE clause");
                                }
                            }
                            compiledQuery.ofAlter(this.alterOperationBuilder.build());
                        } else {
                            throw SqlException.$(lexer.lastTokenPosition(), "boolean expression expected");
                        }
                    } finally {
                        Misc.free(function);
                    }
                } else {
                    throw SqlException.$(lexer.lastTokenPosition(), "this table does not have a designated timestamp column");
                }
            } else {
                throw SqlException.$(lexer.lastTokenPosition(), "'list' or 'where' expected");
            }
        } finally {
            Misc.free(reader);
        }
    }

    private void alterTableDropConvertDetachOrAttachPartitionByList(
            TableRecordMetadata tableMetadata,
            TableToken tableToken,
            @Nullable TableReader reader,
            int pos,
            int action
    ) throws SqlException {
        final AlterOperationBuilder alterOperationBuilder;
        switch (action) {
            case PartitionAction.CONVERT_TO_PARQUET:
            case PartitionAction.CONVERT_TO_NATIVE:
                final boolean toParquet = action == PartitionAction.CONVERT_TO_PARQUET;
                alterOperationBuilder = this.alterOperationBuilder.ofConvertPartition(pos, tableToken, tableMetadata.getTableId(), toParquet);
                break;
            case PartitionAction.DROP:
                alterOperationBuilder = this.alterOperationBuilder.ofDropPartition(pos, tableToken, tableMetadata.getTableId());
                break;
            case PartitionAction.FORCE_DROP:
                alterOperationBuilder = this.alterOperationBuilder.ofForceDropPartition(pos, tableToken, tableMetadata.getTableId());
                break;
            case PartitionAction.DETACH:
                alterOperationBuilder = this.alterOperationBuilder.ofDetachPartition(pos, tableToken, tableMetadata.getTableId());
                break;
            case PartitionAction.ATTACH:
                // attach
                alterOperationBuilder = this.alterOperationBuilder.ofAttachPartition(pos, tableToken, tableMetadata.getTableId());
                break;
            default:
                alterOperationBuilder = null;
                assert false;
        }

        int semicolonPos = -1;
        do {
            CharSequence tok = maybeExpectToken(lexer, "partition name", semicolonPos < 0);
            if (semicolonPos >= 0) {
                if (tok != null) {
                    throw SqlException.$(lexer.lastTokenPosition(), "',' expected");
                }
                break;
            }
            if (Chars.equals(tok, ',') || Chars.equals(tok, ';')) {
                throw SqlException.$(lexer.lastTokenPosition(), "partition name missing");
            }
            final CharSequence partitionName = GenericLexer.unquote(tok); // potentially a full timestamp, or part of it
            final int lastPosition = lexer.lastTokenPosition();

            // reader == null means it's compilation for WAL table
            // before applying to WAL writer
            final int partitionBy;
            if (reader != null) {
                partitionBy = reader.getPartitionedBy();
            } else {
                try (TableMetadata meta = engine.getTableMetadata(tableToken)) {
                    partitionBy = meta.getPartitionBy();
                }
            }
            try {
                // When force drop partitions, allow to specify partitions with the full format and split part timestamp
                // like 2022-02-26T155900-000001
                // Otherwise ignore the split time part.
                int hi = action == PartitionAction.FORCE_DROP ? partitionName.length() : -1;
                long timestamp = PartitionBy.parsePartitionDirName(partitionName, partitionBy, 0, hi);
                alterOperationBuilder.addPartitionToList(timestamp, lastPosition);
            } catch (CairoException e) {
                throw SqlException.$(lexer.lastTokenPosition(), e.getFlyweightMessage());
            }

            tok = SqlUtil.fetchNext(lexer);
            if (tok == null || (!isSingleQueryMode && isSemicolon(tok))) {
                break;
            }

            semicolonPos = Chars.equals(tok, ';') ? lexer.lastTokenPosition() : -1;
            if (semicolonPos < 0 && !Chars.equals(tok, ',')) {
                throw SqlException.$(lexer.lastTokenPosition(), "',' expected");
            }
        } while (true);

        compiledQuery.ofAlter(alterOperationBuilder.build());
    }

    private void alterTableRenameColumn(
            SecurityContext securityContext,
            int tableNamePosition,
            TableToken tableToken,
            TableRecordMetadata metadata
    ) throws SqlException {
        AlterOperationBuilder renameColumnStatement = alterOperationBuilder.ofRenameColumn(tableNamePosition, tableToken, metadata.getTableId());
        int hadSemicolonPos = -1;

        do {
            CharSequence tok = GenericLexer.unquote(maybeExpectToken(lexer, "current column name", hadSemicolonPos < 0));
            if (hadSemicolonPos >= 0) {
                if (tok != null) {
                    throw SqlException.$(hadSemicolonPos, "',' expected");
                }
                break;
            }
            int columnIndex = metadata.getColumnIndexQuiet(tok);
            if (columnIndex == -1) {
                throw SqlException.invalidColumn(lexer.lastTokenPosition(), tok);
            }
            CharSequence existingName = GenericLexer.immutableOf(tok);

            tok = expectToken(lexer, "'to' expected");
            if (!isToKeyword(tok)) {
                throw SqlException.$(lexer.lastTokenPosition(), "'to' expected'");
            }

            tok = GenericLexer.unquote(expectToken(lexer, "new column name"));
            if (Chars.equals(existingName, tok)) {
                throw SqlException.$(lexer.lastTokenPosition(), "new column name is identical to existing name");
            }

            if (metadata.getColumnIndexQuiet(tok) > -1) {
                throw SqlException.$(lexer.lastTokenPosition(), " column already exists");
            }

            if (!TableUtils.isValidColumnName(tok, configuration.getMaxFileNameLength())) {
                throw SqlException.$(lexer.lastTokenPosition(), " new column name contains invalid characters");
            }

            CharSequence newName = GenericLexer.immutableOf(tok);
            renameColumnStatement.ofRenameColumn(existingName, newName);

            tok = SqlUtil.fetchNext(lexer);

            if (tok == null || (!isSingleQueryMode && isSemicolon(tok))) {
                break;
            }

            hadSemicolonPos = Chars.equals(tok, ';') ? lexer.lastTokenPosition() : -1;
            if (hadSemicolonPos < 0 && !Chars.equals(tok, ',')) {
                throw SqlException.$(lexer.lastTokenPosition(), "',' expected");
            }
        } while (true);

        securityContext.authorizeAlterTableRenameColumn(tableToken, alterOperationBuilder.getExtraStrInfo());
        compiledQuery.ofAlter(alterOperationBuilder.build());
    }

    private void alterTableResume(int tableNamePosition, TableToken tableToken, long resumeFromTxn, SqlExecutionContext executionContext) {
        try {
            engine.getTableSequencerAPI().resumeTable(tableToken, resumeFromTxn);
            executionContext.storeTelemetry(TelemetrySystemEvent.WAL_APPLY_RESUME, TelemetryOrigin.WAL_APPLY);
            compiledQuery.ofTableResume();
        } catch (CairoException ex) {
            LOG.critical().$("table resume failed [table=").$(tableToken)
                    .$(", msg=").$(ex.getFlyweightMessage())
                    .$(", errno=").$(ex.getErrno())
                    .I$();
            ex.position(tableNamePosition);
            throw ex;
        }
    }

    private void alterTableSetParam(
            CharSequence paramName, CharSequence value, int paramNamePosition,
            TableToken tableToken, int tableNamePosition, int tableId
    ) throws SqlException {
        if (isMaxUncommittedRowsKeyword(paramName)) {
            int maxUncommittedRows;
            try {
                maxUncommittedRows = Numbers.parseInt(value);
            } catch (NumericException e) {
                throw SqlException.$(paramNamePosition, "invalid value [value=").put(value)
                        .put(",parameter=").put(paramName)
                        .put(']');
            }
            if (maxUncommittedRows < 0) {
                throw SqlException.$(paramNamePosition, "maxUncommittedRows must be non negative");
            }
            compiledQuery.ofAlter(alterOperationBuilder.ofSetParamUncommittedRows(
                    tableNamePosition, tableToken, tableId, maxUncommittedRows).build());
        } else if (isO3MaxLagKeyword(paramName)) {
            long o3MaxLag = SqlUtil.expectMicros(value, paramNamePosition);
            if (o3MaxLag < 0) {
                throw SqlException.$(paramNamePosition, "o3MaxLag must be non negative");
            }
            compiledQuery.ofAlter(alterOperationBuilder.ofSetO3MaxLag(tableNamePosition, tableToken, tableId, o3MaxLag).build());
        } else {
            throw SqlException.$(paramNamePosition, "unknown parameter '").put(paramName).put('\'');
        }
    }

    private void alterTableSetType(
            SqlExecutionContext executionContext,
            int pos,
            TableToken tableToken,
            byte walFlag
    ) throws SqlException {
        executionContext.getSecurityContext().authorizeAlterTableSetType(tableToken);
        try {
            try (TableReader reader = engine.getReader(tableToken)) {
                if (reader != null && !PartitionBy.isPartitioned(reader.getMetadata().getPartitionBy())) {
                    throw SqlException.$(pos, "Cannot convert non-partitioned table");
                }
            }

            path.of(configuration.getDbRoot()).concat(tableToken.getDirName());
            TableUtils.createConvertFile(ff, path, walFlag);
            compiledQuery.ofTableSetType();
        } catch (CairoException e) {
            throw SqlException.position(pos)
                    .put(e.getFlyweightMessage())
                    .put("[errno=").put(e.getErrno()).put(']');
        }
    }

    private void alterTableSuspend(int tableNamePosition, TableToken tableToken, ErrorTag errorTag, String errorMessage, SqlExecutionContext executionContext) {
        try {
            engine.getTableSequencerAPI().suspendTable(tableToken, errorTag, errorMessage);
            executionContext.storeTelemetry(TelemetrySystemEvent.WAL_APPLY_SUSPEND, TelemetryOrigin.WAL_APPLY);
            compiledQuery.ofTableSuspend();
        } catch (CairoException ex) {
            LOG.critical().$("table suspend failed [table=").$(tableToken)
                    .$(", error=").$(ex.getFlyweightMessage())
                    .$(", errno=").$(ex.getErrno())
                    .I$();
            ex.position(tableNamePosition);
            throw ex;
        }
    }

    private CharSequence authorizeInsertForCopy(SecurityContext securityContext, CopyModel model) {
        final CharSequence tableName = GenericLexer.unquote(model.getTableName());
        final TableToken tt = engine.getTableTokenIfExists(tableName);
        if (tt != null) {
            // for existing table user have to have INSERT permission
            // if the table is to be created, later we will check for CREATE TABLE permission instead
            securityContext.authorizeInsert(tt);
        }
        return tableName;
    }

    private void checkMatViewModification(ExecutionModel executionModel) throws SqlException {
        final CharSequence name = executionModel.getTableName();
        final TableToken tableToken = engine.getTableTokenIfExists(name);
        if (tableToken != null && tableToken.isMatView()) {
            throw SqlException.position(executionModel.getTableNameExpr().position).put("cannot modify materialized view [view=").put(name).put(']');
        }
    }

    private void checkMatViewModification(TableToken tableToken) throws SqlException {
        if (tableToken != null && tableToken.isMatView()) {
            throw SqlException.position(lexer.lastTokenPosition()).put("cannot modify materialized view [view=").put(tableToken.getTableName()).put(']');
        }
    }

    private void clearExceptSqlText() {
        sqlNodePool.clear();
        characterStore.clear();
        queryColumnPool.clear();
        queryModelPool.clear();
        optimiser.clear();
        parser.clear();
        backupAgent.clear();
        alterOperationBuilder.clear();
        functionParser.clear();
        compiledQuery.clear();
        columnNames.clear();
    }

    private void compileAlter(SqlExecutionContext executionContext, @Transient CharSequence sqlText) throws SqlException {
        CharSequence tok = SqlUtil.fetchNext(lexer);
        if (tok == null || (!isTableKeyword(tok) && !isMaterializedKeyword(tok))) {
            compileAlterExt(executionContext, tok);
            return;
        }
        if (isTableKeyword(tok)) {
            compileAlterTable(executionContext);
        } else {
            compileAlterMatView(executionContext);
        }
    }

    private void compileAlterMatView(SqlExecutionContext executionContext) throws SqlException {
        CharSequence tok = expectToken(lexer, "'view'");
        if (!isViewKeyword(tok)) {
            throw SqlException.$(lexer.lastTokenPosition(), "'view' expected'");
        }

        final int matViewNamePosition = lexer.getPosition();
        tok = expectToken(lexer, "materialized view name");
        assertNameIsQuotedOrNotAKeyword(tok, matViewNamePosition);
        final TableToken matViewToken = tableExistsOrFail(matViewNamePosition, GenericLexer.unquote(tok), executionContext);
        final SecurityContext securityContext = executionContext.getSecurityContext();
        final MatViewDefinition viewDefinition = engine.getMatViewGraph().getViewDefinition(matViewToken);
        if (viewDefinition == null) {
            throw SqlException.$(lexer.lastTokenPosition(), "materialized view does not exist");
        }

        try (TableRecordMetadata tableMetadata = executionContext.getMetadataForWrite(matViewToken)) {
            tok = expectToken(lexer, "'alter' or 'resume' or 'suspend'");
            if (isAlterKeyword(tok)) {
                expectKeyword(lexer, "column");
                final int columnNamePosition = lexer.getPosition();
                tok = expectToken(lexer, "column name");
                final CharSequence columnName = GenericLexer.immutableOf(tok);
                final int columnIndex = tableMetadata.getColumnIndexQuiet(columnName);
                if (columnIndex == -1) {
                    throw SqlException.walRecoverable(columnNamePosition).put("column '").put(columnName)
                            .put("' does not exist in materialized view '").put(matViewToken.getTableName()).put('\'');
                }

                expectKeyword(lexer, "symbol");
                alterTableChangeSymbolCapacity(
                        securityContext,
                        matViewNamePosition,
                        matViewToken,
                        columnNamePosition,
                        columnName,
                        tableMetadata,
                        columnIndex
                );
            } else if (isSetKeyword(tok)) {
                tok = expectToken(lexer, "'ttl' or 'refresh'");
                if (isTtlKeyword(tok)) {
                    final int ttlValuePos = lexer.getPosition();
                    final int ttlHoursOrMonths = SqlParser.parseTtlHoursOrMonths(lexer);
                    try (MetadataCacheReader metadataRO = engine.getMetadataCache().readLock()) {
                        CairoTable table = metadataRO.getTable(matViewToken);
                        assert table != null : "CairoTable == null after we already checked it exists";
                        PartitionBy.validateTtlGranularity(table.getPartitionBy(), ttlHoursOrMonths, ttlValuePos);
                    }
                    final AlterOperationBuilder setTtl = alterOperationBuilder.ofSetTtl(
                            matViewNamePosition,
                            matViewToken,
                            tableMetadata.getTableId(),
                            ttlHoursOrMonths
                    );
                    compiledQuery.ofAlter(setTtl.build());
                } else if (isRefreshKeyword(tok)) {
                    tok = expectToken(lexer, "'start' or 'every' or 'limit'");
                    if (isStartKeyword(tok) || isEveryKeyword(tok)) {
                        if (viewDefinition.getRefreshType() != MatViewDefinition.INCREMENTAL_TIMER_REFRESH_TYPE) {
                            throw SqlException.$(lexer.lastTokenPosition(), "materialized view must be of timer refresh type");
                        }

                        long start = Numbers.LONG_NULL;
                        if (isStartKeyword(tok)) {
                            tok = expectToken(lexer, "START timestamp");
                            try {
                                start = IntervalUtils.parseFloorPartialTimestamp(GenericLexer.unquote(tok));
                            } catch (NumericException e) {
                                throw SqlException.$(lexer.lastTokenPosition(), "invalid START timestamp value");
                            }
                            tok = expectToken(lexer, "'every'");
                        }

                        if (isEveryKeyword(tok)) {
                            if (start == Numbers.LONG_NULL) {
                                // Use the current time as the start timestamp if it wasn't specified.
                                start = configuration.getMicrosecondClock().getTicks();
                            }
                            tok = expectToken(lexer, "interval");
                            final int interval = Timestamps.getStrideMultiple(tok);
                            final char unit = Timestamps.getStrideUnit(tok, lexer.lastTokenPosition());
                            SqlParser.validateMatViewIntervalUnit(unit, lexer.lastTokenPosition());
                            final AlterOperationBuilder setTimer = alterOperationBuilder.ofSetMatViewRefreshTimer(
                                    matViewNamePosition,
                                    matViewToken,
                                    tableMetadata.getTableId(),
                                    start,
                                    interval,
                                    unit
                            );
                            compiledQuery.ofAlter(setTimer.build());
                        } else if (start != Numbers.LONG_NULL) {
                            throw SqlException.position(lexer.lastTokenPosition()).put("'every' expected");
                        }
                    } else if (isLimitKeyword(tok)) {
                        final int limitHoursOrMonths = SqlParser.parseTtlHoursOrMonths(lexer);
                        final AlterOperationBuilder setRefreshLimit = alterOperationBuilder.ofSetMatViewRefreshLimit(
                                matViewNamePosition,
                                matViewToken,
                                tableMetadata.getTableId(),
                                limitHoursOrMonths
                        );
                        compiledQuery.ofAlter(setRefreshLimit.build());
                    } else {
                        throw SqlException.$(lexer.lastTokenPosition(), "'start' or 'every' or 'limit' expected");
                    }
                } else {
                    throw SqlException.$(lexer.lastTokenPosition(), "'ttl' or 'refresh' or 'start' expected");
                }
            } else if (isResumeKeyword(tok)) {
                parseResumeWal(matViewToken, matViewNamePosition, executionContext);
            } else if (isSuspendKeyword(tok)) {
                parseSuspendWal(matViewToken, matViewNamePosition, executionContext);
            } else {
                throw SqlException.$(lexer.lastTokenPosition(), "'alter' or 'resume' or 'suspend' expected");
            }
        } catch (CairoException e) {
            LOG.info().$("could not alter materialized view [view=").$(matViewToken.getTableName())
                    .$(", msg=").$(e.getFlyweightMessage())
                    .$(", errno=").$(e.getErrno())
                    .I$();
            if (e.getPosition() == 0) {
                e.position(lexer.lastTokenPosition());
            }
            throw e;
        }
    }

    private void compileAlterTable(SqlExecutionContext executionContext) throws SqlException {
        final int tableNamePosition = lexer.getPosition();
        CharSequence tok = expectToken(lexer, "table name");
        assertNameIsQuotedOrNotAKeyword(tok, tableNamePosition);
        final TableToken tableToken = tableExistsOrFail(tableNamePosition, GenericLexer.unquote(tok), executionContext);
        checkMatViewModification(tableToken);
        final SecurityContext securityContext = executionContext.getSecurityContext();

        try (TableRecordMetadata tableMetadata = executionContext.getMetadataForWrite(tableToken)) {
            tok = expectToken(lexer, ALTER_TABLE_EXPECTED_TOKEN_DESCR);

            if (isAddKeyword(tok)) {
                securityContext.authorizeAlterTableAddColumn(tableToken);
                alterTableAddColumn(executionContext.getSecurityContext(), tableNamePosition, tableToken, tableMetadata);
            } else if (isConvertKeyword(tok)) {
                tok = expectToken(lexer, "'partition'");
                if (!isPartitionKeyword(tok)) {
                    throw SqlException.$(lexer.lastTokenPosition(), "'partition' expected");
                }
                tok = expectToken(lexer, "'to'");
                if (!isToKeyword(tok)) {
                    throw SqlException.$(lexer.lastTokenPosition(), "'to' expected");
                }
                tok = expectToken(lexer, "'parquet' or 'native'");
                final int action;
                if (isParquetKeyword(tok)) {
                    action = PartitionAction.CONVERT_TO_PARQUET;
                } else if (isNativeKeyword(tok)) {
                    action = PartitionAction.CONVERT_TO_NATIVE;
                } else {
                    throw SqlException.$(lexer.lastTokenPosition(), "'parquet' or 'native' expected");
                }
                alterTableDropConvertDetachOrAttachPartition(tableMetadata, tableToken, action, executionContext);
            } else if (isDropKeyword(tok)) {
                tok = expectToken(lexer, "'column' or 'partition'");
                if (isColumnKeyword(tok)) {
                    alterTableDropColumn(executionContext.getSecurityContext(), tableNamePosition, tableToken, tableMetadata);
                } else if (isPartitionKeyword(tok)) {
                    securityContext.authorizeAlterTableDropPartition(tableToken);
                    alterTableDropConvertDetachOrAttachPartition(tableMetadata, tableToken, PartitionAction.DROP, executionContext);
                } else {
                    throw SqlException.$(lexer.lastTokenPosition(), "'column' or 'partition' expected");
                }
            } else if (isRenameKeyword(tok)) {
                tok = expectToken(lexer, "'column'");
                if (isColumnKeyword(tok)) {
                    alterTableRenameColumn(securityContext, tableNamePosition, tableToken, tableMetadata);
                } else {
                    throw SqlException.$(lexer.lastTokenPosition(), "'column' expected");
                }
            } else if (isAttachKeyword(tok)) {
                tok = expectToken(lexer, "'partition'");
                if (isPartitionKeyword(tok)) {
                    securityContext.authorizeAlterTableAttachPartition(tableToken);
                    alterTableDropConvertDetachOrAttachPartition(tableMetadata, tableToken, PartitionAction.ATTACH, executionContext);
                } else {
                    throw SqlException.$(lexer.lastTokenPosition(), "'partition' expected");
                }
            } else if (isDetachKeyword(tok)) {
                tok = expectToken(lexer, "'partition'");
                if (isPartitionKeyword(tok)) {
                    securityContext.authorizeAlterTableDetachPartition(tableToken);
                    alterTableDropConvertDetachOrAttachPartition(tableMetadata, tableToken, PartitionAction.DETACH, executionContext);
                } else {
                    throw SqlException.$(lexer.lastTokenPosition(), "'partition' expected");
                }
            } else if (isForceKeyword(tok)) {
                tok = expectToken(lexer, "'drop'");
                if (isDropKeyword(tok)) {
                    tok = expectToken(lexer, "'partition'");
                    if (isPartitionKeyword(tok)) {
                        tok = expectToken(lexer, "'list'");
                        if (isListKeyword(tok)) {
                            securityContext.authorizeAlterTableDropPartition(tableToken);
                            alterTableDropConvertDetachOrAttachPartitionByList(tableMetadata, tableToken, null, lexer.lastTokenPosition(), PartitionAction.FORCE_DROP);
                        } else {
                            throw SqlException.$(lexer.lastTokenPosition(), "'list' expected");
                        }
                    } else {
                        throw SqlException.$(lexer.lastTokenPosition(), "'partition' expected");
                    }
                } else {
                    throw SqlException.$(lexer.lastTokenPosition(), "'drop' expected");
                }
            } else if (isAlterKeyword(tok)) {
                tok = expectToken(lexer, "'column'");
                if (isColumnKeyword(tok)) {
                    final int columnNamePosition = lexer.getPosition();
                    tok = expectToken(lexer, "column name");
                    final CharSequence columnName = GenericLexer.immutableOf(tok);
                    final int columnIndex = tableMetadata.getColumnIndexQuiet(columnName);
                    if (columnIndex == -1) {
                        throw SqlException.walRecoverable(columnNamePosition).put("column '").put(columnName)
                                .put("' does not exist in table '").put(tableToken.getTableName()).put('\'');
                    }

                    tok = expectToken(lexer, "'add index' or 'drop index' or 'type' or 'cache' or 'nocache' or 'symbol'");
                    if (isAddKeyword(tok)) {
                        expectKeyword(lexer, "index");
                        tok = SqlUtil.fetchNext(lexer);
                        int indexValueCapacity = -1;

                        if (tok != null && (!isSemicolon(tok))) {
                            if (!isCapacityKeyword(tok)) {
                                throw SqlException.$(lexer.lastTokenPosition(), "'capacity' expected");
                            } else {
                                tok = expectToken(lexer, "capacity value");
                                try {
                                    indexValueCapacity = Numbers.parseInt(tok);
                                    if (indexValueCapacity <= 0) {
                                        throw SqlException.$(lexer.lastTokenPosition(), "positive integer literal expected as index capacity");
                                    }
                                } catch (NumericException e) {
                                    throw SqlException.$(lexer.lastTokenPosition(), "positive integer literal expected as index capacity");
                                }
                            }
                        }

                        alterTableColumnAddIndex(
                                securityContext,
                                tableNamePosition,
                                tableToken,
                                columnNamePosition,
                                columnName,
                                tableMetadata,
                                indexValueCapacity
                        );
                    } else if (isDropKeyword(tok)) {
                        // alter table <table name> alter column drop index
                        expectKeyword(lexer, "index");
                        tok = SqlUtil.fetchNext(lexer);
                        if (tok != null && !isSemicolon(tok)) {
                            throw SqlException.$(lexer.lastTokenPosition(), "unexpected token [").put(tok).put("] while trying to drop index");
                        }
                        alterTableColumnDropIndex(
                                securityContext,
                                tableNamePosition,
                                tableToken,
                                columnNamePosition,
                                columnName,
                                tableMetadata
                        );
                    } else if (isCacheKeyword(tok)) {
                        alterTableColumnCacheFlag(
                                securityContext,
                                tableNamePosition,
                                tableToken,
                                columnNamePosition,
                                columnName,
                                tableMetadata,
                                true
                        );
                    } else if (isNoCacheKeyword(tok)) {
                        alterTableColumnCacheFlag(
                                securityContext,
                                tableNamePosition,
                                tableToken,
                                columnNamePosition,
                                columnName,
                                tableMetadata,
                                false
                        );
                    } else if (isTypeKeyword(tok)) {
                        alterTableChangeColumnType(
                                securityContext,
                                tableNamePosition,
                                tableToken,
                                columnNamePosition,
                                columnName,
                                tableMetadata,
                                columnIndex
                        );
                    } else if (isSymbolKeyword(tok)) {
                        alterTableChangeSymbolCapacity(
                                securityContext,
                                tableNamePosition,
                                tableToken,
                                columnNamePosition,
                                columnName,
                                tableMetadata,
                                columnIndex
                        );
                    } else {
                        throw SqlException.$(lexer.lastTokenPosition(), "'add', 'drop', 'symbol', 'cache' or 'nocache' expected").put(" found '").put(tok).put('\'');
                    }
                } else {
                    throw SqlException.$(lexer.lastTokenPosition(), "'column' or 'partition' expected");
                }
            } else if (isSetKeyword(tok)) {
                tok = expectToken(lexer, "'param', 'ttl' or 'type'");
                if (isParamKeyword(tok)) {
                    final int paramNamePosition = lexer.getPosition();
                    tok = expectToken(lexer, "param name");
                    final CharSequence paramName = GenericLexer.immutableOf(tok);
                    tok = expectToken(lexer, "'='");
                    if (tok.length() == 1 && tok.charAt(0) == '=') {
                        CharSequence value = GenericLexer.immutableOf(SqlUtil.fetchNext(lexer));
                        alterTableSetParam(paramName, value, paramNamePosition, tableToken, tableNamePosition, tableMetadata.getTableId());
                    } else {
                        throw SqlException.$(lexer.lastTokenPosition(), "'=' expected");
                    }
                } else if (isTtlKeyword(tok)) {
                    final int ttlValuePos = lexer.getPosition();
                    final int ttlHoursOrMonths = SqlParser.parseTtlHoursOrMonths(lexer);
                    try (MetadataCacheReader metadataRO = engine.getMetadataCache().readLock()) {
                        CairoTable table = metadataRO.getTable(tableToken);
                        assert table != null : "CairoTable == null after we already checked it exists";
                        PartitionBy.validateTtlGranularity(table.getPartitionBy(), ttlHoursOrMonths, ttlValuePos);
                    }
                    final AlterOperationBuilder setTtl = alterOperationBuilder.ofSetTtl(
                            tableNamePosition,
                            tableToken,
                            tableMetadata.getTableId(),
                            ttlHoursOrMonths
                    );
                    compiledQuery.ofAlter(setTtl.build());
                } else if (isTypeKeyword(tok)) {
                    tok = expectToken(lexer, "'bypass' or 'wal'");
                    if (isBypassKeyword(tok)) {
                        tok = expectToken(lexer, "'wal'");
                        if (isWalKeyword(tok)) {
                            alterTableSetType(executionContext, tableNamePosition, tableToken, (byte) 0);
                        } else {
                            throw SqlException.$(lexer.lastTokenPosition(), "'wal' expected");
                        }
                    } else if (isWalKeyword(tok)) {
                        alterTableSetType(executionContext, tableNamePosition, tableToken, (byte) 1);
                    } else {
                        throw SqlException.$(lexer.lastTokenPosition(), "'bypass' or 'wal' expected");
                    }
                } else {
                    throw SqlException.$(lexer.lastTokenPosition(), "'param' or 'type' expected");
                }
            } else if (isResumeKeyword(tok)) {
                parseResumeWal(tableToken, tableNamePosition, executionContext);
            } else if (isSuspendKeyword(tok)) {
                parseSuspendWal(tableToken, tableNamePosition, executionContext);
            } else if (isSquashKeyword(tok)) {
                securityContext.authorizeAlterTableDropPartition(tableToken);
                tok = expectToken(lexer, "'partitions'");
                if (isPartitionsKeyword(tok)) {
                    compiledQuery.ofAlter(alterOperationBuilder.ofSquashPartitions(tableNamePosition, tableToken).build());
                } else {
                    throw SqlException.$(lexer.lastTokenPosition(), "'partitions' expected");
                }
            } else if (isDedupKeyword(tok) || isDeduplicateKeyword(tok)) {
                tok = expectToken(lexer, "'dedup columns'");

                if (isDisableKeyword(tok)) {
                    executionContext.getSecurityContext().authorizeAlterTableDedupDisable(tableToken);
                    final AlterOperationBuilder setDedup = alterOperationBuilder.ofDedupDisable(
                            tableNamePosition,
                            tableToken
                    );
                    compiledQuery.ofAlter(setDedup.build());
                } else {
                    lexer.unparseLast();
                    executionContext.getSecurityContext().authorizeAlterTableDedupEnable(tableToken);
                    alterTableDedupEnable(tableNamePosition, tableToken, tableMetadata, lexer);
                }
            } else {
                throw SqlException.$(lexer.lastTokenPosition(), ALTER_TABLE_EXPECTED_TOKEN_DESCR).put(" expected");
            }
        } catch (CairoException e) {
            LOG.info().$("could not alter table [table=").$(tableToken.getTableName())
                    .$(", msg=").$(e.getFlyweightMessage())
                    .$(", errno=").$(e.getErrno())
                    .I$();
            if (e.getPosition() == 0) {
                e.position(lexer.lastTokenPosition());
            }
            throw e;
        }
    }

    private void compileBegin(SqlExecutionContext executionContext, @Transient CharSequence sqlText) {
        compiledQuery.ofBegin();
    }

    private void compileCancel(SqlExecutionContext executionContext, @Transient CharSequence sqlText) throws SqlException {
        CharSequence tok = SqlUtil.fetchNext(lexer);
        if (tok == null || !isQueryKeyword(tok)) {
            throw SqlException.$(lexer.lastTokenPosition(), "'QUERY' expected'");
        }

        tok = SqlUtil.fetchNext(lexer);
        int position = lexer.lastTokenPosition();
        try {
            long queryId = Numbers.parseLong(tok);
            tok = SqlUtil.fetchNext(lexer);
            if (tok != null && !isSemicolon(tok)) {
                throw SqlException.unexpectedToken(lexer.lastTokenPosition(), tok);
            }
            try {
                if (!executionContext.getCairoEngine().getQueryRegistry().cancel(queryId, executionContext)) {
                    throw SqlException.$(position, "query to cancel not found in registry [id=").put(queryId).put(']');
                }
            } catch (CairoException e) {
                throw SqlException.$(position, e.getFlyweightMessage());
            }
            compiledQuery.ofCancelQuery();
        } catch (NumericException e) {
            throw SqlException.$(position, "non-negative integer literal expected as query id");
        }
    }

    private void compileCheckpoint(SqlExecutionContext executionContext, @Transient CharSequence sqlText) throws SqlException {
        executionContext.getSecurityContext().authorizeDatabaseSnapshot();
        executionContext.getCircuitBreaker().resetTimer();
        CharSequence tok = expectToken(lexer, "'create' or 'release'");

        if (isCreateKeyword(tok)) {
            engine.checkpointCreate(executionContext);
            compiledQuery.ofCheckpointCreate();
        } else if (Chars.equalsLowerCaseAscii(tok, "release")) {
            engine.checkpointRelease();
            compiledQuery.ofCheckpointRelease();
        } else {
            throw SqlException.position(lexer.lastTokenPosition()).put("'create' or 'release' expected");
        }
    }

    private void compileCommit(SqlExecutionContext executionContext, @Transient CharSequence sqlText) {
        compiledQuery.ofCommit();
    }

    private RecordCursorFactory compileCopy(SecurityContext securityContext, CopyModel model) throws SqlException {
        assert !model.isCancel();

        final CharSequence tableName = authorizeInsertForCopy(securityContext, model);

        if (model.getTimestampColumnName() == null
                && ((model.getPartitionBy() != -1 && model.getPartitionBy() != PartitionBy.NONE))) {
            throw SqlException.$(-1, "invalid option used for import without a designated timestamp (format or partition by)");
        }
        if (model.getDelimiter() < 0) {
            model.setDelimiter((byte) ',');
        }

        final ExpressionNode fileNameNode = model.getFileName();
        final CharSequence fileName = fileNameNode != null ? GenericLexer.assertNoDots(GenericLexer.unquote(fileNameNode.token), fileNameNode.position) : null;
        assert fileName != null;

        return new CopyFactory(
                messageBus,
                engine.getCopyContext(),
                Chars.toString(tableName),
                Chars.toString(fileName),
                model
        );
    }

    private RecordCursorFactory compileCopyCancel(SqlExecutionContext executionContext, CopyModel model) throws SqlException {
        assert model.isCancel();

        long cancelCopyID;
        String cancelCopyIDStr = Chars.toString(GenericLexer.unquote(model.getTableName()));
        try {
            cancelCopyID = Numbers.parseHexLong(cancelCopyIDStr);
        } catch (NumericException e) {
            throw SqlException.$(0, "copy cancel ID format is invalid: '").put(cancelCopyIDStr).put('\'');
        }
        return new CopyCancelFactory(
                engine.getCopyContext(),
                cancelCopyID,
                cancelCopyIDStr,
                query()
                        .$("select * from '")
                        .$(engine.getConfiguration().getSystemTableNamePrefix())
                        .$("text_import_log' where id = '")
                        .$(cancelCopyIDStr)
                        .$("' limit -1")
                        .compile(executionContext).getRecordCursorFactory()
        );
    }

    private void compileDeallocate(SqlExecutionContext executionContext, @Transient CharSequence sqlText) throws SqlException {
        CharSequence statementName = GenericLexer.unquote(expectToken(lexer, "statement name"));
        CharSequence tok = SqlUtil.fetchNext(lexer);
        if (tok != null && !Chars.equals(tok, ';')) {
            throw SqlException.unexpectedToken(lexer.lastTokenPosition(), tok);
        }
        compiledQuery.ofDeallocate(statementName);
    }

    private void compileDrop(SqlExecutionContext executionContext, @Transient CharSequence sqlText) throws SqlException {
        // drop does not have passwords
        QueryProgress.logStart(-1, sqlText, executionContext, false);
        // the selected method depends on the second token, we have already seen DROP
        CharSequence tok = SqlUtil.fetchNext(lexer);
        if (tok != null) {
            // DROP TABLE [ IF EXISTS ] name [;]
            if (isTableKeyword(tok)) {
                tok = SqlUtil.fetchNext(lexer);
                if (tok == null) {
                    throw SqlException.$(lexer.lastTokenPosition(), "expected ").put("IF EXISTS table-name");
                }
                boolean hasIfExists = false;
                int tableNamePosition = lexer.lastTokenPosition();
                if (isIfKeyword(tok)) {
                    tok = SqlUtil.fetchNext(lexer);
                    if (tok == null || !isExistsKeyword(tok)) {
                        throw SqlException.$(lexer.lastTokenPosition(), "expected ").put("EXISTS table-name");
                    }
                    hasIfExists = true;
                    tableNamePosition = lexer.getPosition();
                } else {
                    lexer.unparseLast(); // tok has table name
                }

                tok = expectToken(lexer, "table name");
                assertNameIsQuotedOrNotAKeyword(tok, lexer.lastTokenPosition());

                final CharSequence tableName = GenericLexer.unquote(tok);
                // define operation to make sure we generate correct errors in case
                // of syntax check failure.
                final TableToken tableToken = executionContext.getTableTokenIfExists(tableName);
                checkMatViewModification(tableToken);
                dropOperationBuilder.clear();
                dropOperationBuilder.setOperationCode(OperationCodes.DROP_TABLE);
                dropOperationBuilder.setEntityName(tableName);
                dropOperationBuilder.setEntityNamePosition(tableNamePosition);
                dropOperationBuilder.setIfExists(hasIfExists);
                tok = SqlUtil.fetchNext(lexer);
                if (tok != null && !Chars.equals(tok, ';')) {
                    compileDropExt(executionContext, dropOperationBuilder, tok, lexer.lastTokenPosition());
                }
                dropOperationBuilder.setSqlText(sqlText);
                compiledQuery.ofDrop(dropOperationBuilder.build());
                // DROP MATERIALIZED VIEW [ IF EXISTS ] name [;]
            } else if (isMaterializedKeyword(tok)) {
                tok = SqlUtil.fetchNext(lexer);
                if (tok == null || !isViewKeyword(tok)) {
                    throw SqlException.$(lexer.lastTokenPosition(), "expected VIEW");
                }
                tok = SqlUtil.fetchNext(lexer);
                if (tok == null) {
                    throw SqlException.$(lexer.lastTokenPosition(), "expected ").put("IF EXISTS mat-view-name");
                }
                boolean hasIfExists = false;
                int tableNamePosition = lexer.lastTokenPosition();
                if (isIfKeyword(tok)) {
                    tok = SqlUtil.fetchNext(lexer);
                    if (tok == null || !isExistsKeyword(tok)) {
                        throw SqlException.$(lexer.lastTokenPosition(), "expected ").put("EXISTS mat-view-name");
                    }
                    hasIfExists = true;
                    tableNamePosition = lexer.getPosition();
                } else {
                    lexer.unparseLast(); // tok has table name
                }

                tok = expectToken(lexer, "view name");
                assertNameIsQuotedOrNotAKeyword(tok, lexer.lastTokenPosition());

                final CharSequence matViewName = GenericLexer.unquote(tok);
                // define operation to make sure we generate correct errors in case
                // of syntax check failure.
                final TableToken tableToken = executionContext.getTableTokenIfExists(matViewName);
                if (tableToken != null && !tableToken.isMatView()) {
                    throw SqlException.$(lexer.lastTokenPosition(), "materialized view name expected, got table name");
                }
                dropOperationBuilder.clear();
                dropOperationBuilder.setOperationCode(OperationCodes.DROP_MAT_VIEW);
                dropOperationBuilder.setEntityName(matViewName);
                dropOperationBuilder.setEntityNamePosition(tableNamePosition);
                dropOperationBuilder.setIfExists(hasIfExists);
                tok = SqlUtil.fetchNext(lexer);
                if (tok != null && !Chars.equals(tok, ';')) {
                    compileDropExt(executionContext, dropOperationBuilder, tok, lexer.lastTokenPosition());
                }
                dropOperationBuilder.setSqlText(sqlText);
                compiledQuery.ofDrop(dropOperationBuilder.build());
            } else if (isAllKeyword(tok)) {
                // DROP ALL[;] or legacy DROP ALL TABLES [;]
                tok = SqlUtil.fetchNext(lexer);
                if (tok != null && isTablesKeyword(tok)) {
                    tok = SqlUtil.fetchNext(lexer);
                }
                if (tok != null && !Chars.equals(tok, ';')) {
                    throw SqlException.position(lexer.lastTokenPosition()).put("';' or 'tables' expected");
                }
                compiledQuery.ofDrop(DropAllOperation.INSTANCE);
            } else {
                compileDropOther(executionContext, tok, lexer.lastTokenPosition());
            }
        } else {
            compileDropReportExpected(lexer.getPosition());
        }
    }

    private ExecutionModel compileExecutionModel(SqlExecutionContext executionContext) throws SqlException {
        final ExecutionModel model = parser.parse(lexer, executionContext, this);
        if (model.getModelType() != ExecutionModel.EXPLAIN) {
            return compileExecutionModel0(executionContext, model);
        } else {
            final ExplainModel explainModel = (ExplainModel) model;
            final ExecutionModel innerModel = compileExplainExecutionModel0(executionContext, explainModel.getInnerExecutionModel());
            explainModel.setModel(innerModel);
            return explainModel;
        }
    }

    private ExecutionModel compileExecutionModel0(SqlExecutionContext executionContext, ExecutionModel model) throws SqlException {
        switch (model.getModelType()) {
            case ExecutionModel.QUERY:
                return optimiser.optimise((QueryModel) model, executionContext, this);
            case ExecutionModel.INSERT: {
                final InsertModel insertModel = (InsertModel) model;
                if (insertModel.getQueryModel() != null) {
                    validateAndOptimiseInsertAsSelect(executionContext, insertModel);
                } else {
                    lightlyValidateInsertModel(insertModel);
                }
                final TableToken tableToken = engine.getTableTokenIfExists(insertModel.getTableName());
                executionContext.getSecurityContext().authorizeInsert(tableToken);
                return insertModel;
            }
            case ExecutionModel.UPDATE:
                final QueryModel queryModel = (QueryModel) model;
                TableToken tableToken = executionContext.getTableToken(queryModel.getTableName());
                try (TableRecordMetadata metadata = executionContext.getMetadataForWrite(tableToken)) {
                    optimiser.optimiseUpdate(queryModel, executionContext, metadata, this);
                    return model;
                }
            default:
                return model;
        }
    }

    private ExecutionModel compileExplainExecutionModel0(SqlExecutionContext executionContext, ExecutionModel model) throws SqlException {
        // CREATE TABLE AS SELECT and CREATE MATERIALIZED VIEW have an unoptimized SELECT model after the parsing.
        // We optimize and validate the model during the execution, but in case of EXPLAIN the model is
        // directly compiled into a factory, so we need to optimize it before proceeding.
        switch (model.getModelType()) {
            case ExecutionModel.CREATE_TABLE:
                final CreateTableOperationBuilder createTableBuilder = (CreateTableOperationBuilder) model;
                if (createTableBuilder.getQueryModel() != null) {
                    final QueryModel selectModel = optimiser.optimise(createTableBuilder.getQueryModel(), executionContext, this);
                    createTableBuilder.setSelectModel(selectModel);
                }
                return model;
            case ExecutionModel.CREATE_MAT_VIEW:
                final CreateMatViewOperationBuilder createMatViewBuilder = (CreateMatViewOperationBuilder) model;
                if (createMatViewBuilder.getQueryModel() != null) {
                    final QueryModel selectModel = optimiser.optimise(createMatViewBuilder.getQueryModel(), executionContext, this);
                    createMatViewBuilder.setSelectModel(selectModel);
                }
                return model;
        }
        return compileExecutionModel0(executionContext, model);
    }

    private void compileInner(
            @NotNull SqlExecutionContext executionContext,
            CharSequence sqlText,
            boolean generateProgressLogger
    ) throws SqlException {
        final SqlExecutionCircuitBreaker circuitBreaker = executionContext.getCircuitBreaker();
        if (!circuitBreaker.isTimerSet()) {
            circuitBreaker.resetTimer();
        }
        final CharSequence tok = SqlUtil.fetchNext(lexer);
        if (tok == null) {
            compiledQuery.ofEmpty();
            return;
        }

        final KeywordBasedExecutor executor = keywordBasedExecutors.get(tok);
        final long beginNanos = configuration.getNanosecondClock().getTicks();

        if (executor != null) {
            // an executor can return compiled query with NONE type as a fallback to execution model
            try {
                // we cannot log start of the executor SQL because we do not know if it
                // contains secrets or not.

                executor.execute(executionContext, sqlText);
                // executor might decide that SQL contains secret, otherwise we're logging it
                this.sqlText = executionContext.containsSecret() ? "** redacted for privacy **" : sqlText;
                if (!generateProgressLogger) {
                    QueryProgress.logEnd(-1, this.sqlText, executionContext, beginNanos);
                }
            } catch (Throwable th) {
                // Executor is all-in-one, it parses SQL text and executes it right away. The convention is
                // that before parsing secrets the executor will notify the execution context. In that, even if
                // executor fails, the secret SQL text must not be logged
                this.sqlText = executionContext.containsSecret() ? "** redacted for privacy** " : sqlText;
                QueryProgress.logError(th, -1, this.sqlText, executionContext, beginNanos);
                throw th;
            }
        } else {
            this.sqlText = sqlText;
        }
        // executor is allowed to give up on the execution and fall back to standard behaviour
        if (executor == null || compiledQuery.getType() == CompiledQuery.NONE) {
            compileUsingModel(executionContext, beginNanos, generateProgressLogger);
        }
        final short type = compiledQuery.getType();
        if ((type == CompiledQuery.ALTER || type == CompiledQuery.UPDATE) && !executionContext.isWalApplication()) {
            compiledQuery.withSqlText(Chars.toString(sqlText));
        }
        compiledQuery.withContext(executionContext);
    }

    private InsertOperation compileInsert(InsertModel insertModel, SqlExecutionContext executionContext) throws SqlException {
        // todo: consider moving this method to InsertModel
        final ExpressionNode tableNameExpr = insertModel.getTableNameExpr();
        InsertOperationImpl insertOperation = null;
        Function timestampFunction = null;
        ObjList<Function> valueFunctions = null;
        TableToken token = tableExistsOrFail(tableNameExpr.position, tableNameExpr.token, executionContext);

        try (TableRecordMetadata metadata = executionContext.getMetadataForWrite(token)) {
            final long metadataVersion = metadata.getMetadataVersion();
            insertOperation = new InsertOperationImpl(engine, metadata.getTableToken(), metadataVersion);
            final int metadataTimestampIndex = metadata.getTimestampIndex();
            final ObjList<CharSequence> columnNameList = insertModel.getColumnNameList();
            final int columnSetSize = columnNameList.size();
            int designatedTimestampPosition = 0;
            for (int tupleIndex = 0, n = insertModel.getRowTupleCount(); tupleIndex < n; tupleIndex++) {
                timestampFunction = null;
                listColumnFilter.clear();
                if (columnSetSize > 0) {
                    valueFunctions = new ObjList<>(columnSetSize);
                    for (int i = 0; i < columnSetSize; i++) {
                        int metadataColumnIndex = metadata.getColumnIndexQuiet(columnNameList.getQuick(i));
                        if (metadataColumnIndex > -1) {
                            final ExpressionNode node = insertModel.getRowTupleValues(tupleIndex).getQuick(i);
                            final Function function = functionParser.parseFunction(
                                    node,
                                    EmptyRecordMetadata.INSTANCE,
                                    executionContext
                            );

                            insertValidateFunctionAndAddToList(
                                    insertModel,
                                    tupleIndex,
                                    valueFunctions,
                                    metadata,
                                    metadataTimestampIndex,
                                    i,
                                    metadataColumnIndex,
                                    function,
                                    node.position,
                                    executionContext.getBindVariableService()
                            );

                            if (metadataTimestampIndex == metadataColumnIndex) {
                                timestampFunction = function;
                                designatedTimestampPosition = node.position;
                            }
                        } else {
                            throw SqlException.invalidColumn(insertModel.getColumnPosition(i), columnNameList.getQuick(i));
                        }
                    }
                } else {
                    final int columnCount = metadata.getColumnCount();
                    final ObjList<ExpressionNode> values = insertModel.getRowTupleValues(tupleIndex);
                    final int valueCount = values.size();
                    if (columnCount != valueCount) {
                        throw SqlException.$(
                                        insertModel.getEndOfRowTupleValuesPosition(tupleIndex),
                                        "row value count does not match column count [expected="
                                ).put(columnCount).put(", actual=").put(values.size())
                                .put(", tuple=").put(tupleIndex + 1).put(']');
                    }
                    valueFunctions = new ObjList<>(columnCount);

                    for (int i = 0; i < columnCount; i++) {
                        final ExpressionNode node = values.getQuick(i);

                        Function function = functionParser.parseFunction(node, EmptyRecordMetadata.INSTANCE, executionContext);
                        insertValidateFunctionAndAddToList(
                                insertModel,
                                tupleIndex,
                                valueFunctions,
                                metadata,
                                metadataTimestampIndex,
                                i,
                                i,
                                function,
                                node.position,
                                executionContext.getBindVariableService()
                        );

                        if (metadataTimestampIndex == i) {
                            timestampFunction = function;
                            designatedTimestampPosition = node.position;
                        }
                    }
                }

                // validate timestamp
                if (metadataTimestampIndex > -1) {
                    if (timestampFunction == null) {
                        throw SqlException.$(0, "insert statement must populate timestamp");
                    } else if (ColumnType.isNull(timestampFunction.getType()) || timestampFunction.isNullConstant()) {
                        throw SqlException.$(designatedTimestampPosition, "designated timestamp column cannot be NULL");
                    }
                }

                VirtualRecord record = new VirtualRecord(valueFunctions);
                RecordToRowCopier copier = RecordToRowCopierUtils.generateCopier(asm, record, metadata, listColumnFilter);
                insertOperation.addInsertRow(new InsertRowImpl(record, copier, timestampFunction, designatedTimestampPosition, tupleIndex));
            }
            return insertOperation;
        } catch (Throwable th) {
            Misc.free(insertOperation);
            Misc.free(timestampFunction);
            Misc.freeObjList(valueFunctions);
            throw th;
        }
    }

    private InsertOperation compileInsertAsSelect(ExecutionModel executionModel, SqlExecutionContext executionContext) throws SqlException {
        final InsertModel model = (InsertModel) executionModel;
        final ExpressionNode tableNameExpr = model.getTableNameExpr();
        TableToken tableToken = tableExistsOrFail(tableNameExpr.position, tableNameExpr.token, executionContext);
        RecordCursorFactory factory = null;

        try (TableRecordMetadata writerMetadata = executionContext.getMetadataForWrite(tableToken)) {
            QueryModel queryModel = model.getQueryModel();
            final long metadataVersion = writerMetadata.getMetadataVersion();
            factory = generateSelectWithRetries(queryModel, executionContext, true);
            final RecordMetadata cursorMetadata = factory.getMetadata();
            // Convert sparse writer metadata into dense
            final int writerTimestampIndex = writerMetadata.getTimestampIndex();
            final int cursorTimestampIndex = cursorMetadata.getTimestampIndex();
            final int cursorColumnCount = cursorMetadata.getColumnCount();

            final RecordToRowCopier copier;
            final ObjList<CharSequence> columnNameList = model.getColumnNameList();
            final int columnSetSize = columnNameList.size();
            int timestampIndexFound = -1;
            if (columnSetSize > 0) {
                // validate type cast
                // clear list column filter to re-populate it again
                listColumnFilter.clear();

                for (int i = 0; i < columnSetSize; i++) {
                    CharSequence columnName = columnNameList.get(i);
                    int index = writerMetadata.getColumnIndexQuiet(columnName);
                    if (index == -1) {
                        throw SqlException.invalidColumn(model.getColumnPosition(i), columnName);
                    }

                    int fromType = cursorMetadata.getColumnType(i);
                    int toType = writerMetadata.getColumnType(index);
                    if (ColumnType.isAssignableFrom(fromType, toType)) {
                        listColumnFilter.add(index + 1);
                    } else {
                        throw SqlException.inconvertibleTypes(
                                model.getColumnPosition(i),
                                fromType,
                                cursorMetadata.getColumnName(i),
                                toType,
                                writerMetadata.getColumnName(i)
                        );
                    }

                    if (index == writerTimestampIndex) {
                        timestampIndexFound = i;
                        if (fromType != ColumnType.TIMESTAMP && fromType != ColumnType.STRING) {
                            throw SqlException.$(tableNameExpr.position, "expected timestamp column but type is ").put(ColumnType.nameOf(fromType));
                        }
                    }
                }

                // fail when target table requires chronological data and cursor cannot provide it
                if (timestampIndexFound < 0 && writerTimestampIndex >= 0) {
                    throw SqlException.$(tableNameExpr.position, "select clause must provide timestamp column");
                }

                copier = RecordToRowCopierUtils.generateCopier(asm, cursorMetadata, writerMetadata, listColumnFilter);
            } else {
                // fail when target table requires chronological data and cursor cannot provide it
                if (writerTimestampIndex > -1 && cursorTimestampIndex == -1) {
                    if (cursorColumnCount <= writerTimestampIndex) {
                        throw SqlException.$(tableNameExpr.position, "select clause must provide timestamp column");
                    } else {
                        int columnType = ColumnType.tagOf(cursorMetadata.getColumnType(writerTimestampIndex));
                        if (columnType != ColumnType.TIMESTAMP && columnType != ColumnType.STRING && columnType != ColumnType.VARCHAR && columnType != ColumnType.NULL) {
                            throw SqlException.$(tableNameExpr.position, "expected timestamp column but type is ").put(ColumnType.nameOf(columnType));
                        }
                    }
                }

                if (writerTimestampIndex > -1 && cursorTimestampIndex > -1 && writerTimestampIndex != cursorTimestampIndex) {
                    throw SqlException
                            .$(tableNameExpr.position, "designated timestamp of existing table (").put(writerTimestampIndex)
                            .put(") does not match designated timestamp in select query (")
                            .put(cursorTimestampIndex)
                            .put(')');
                }
                timestampIndexFound = writerTimestampIndex;

                final int n = writerMetadata.getColumnCount();
                if (n > cursorMetadata.getColumnCount()) {
                    throw SqlException.$(model.getSelectKeywordPosition(), "not enough columns selected");
                }

                for (int i = 0; i < n; i++) {
                    int fromType = cursorMetadata.getColumnType(i);
                    int toType = writerMetadata.getColumnType(i);
                    if (ColumnType.isAssignableFrom(fromType, toType)) {
                        continue;
                    }

                    // We are going on a limp here. There is nowhere to position this error in our model.
                    // We will try to position on column (i) inside cursor's query model. Assumption is that
                    // it will always have a column, e.g. has been processed by optimiser
                    assert i < model.getQueryModel().getBottomUpColumns().size();
                    throw SqlException.inconvertibleTypes(
                            model.getQueryModel().getBottomUpColumns().getQuick(i).getAst().position,
                            fromType,
                            cursorMetadata.getColumnName(i),
                            toType,
                            writerMetadata.getColumnName(i)
                    );
                }

                entityColumnFilter.of(writerMetadata.getColumnCount());

                copier = RecordToRowCopierUtils.generateCopier(
                        asm,
                        cursorMetadata,
                        writerMetadata,
                        entityColumnFilter
                );
            }

            return new InsertAsSelectOperationImpl(engine, tableToken, factory, copier,
                    metadataVersion, timestampIndexFound, model.getBatchSize(), model.getO3MaxLag());
        } catch (Throwable e) {
            Misc.free(factory);
            throw e;
        }
    }

    private void compileLegacyCheckpoint(SqlExecutionContext executionContext, @Transient CharSequence sqlText) throws SqlException {
        executionContext.getSecurityContext().authorizeDatabaseSnapshot();
        CharSequence tok = expectToken(lexer, "'prepare' or 'complete'");

        if (Chars.equalsLowerCaseAscii(tok, "prepare")) {
            engine.snapshotCreate(executionContext);
            compiledQuery.ofCheckpointCreate();
        } else if (Chars.equalsLowerCaseAscii(tok, "complete")) {
            engine.checkpointRelease();
            compiledQuery.ofCheckpointRelease();
        } else {
            throw SqlException.position(lexer.lastTokenPosition()).put("'prepare' or 'complete' expected");
        }
    }

    private void compileMatViewQuery(
            @Transient @NotNull SqlExecutionContext executionContext,
            @NotNull CreateMatViewOperation createMatViewOp
    ) throws SqlException {
        final CreateTableOperation createTableOp = createMatViewOp.getCreateTableOperation();
        lexer.of(createTableOp.getSelectText());
        clear();

        SqlExecutionCircuitBreaker circuitBreaker = executionContext.getCircuitBreaker();
        if (!circuitBreaker.isTimerSet()) {
            circuitBreaker.resetTimer();
        }
        final CharSequence tok = SqlUtil.fetchNext(lexer);
        if (tok == null) {
            throw SqlException.$(lexer.lastTokenPosition(), "SELECT query expected");
        }
        lexer.unparseLast();

        sqlText = createTableOp.getSelectText();
        compiledQuery.withContext(executionContext);

        final int startPos = lexer.getPosition();
        final long beginNanos = configuration.getNanosecondClock().getTicks();

        final int selectTextPosition = createTableOp.getSelectTextPosition();
        try {
            final QueryModel queryModel;
            try {
                final ExecutionModel executionModel = parser.parse(lexer, executionContext, this);
                if (executionModel.getModelType() != ExecutionModel.QUERY) {
                    throw SqlException.$(startPos, "SELECT query expected");
                }
                queryModel = optimiser.optimise((QueryModel) executionModel, executionContext, this);
            } catch (SqlException e) {
                e.setPosition(e.getPosition() + selectTextPosition);
                throw e;
            }
            createMatViewOp.validateAndUpdateMetadataFromModel(executionContext, optimiser.getFunctionFactoryCache(), queryModel);

            final boolean ogAllowNonDeterministic = executionContext.allowNonDeterministicFunctions();
            executionContext.setAllowNonDeterministicFunction(false);
            try {
                compiledQuery.ofSelect(generateSelectWithRetries(queryModel, executionContext, false));
            } catch (SqlException e) {
                e.setPosition(e.getPosition() + selectTextPosition);
                throw e;
            } finally {
                executionContext.setAllowNonDeterministicFunction(ogAllowNonDeterministic);
            }
        } catch (Throwable th) {
            QueryProgress.logError(th, -1, sqlText, executionContext, beginNanos);
            throw th;
        }
    }

    private void compileRefresh(SqlExecutionContext executionContext, @Transient CharSequence sqlText) throws SqlException {
        CharSequence tok = expectToken(lexer, "'materialized'");
        if (!isMaterializedKeyword(tok)) {
            throw SqlException.$(lexer.lastTokenPosition(), "'materialized' expected'");
        }

        tok = expectToken(lexer, "'view'");
        if (!isViewKeyword(tok)) {
            throw SqlException.$(lexer.lastTokenPosition(), "'view' expected'");
        }

        tok = expectToken(lexer, "materialized view name");
        if (isSemicolon(tok)) {
            throw SqlException.$(lexer.lastTokenPosition(), "materialized view name expected");
        }
        assertNameIsQuotedOrNotAKeyword(tok, lexer.lastTokenPosition());

        final CharSequence matViewName = GenericLexer.unquote(tok);
        final TableToken matViewToken = executionContext.getTableTokenIfExists(matViewName);
        if (matViewToken == null) {
            throw SqlException.matViewDoesNotExist(lexer.lastTokenPosition(), matViewName);
        }
        if (!matViewToken.isMatView()) {
            throw SqlException.$(lexer.lastTokenPosition(), "materialized view name expected, got table name");
        }

        tok = expectToken(lexer, "'full' or 'incremental' or 'range'");
        final boolean full = isFullKeyword(tok);
        long from = Numbers.LONG_NULL;
        long to = Numbers.LONG_NULL;
        if (isRangeKeyword(tok)) {
            expectKeyword(lexer, "from");
            tok = expectToken(lexer, "FROM timestamp");
            try {
                from = IntervalUtils.parseFloorPartialTimestamp(GenericLexer.unquote(tok));
            } catch (NumericException e) {
                throw SqlException.$(lexer.lastTokenPosition(), "invalid FROM timestamp value");
            }
            expectKeyword(lexer, "to");
            tok = expectToken(lexer, "TO timestamp");
            try {
                to = IntervalUtils.parseFloorPartialTimestamp(GenericLexer.unquote(tok));
            } catch (NumericException e) {
                throw SqlException.$(lexer.lastTokenPosition(), "invalid TO timestamp value");
            }
            if (from > to) {
                throw SqlException.$(lexer.lastTokenPosition(), "TO timestamp must not be earlier than FROM timestamp");
            }
        } else if (!full && !isIncrementalKeyword(tok)) {
            throw SqlException.$(lexer.lastTokenPosition(), "'full' or 'incremental' or 'range' expected");
        }

        tok = SqlUtil.fetchNext(lexer);
        if (tok != null && !isSemicolon(tok)) {
            throw SqlException.$(lexer.lastTokenPosition(), "unexpected token [").put(tok).put("] while trying to refresh materialized view");
        }

        final MatViewStateStore matViewStateStore = engine.getMatViewStateStore();
        executionContext.getSecurityContext().authorizeMatViewRefresh(matViewToken);
        if (full) {
            matViewStateStore.enqueueFullRefresh(matViewToken);
        } else if (from != Numbers.LONG_NULL) {
            matViewStateStore.enqueueRangeRefresh(matViewToken, from, to);
        } else {
            matViewStateStore.enqueueIncrementalRefresh(matViewToken);
        }
        compiledQuery.ofRefreshMatView();
    }

    private void compileReindex(SqlExecutionContext executionContext, @Transient CharSequence sqlText) throws SqlException {
        CharSequence tok = SqlUtil.fetchNext(lexer);
        if (tok == null || !isTableKeyword(tok)) {
            throw SqlException.$(lexer.lastTokenPosition(), "TABLE expected");
        }

        tok = SqlUtil.fetchNext(lexer);
        if (tok == null || Chars.equals(tok, ',')) {
            throw SqlException.$(lexer.getPosition(), "table name expected");
        }

        if (Chars.isQuoted(tok)) {
            tok = GenericLexer.unquote(tok);
        }
        final TableToken tableToken = tableExistsOrFail(lexer.lastTokenPosition(), tok, executionContext);
        checkMatViewModification(tableToken);
        try (IndexBuilder indexBuilder = new IndexBuilder(configuration)) {
            indexBuilder.of(path.of(configuration.getDbRoot()).concat(tableToken.getDirName()));

            tok = SqlUtil.fetchNext(lexer);
            CharSequence columnName = null;

            if (tok != null && isColumnKeyword(tok)) {
                tok = SqlUtil.fetchNext(lexer);
                if (Chars.isQuoted(tok)) {
                    tok = GenericLexer.unquote(tok);
                }
                if (tok == null || TableUtils.isValidColumnName(tok, configuration.getMaxFileNameLength())) {
                    columnName = GenericLexer.immutableOf(tok);
                    tok = SqlUtil.fetchNext(lexer);
                }
            }

            CharSequence partition = null;
            if (tok != null && isPartitionKeyword(tok)) {
                tok = SqlUtil.fetchNext(lexer);

                if (Chars.isQuoted(tok)) {
                    tok = GenericLexer.unquote(tok);
                }
                partition = tok;
                tok = SqlUtil.fetchNext(lexer);
            }

            if (tok == null || !isLockKeyword(tok)) {
                throw SqlException.$(lexer.getPosition(), "LOCK EXCLUSIVE expected");
            }

            tok = SqlUtil.fetchNext(lexer);
            if (tok == null || !isExclusiveKeyword(tok)) {
                throw SqlException.$(lexer.getPosition(), "LOCK EXCLUSIVE expected");
            }

            tok = SqlUtil.fetchNext(lexer);
            if (tok != null && !isSemicolon(tok)) {
                throw SqlException.$(lexer.getPosition(), "EOF expected");
            }

            columnNames.clear();
            if (columnName != null) {
                columnNames.add(columnName);
            }
            executionContext.getSecurityContext().authorizeTableReindex(tableToken, columnNames);
            indexBuilder.reindex(partition, columnName);
        }
        compiledQuery.ofRepair();
    }

    private void compileRollback(SqlExecutionContext executionContext, @Transient CharSequence sqlText) {
        compiledQuery.ofRollback();
    }

    private void compileSet(SqlExecutionContext executionContext, @Transient CharSequence sqlText) {
        compiledQuery.ofSet();
    }

    private void compileTruncate(SqlExecutionContext executionContext, @Transient CharSequence sqlText) throws SqlException {
        CharSequence tok;
        tok = SqlUtil.fetchNext(lexer);

        if (tok == null) {
            throw SqlException.$(lexer.getPosition(), "TABLE expected");
        }

        if (!isTableKeyword(tok)) {
            throw SqlException.$(lexer.lastTokenPosition(), "TABLE expected");
        }

        tok = SqlUtil.fetchNext(lexer);
        if (tok != null && isOnlyKeyword(tok)) {
            tok = SqlUtil.fetchNext(lexer);
        }

        if (tok != null && isWithKeyword(tok)) {
            throw SqlException.$(lexer.lastTokenPosition(), "table name expected");
        }

        tableWriters.clear();
        try {
            do {
                if (tok == null || Chars.equals(tok, ',')) {
                    throw SqlException.$(lexer.getPosition(), "table name expected");
                }

                if (Chars.isQuoted(tok)) {
                    tok = GenericLexer.unquote(tok);
                }
                final TableToken tableToken = tableExistsOrFail(lexer.lastTokenPosition(), tok, executionContext);
                checkMatViewModification(tableToken);
                executionContext.getSecurityContext().authorizeTableTruncate(tableToken);
                try {
                    tableWriters.add(engine.getTableWriterAPI(tableToken, "truncateTables"));
                } catch (CairoException e) {
                    LOG.info().$("table busy [table=").$(tok).$(", e=").$((Throwable) e).I$();
                    throw SqlException.$(lexer.lastTokenPosition(), "table '").put(tok).put("' could not be truncated: ").put(e);
                }
                tok = SqlUtil.fetchNext(lexer);
                if (tok == null || Chars.equals(tok, ';') || isKeepKeyword(tok)) {
                    break;
                }
                if (!Chars.equalsNc(tok, ',')) {
                    throw SqlException.$(lexer.getPosition(), "',' or 'keep' expected");
                }

                tok = SqlUtil.fetchNext(lexer);
                if (tok != null && isKeepKeyword(tok)) {
                    throw SqlException.$(lexer.getPosition(), "table name expected");
                }
            } while (true);

            boolean keepSymbolTables = false;
            if (tok != null && isKeepKeyword(tok)) {
                tok = SqlUtil.fetchNext(lexer);
                if (tok == null || !isSymbolKeyword(tok)) {
                    throw SqlException.$(lexer.lastTokenPosition(), "SYMBOL expected");
                }
                tok = SqlUtil.fetchNext(lexer);
                if (tok == null || !isMapsKeyword(tok)) {
                    throw SqlException.$(lexer.lastTokenPosition(), "MAPS expected");
                }
                keepSymbolTables = true;
                tok = SqlUtil.fetchNext(lexer);
            }

            if (tok != null && !Chars.equals(tok, ';')) {
                throw SqlException.unexpectedToken(lexer.lastTokenPosition(), tok);
            }

            final long queryId = queryRegistry.register(sqlText, executionContext);
            try {
                for (int i = 0, n = tableWriters.size(); i < n; i++) {
                    final TableWriterAPI writer = tableWriters.getQuick(i);
                    try {
                        if (writer.getMetadata().isWalEnabled()) {
                            writer.truncateSoft();
                        } else {
                            TableToken tableToken = writer.getTableToken();
                            if (engine.lockReaders(tableToken)) {
                                try {
                                    if (keepSymbolTables) {
                                        writer.truncateSoft();
                                    } else {
                                        writer.truncate();
                                    }
                                } finally {
                                    engine.unlockReaders(tableToken);
                                }
                            } else {
                                throw SqlException.$(0, "there is an active query against '").put(tableToken.getTableName()).put("'. Try again.");
                            }
                        }
                    } catch (CairoException | CairoError e) {
                        LOG.error().$("could not truncate [table=").$(writer.getTableToken()).$(", e=").$((Sinkable) e).I$();
                        throw e;
                    }
                }
            } finally {
                queryRegistry.unregister(queryId, executionContext);
            }
        } finally {
            for (int i = 0, n = tableWriters.size(); i < n; i++) {
                tableWriters.getQuick(i).close();
            }
            tableWriters.clear();
        }
        compiledQuery.ofTruncate();
    }

    private void compileUsingModel(SqlExecutionContext executionContext, long beginNanos, boolean generateProgressLogger) throws SqlException {
        // This method will not populate sql cache directly; factories are assumed to be non-reentrant, and once
        // factory is out of this method, the caller assumes full ownership over it. However, the caller may
        // choose to return the factory back to this or any other instance of compiler for safekeeping

        // lexer would have parsed first token to determine direction of execution flow
        lexer.unparseLast();
        codeGenerator.clear();
        long sqlId = -1;

        ExecutionModel executionModel = null;
        try {
            executionModel = compileExecutionModel(executionContext);
            switch (executionModel.getModelType()) {
                case ExecutionModel.QUERY:
                    compiledQuery.ofSelect(
                            generateSelectWithRetries(
                                    (QueryModel) executionModel,
                                    executionContext,
                                    generateProgressLogger
                            )
                    );
                    break;
                case ExecutionModel.CREATE_TABLE:
                    compiledQuery.ofCreateTable(((CreateTableOperationBuilder) executionModel)
                            .build(this, executionContext, sqlText));
                    break;
                case ExecutionModel.CREATE_VIEW:
                    compiledQuery.ofCreateView(((CreateViewOperationBuilder) executionModel).build(this, executionContext, sqlText));
                    break;
                case ExecutionModel.CREATE_MAT_VIEW:
                    compiledQuery.ofCreateMatView(((CreateMatViewOperationBuilder) executionModel)
                            .build(this, executionContext, sqlText));
                    break;
                case ExecutionModel.COPY:
                    QueryProgress.logStart(sqlId, sqlText, executionContext, false);
                    checkMatViewModification(executionModel);
                    copy(executionContext, (CopyModel) executionModel);
                    QueryProgress.logEnd(sqlId, sqlText, executionContext, beginNanos);
                    break;
                case ExecutionModel.RENAME_TABLE:
                    sqlId = queryRegistry.register(sqlText, executionContext);
                    QueryProgress.logStart(sqlId, sqlText, executionContext, false);
                    checkMatViewModification(executionModel);
                    final RenameTableModel rtm = (RenameTableModel) executionModel;
                    engine.rename(
                            executionContext.getSecurityContext(),
                            path,
                            mem,
                            GenericLexer.unquote(rtm.getFrom().token),
                            renamePath,
                            GenericLexer.unquote(rtm.getTo().token)
                    );
                    compiledQuery.ofRenameTable();
                    break;
                case ExecutionModel.UPDATE:
                    QueryProgress.logStart(sqlId, sqlText, executionContext, false);
                    checkMatViewModification(executionModel);
                    final QueryModel updateQueryModel = (QueryModel) executionModel;
                    TableToken tableToken = executionContext.getTableToken(updateQueryModel.getTableName());
                    try (TableRecordMetadata metadata = executionContext.getMetadataForWrite(tableToken)) {
                        compiledQuery.ofUpdate(generateUpdate(updateQueryModel, executionContext, metadata));
                    }
                    QueryProgress.logEnd(sqlId, sqlText, executionContext, beginNanos);
                    // update is delayed until operation execution (for non-wal tables) or pushed to wal job completely
                    break;
                case ExecutionModel.EXPLAIN:
                    sqlId = queryRegistry.register(sqlText, executionContext);
                    QueryProgress.logStart(sqlId, sqlText, executionContext, false);
                    compiledQuery.ofExplain(generateExplain((ExplainModel) executionModel, executionContext));
                    QueryProgress.logEnd(sqlId, sqlText, executionContext, beginNanos);
                    break;
                default:
                    checkMatViewModification(executionModel);
                    final InsertModel insertModel = (InsertModel) executionModel;
                    // we use SQL Compiler state (reusing objects) to generate InsertOperation
                    if (insertModel.getQueryModel() != null) {
                        // InsertSelect progress will be recorded during the execute phase, to accurately reflect its real select progress.
                        compiledQuery.ofInsert(compileInsertAsSelect(insertModel, executionContext), true);
                    } else {
                        QueryProgress.logStart(sqlId, sqlText, executionContext, false);
                        compiledQuery.ofInsert(compileInsert(insertModel, executionContext), false);
                        QueryProgress.logEnd(sqlId, sqlText, executionContext, beginNanos);
                    }

                    break;
            }

            short type = compiledQuery.getType();
            if (type == CompiledQuery.EXPLAIN
                    || type == CompiledQuery.RENAME_TABLE  // non-wal rename table is complete at this point
            ) {
                queryRegistry.unregister(sqlId, executionContext);
            }
        } catch (Throwable th) {
            if (executionModel != null) {
                freeTableNameFunctions(executionModel.getQueryModel());
            }
            // unregister query on error
            queryRegistry.unregister(sqlId, executionContext);

            QueryProgress.logError(th, sqlId, sqlText, executionContext, beginNanos);
            throw th;
        }
    }

    private void compileVacuum(SqlExecutionContext executionContext, @Transient CharSequence sqlText) throws SqlException {
        CharSequence tok = expectToken(lexer, "'table'");
        // It used to be VACUUM PARTITIONS but become VACUUM TABLE
        boolean partitionsKeyword = isPartitionsKeyword(tok);
        if (partitionsKeyword || isTableKeyword(tok)) {
            tok = expectToken(lexer, "table name");
            assertNameIsQuotedOrNotAKeyword(tok, lexer.lastTokenPosition());
            CharSequence tableName = GenericLexer.assertNoDotsAndSlashes(GenericLexer.unquote(tok), lexer.lastTokenPosition());
            int tableNamePos = lexer.lastTokenPosition();
            CharSequence eol = SqlUtil.fetchNext(lexer);
            if (eol == null || Chars.equals(eol, ';')) {
                final TableToken tableToken = tableExistsOrFail(lexer.lastTokenPosition(), tableName, executionContext);
                checkMatViewModification(tableToken);
                try (TableReader rdr = executionContext.getReader(tableToken)) {
                    int partitionBy = rdr.getMetadata().getPartitionBy();
                    if (PartitionBy.isPartitioned(partitionBy)) {
                        executionContext.getSecurityContext().authorizeTableVacuum(rdr.getTableToken());
                        if (!TableUtils.schedulePurgeO3Partitions(messageBus, rdr.getTableToken(), partitionBy)) {
                            throw SqlException.$(
                                    tableNamePos,
                                    "cannot schedule vacuum action, queue is full, please retry " +
                                            "or increase Purge Discovery Queue Capacity"
                            );
                        }
                    } else if (partitionsKeyword) {
                        throw SqlException.$(lexer.lastTokenPosition(), "table '").put(tableName).put("' is not partitioned");
                    }
                    vacuumColumnVersions.run(rdr);
                    compiledQuery.ofVacuum();
                }
            } else {
                throw SqlException.$(lexer.lastTokenPosition(), "end of line or ';' expected");
            }
        } else {
            throw SqlException.$(lexer.lastTokenPosition(), "'partitions' expected");
        }
    }

    private void compileViewQuery(
            @Transient @NotNull SqlExecutionContext executionContext,
            @NotNull CreateViewOperation createViewOp
    ) throws SqlException {
        final CreateTableOperation createTableOp = createViewOp.getCreateTableOperation();
        lexer.of(createTableOp.getSelectText());
        clear();

        SqlExecutionCircuitBreaker circuitBreaker = executionContext.getCircuitBreaker();
        if (!circuitBreaker.isTimerSet()) {
            circuitBreaker.resetTimer();
        }
        final CharSequence tok = SqlUtil.fetchNext(lexer);
        if (tok == null) {
            throw SqlException.$(lexer.lastTokenPosition(), "SELECT query expected");
        }
        lexer.unparseLast();

        sqlText = createTableOp.getSelectText();
        compiledQuery.withContext(executionContext);

        final int startPos = lexer.getPosition();
        final long beginNanos = configuration.getNanosecondClock().getTicks();

        final int selectTextPosition = createTableOp.getSelectTextPosition();
        try {
            final QueryModel queryModel;
            try {
                final ExecutionModel executionModel = parser.parse(lexer, executionContext, this);
                if (executionModel.getModelType() != ExecutionModel.QUERY) {
                    throw SqlException.$(startPos, "SELECT query expected");
                }
                queryModel = optimiser.optimise((QueryModel) executionModel, executionContext, this);
            } catch (SqlException e) {
                e.setPosition(e.getPosition() + selectTextPosition);
                throw e;
            }
            createViewOp.validateAndUpdateMetadataFromModel(executionContext, optimiser.getFunctionFactoryCache(), queryModel);

            final boolean ogAllowNonDeterministic = executionContext.allowNonDeterministicFunctions();
            executionContext.setAllowNonDeterministicFunction(false);
            try {
                compiledQuery.ofSelect(generateSelectWithRetries(queryModel, executionContext, false));
            } catch (SqlException e) {
                e.setPosition(e.getPosition() + selectTextPosition);
                throw e;
            } finally {
                executionContext.setAllowNonDeterministicFunction(ogAllowNonDeterministic);
            }
        } catch (Throwable th) {
            QueryProgress.logError(th, -1, sqlText, executionContext, beginNanos);
            throw th;
        }
    }

    private void copy(SqlExecutionContext executionContext, CopyModel copyModel) throws SqlException {
        if (!copyModel.isCancel() && Chars.equalsLowerCaseAscii(copyModel.getFileName().token, "stdin")) {
            // no-op implementation
            authorizeInsertForCopy(executionContext.getSecurityContext(), copyModel);
            compiledQuery.ofCopyRemote();
        } else {
            final RecordCursorFactory copyFactory;
            if (copyModel.isCancel()) {
                copyFactory = compileCopyCancel(executionContext, copyModel);
            } else {
                copyFactory = compileCopy(executionContext.getSecurityContext(), copyModel);
            }
            compiledQuery.ofPseudoSelect(copyFactory);
        }
    }

    // returns number of copied rows
    private long copyTableData(
            RecordCursor cursor,
            RecordMetadata metadata,
            TableWriterAPI writer,
            RecordMetadata writerMetadata,
            RecordToRowCopier recordToRowCopier,
            long batchSize,
            long o3MaxLag,
            SqlExecutionCircuitBreaker circuitBreaker
    ) {
        int timestampIndex = writerMetadata.getTimestampIndex();
        long rowCount;
        if (timestampIndex == -1) {
            rowCount = copyUnordered(cursor, writer, recordToRowCopier, circuitBreaker);
        } else if (batchSize != -1) {
            rowCount = copyOrderedBatched(writer, metadata, cursor, recordToRowCopier, timestampIndex, batchSize, o3MaxLag, circuitBreaker);
        } else {
            rowCount = copyOrdered(writer, metadata, cursor, recordToRowCopier, timestampIndex, circuitBreaker);
        }
        writer.commit();
        return rowCount;
    }

    /**
     * Sets insertCount to number of copied rows.
     */
    private void copyTableDataAndUnlock(
            SecurityContext securityContext,
            TableToken tableToken,
            boolean isWalEnabled,
            RecordCursor cursor,
            RecordMetadata cursorMetadata,
            long batchSize,
            long o3MaxLag,
            SqlExecutionCircuitBreaker circuitBreaker
    ) {
        TableWriterAPI writerAPI = null;
        TableWriter writer = null;

        try {
            if (!isWalEnabled) {
                writerAPI = writer = new TableWriter(
                        engine.getConfiguration(),
                        tableToken,
                        engine.getMessageBus(),
                        null,
                        false,
                        DefaultLifecycleManager.INSTANCE,
                        engine.getConfiguration().getDbRoot(),
                        engine.getDdlListener(tableToken),
                        engine.getCheckpointStatus(),
                        engine
                );
            } else {
                writerAPI = engine.getTableWriterAPI(tableToken, "create as select");
            }

            RecordMetadata writerMetadata = writerAPI.getMetadata();
            entityColumnFilter.of(writerMetadata.getColumnCount());
            this.insertCount = copyTableData(
                    cursor,
                    cursorMetadata,
                    writerAPI,
                    writerMetadata,
                    RecordToRowCopierUtils.generateCopier(
                            asm,
                            cursorMetadata,
                            writerMetadata,
                            entityColumnFilter
                    ),
                    batchSize,
                    o3MaxLag,
                    circuitBreaker
            );
        } catch (CairoException e) {
            // Close writer, the table will be removed
            writerAPI = Misc.free(writerAPI);
            writer = null;
            throw e;
        } finally {
            if (isWalEnabled) {
                Misc.free(writerAPI);
            } else {
                engine.unlock(securityContext, tableToken, writer, false);
            }
        }
    }

    private void executeCreateMatView(CreateMatViewOperation createMatViewOp, SqlExecutionContext executionContext) throws SqlException {
        if (createMatViewOp.getRefreshType() != MatViewDefinition.INCREMENTAL_REFRESH_TYPE
                && createMatViewOp.getRefreshType() != MatViewDefinition.INCREMENTAL_TIMER_REFRESH_TYPE) {
            throw SqlException.$(createMatViewOp.getTableNamePosition(), "unexpected refresh type: ").put(createMatViewOp.getRefreshType());
        }

        final long sqlId = queryRegistry.register(createMatViewOp.getSqlText(), executionContext);
        final long beginNanos = configuration.getMicrosecondClock().getTicks();
        QueryProgress.logStart(sqlId, createMatViewOp.getSqlText(), executionContext, false);
        try {
            final int status = executionContext.getTableStatus(path, createMatViewOp.getTableName());
            if (status == TableUtils.TABLE_EXISTS) {
                final TableToken tt = executionContext.getTableTokenIfExists(createMatViewOp.getTableName());
                if (tt != null && !tt.isMatView()) {
                    throw SqlException.$(createMatViewOp.getTableNamePosition(), "table or view with the requested name already exists");
                }
                if (createMatViewOp.ignoreIfExists()) {
                    createMatViewOp.updateOperationFutureTableToken(tt);
                } else {
                    throw SqlException.$(createMatViewOp.getTableNamePosition(), "materialized view already exists");
                }
            } else {
                CharSequence volumeAlias = createMatViewOp.getVolumeAlias();
                if (volumeAlias != null) {
                    CharSequence volumePath = configuration.getVolumeDefinitions().resolveAlias(volumeAlias);
                    if (volumePath != null) {
                        if (!ff.isDirOrSoftLinkDir(path.of(volumePath).$())) {
                            throw CairoException.critical(0).position(createMatViewOp.getVolumePosition())
                                    .put("not a valid path for volume [alias=")
                                    .put(volumeAlias).put(", path=").put(path).put(']');
                        }
                    } else {
                        throw SqlException.position(createMatViewOp.getVolumePosition()).put("volume alias is not allowed [alias=")
                                .put(volumeAlias).put(']');
                    }
                }

                final MatViewDefinition matViewDefinition;
                final TableToken matViewToken;

                final CreateTableOperation createTableOp = createMatViewOp.getCreateTableOperation();
                if (createTableOp.getSelectText() != null) {
                    RecordCursorFactory newFactory = null;
                    RecordCursor newCursor;
                    for (int retryCount = 0; ; retryCount++) {
                        try {
                            compileMatViewQuery(executionContext, createMatViewOp);
                            Misc.free(newFactory);
                            newFactory = compiledQuery.getRecordCursorFactory();
                            newCursor = newFactory.getCursor(executionContext);
                            break;
                        } catch (TableReferenceOutOfDateException e) {
                            if (retryCount == maxRecompileAttempts) {
                                Misc.free(newFactory);
                                throw SqlException.$(0, e.getFlyweightMessage());
                            }
                            LOG.info().$("retrying plan [q=`").$(createTableOp.getSelectText()).$("`]").$();
                        } catch (Throwable th) {
                            Misc.free(newFactory);
                            throw th;
                        }
                    }

                    try {
                        final RecordMetadata metadata = newFactory.getMetadata();
                        try (TableReader baseReader = engine.getReader(createMatViewOp.getBaseTableName())) {
                            createMatViewOp.validateAndUpdateMetadataFromSelect(metadata, baseReader.getMetadata());
                        }

                        matViewDefinition = engine.createMatView(
                                executionContext.getSecurityContext(),
                                mem,
                                blockFileWriter,
                                path,
                                createMatViewOp.ignoreIfExists(),
                                createMatViewOp,
                                !createMatViewOp.isWalEnabled(),
                                volumeAlias != null
                        );
                        matViewToken = matViewDefinition.getMatViewToken();
                    } finally {
                        Misc.free(newCursor);
                        Misc.free(newFactory);
                    }

                    createMatViewOp.updateOperationFutureTableToken(matViewToken);
                } else {
                    throw SqlException.$(createTableOp.getTableNamePosition(), "materialized view requires a SELECT statement");
                }
            }
            QueryProgress.logEnd(sqlId, createMatViewOp.getSqlText(), executionContext, beginNanos);
        } catch (Throwable th) {
            if (th instanceof CairoException) {
                ((CairoException) th).position(createMatViewOp.getTableNamePosition());
            }
            QueryProgress.logError(th, sqlId, createMatViewOp.getSqlText(), executionContext, beginNanos);
            throw th;
        } finally {
            queryRegistry.unregister(sqlId, executionContext);
        }
    }

    private void executeCreateTable(CreateTableOperation createTableOp, SqlExecutionContext executionContext) throws SqlException {
        final long sqlId = queryRegistry.register(createTableOp.getSqlText(), executionContext);
        long beginNanos = configuration.getMicrosecondClock().getTicks();
        QueryProgress.logStart(sqlId, createTableOp.getSqlText(), executionContext, false);
        try {
            executionContext.setUseSimpleCircuitBreaker(true);

            // Fast path for CREATE TABLE IF NOT EXISTS in scenario when the table already exists
            final int status = executionContext.getTableStatus(path, createTableOp.getTableName());
            if (status == TableUtils.TABLE_EXISTS) {
                final TableToken tt = executionContext.getTableTokenIfExists(createTableOp.getTableName());
                if (tt != null && (tt.isView() || tt.isMatView())) {
                    throw SqlException.$(createTableOp.getTableNamePosition(), "view or materialized view with the requested name already exists");
                }
                if (createTableOp.ignoreIfExists()) {
                    createTableOp.updateOperationFutureTableToken(tt);
                } else {
                    throw SqlException.$(createTableOp.getTableNamePosition(), "table already exists");
                }
            } else {
                // create table (...) ... in volume volumeAlias;
                CharSequence volumeAlias = createTableOp.getVolumeAlias();
                if (volumeAlias != null) {
                    CharSequence volumePath = configuration.getVolumeDefinitions().resolveAlias(volumeAlias);
                    if (volumePath != null) {
                        if (!ff.isDirOrSoftLinkDir(path.of(volumePath).$())) {
                            throw CairoException.critical(0).position(createTableOp.getVolumePosition())
                                    .put("not a valid path for volume [alias=")
                                    .put(volumeAlias).put(", path=").put(path).put(']');
                        }
                    } else {
                        throw SqlException.position(createTableOp.getVolumePosition()).put("volume alias is not allowed [alias=")
                                .put(volumeAlias).put(']');
                    }
                }

                final TableToken tableToken;
                if (createTableOp.getSelectText() != null) {
                    this.insertCount = -1;
                    final int position = createTableOp.getTableNamePosition();
                    RecordCursorFactory newFactory = null;
                    RecordCursor newCursor;
                    for (int retryCount = 0; ; retryCount++) {
                        try {
                            lexer.of(createTableOp.getSelectText());
                            clearExceptSqlText();
                            compileInner(executionContext, createTableOp.getSelectText(), false);
                            Misc.free(newFactory);
                            newFactory = compiledQuery.getRecordCursorFactory();
                            newCursor = newFactory.getCursor(executionContext);
                            break;
                        } catch (TableReferenceOutOfDateException e) {
                            if (retryCount == maxRecompileAttempts) {
                                Misc.free(newFactory);
                                throw SqlException.$(0, e.getFlyweightMessage());
                            }
                            LOG.info().$("retrying plan [q=`").$(createTableOp.getSelectText()).$("`]").$();
                        } catch (Throwable th) {
                            Misc.free(newFactory);
                            throw th;
                        }
                    }

                    try (
                            RecordCursorFactory factory = newFactory;
                            RecordCursor cursor = newCursor
                    ) {
                        final RecordMetadata metadata = factory.getMetadata();
                        createTableOp.validateAndUpdateMetadataFromSelect(metadata);
                        boolean keepLock = !createTableOp.isWalEnabled();

                        // todo: test create table if exists with select
                        tableToken = engine.createTable(
                                executionContext.getSecurityContext(),
                                mem,
                                path,
                                createTableOp.ignoreIfExists(),
                                createTableOp,
                                keepLock,
                                volumeAlias != null
                        );

                        try {
                            copyTableDataAndUnlock(
                                    executionContext.getSecurityContext(),
                                    tableToken,
                                    createTableOp.isWalEnabled(),
                                    cursor,
                                    metadata,
                                    createTableOp.getBatchSize(),
                                    createTableOp.getBatchO3MaxLag(),
                                    executionContext.getCircuitBreaker()
                            );
                        } catch (CairoException e) {
                            e.position(position);
                            LogRecord record = LOG.error()
                                    .$("could not create table as select [message=").$(e.getFlyweightMessage());
                            if (!e.isCancellation()) {
                                record.$(", errno=").$(e.getErrno());
                            }
                            record.I$();
                            engine.dropTableOrMatView(path, tableToken);
                            engine.unlockTableName(tableToken);
                            throw e;
                        }
                    }
                    createTableOp.updateOperationFutureTableToken(tableToken);
                    createTableOp.updateOperationFutureAffectedRowsCount(insertCount);
                } else {
                    try {
                        if (createTableOp.getLikeTableName() != null) {
                            TableToken likeTableToken = executionContext.getTableTokenIfExists(createTableOp.getLikeTableName());
                            if (likeTableToken == null) {
                                throw SqlException
                                        .$(createTableOp.getLikeTableNamePosition(), "table does not exist [table=")
                                        .put(createTableOp.getLikeTableName()).put(']');
                            }

                            try (TableMetadata likeTableMetadata = executionContext.getCairoEngine().getTableMetadata(likeTableToken)) {
                                createTableOp.updateFromLikeTableMetadata(likeTableMetadata);
                                tableToken = engine.createTable(
                                        executionContext.getSecurityContext(),
                                        mem,
                                        path,
                                        createTableOp.ignoreIfExists(),
                                        createTableOp,
                                        false,
                                        volumeAlias != null
                                );
                            }
                        } else {
                            tableToken = engine.createTable(
                                    executionContext.getSecurityContext(),
                                    mem,
                                    path,
                                    createTableOp.ignoreIfExists(),
                                    createTableOp,
                                    false,
                                    volumeAlias != null
                            );
                        }
                        createTableOp.updateOperationFutureTableToken(tableToken);
                    } catch (EntryUnavailableException e) {
                        throw SqlException.$(createTableOp.getTableNamePosition(), "table already exists");
                    } catch (CairoException e) {
                        if (e.isAuthorizationError() || e.isCancellation()) {
                            // No point printing stack trace for authorization or cancellation errors
                            LOG.error().$("could not create table [error=").$(e.getFlyweightMessage()).I$();
                        } else {
                            LOG.error().$("could not create table [error=").$((Throwable) e).I$();
                        }
                        if (e.isInterruption()) {
                            throw e;
                        }
                        throw SqlException.$(createTableOp.getTableNamePosition(), "Could not create table, ")
                                .put(e.getFlyweightMessage());
                    }
                }
            }
            QueryProgress.logEnd(sqlId, createTableOp.getSqlText(), executionContext, beginNanos);
        } catch (Throwable e) {
            if (e instanceof CairoException) {
                ((CairoException) e).position(createTableOp.getTableNamePosition());
            }
            QueryProgress.logError(e, sqlId, createTableOp.getSqlText(), executionContext, beginNanos);
            throw e;
        } finally {
            executionContext.setUseSimpleCircuitBreaker(false);
            queryRegistry.unregister(sqlId, executionContext);
        }
    }

    private void executeCreateView(CreateViewOperation createViewOp, SqlExecutionContext executionContext) throws SqlException {
        final long sqlId = queryRegistry.register(createViewOp.getSqlText(), executionContext);
        final long beginNanos = configuration.getMicrosecondClock().getTicks();
        QueryProgress.logStart(sqlId, createViewOp.getSqlText(), executionContext, false);
        try {
            final int status = executionContext.getTableStatus(path, createViewOp.getTableName());
            if (status == TableUtils.TABLE_EXISTS) {
                final TableToken tt = executionContext.getTableTokenIfExists(createViewOp.getTableName());
                if (tt != null && !tt.isView()) {
                    throw SqlException.$(createViewOp.getTableNamePosition(), "table or materialized view with the requested name already exists");
                }
                if (createViewOp.ignoreIfExists()) {
                    createViewOp.updateOperationFutureTableToken(tt);
                } else {
                    throw SqlException.$(createViewOp.getTableNamePosition(), "view already exists");
                }
            } else {
                final ViewDefinition viewDefinition;
                final TableToken viewToken;

                final CreateTableOperation createTableOp = createViewOp.getCreateTableOperation();
                if (createTableOp.getSelectText() != null) {
                    RecordCursorFactory newFactory = null;
                    RecordCursor newCursor;
                    for (int retryCount = 0; ; retryCount++) {
                        try {
                            compileViewQuery(executionContext, createViewOp);
                            Misc.free(newFactory);
                            newFactory = compiledQuery.getRecordCursorFactory();
                            newCursor = newFactory.getCursor(executionContext);
                            break;
                        } catch (TableReferenceOutOfDateException e) {
                            if (retryCount == maxRecompileAttempts) {
                                Misc.free(newFactory);
                                throw SqlException.$(0, e.getFlyweightMessage());
                            }
                            LOG.info().$("retrying plan [q=`").$(createTableOp.getSelectText()).$("`]").$();
                        } catch (Throwable th) {
                            Misc.free(newFactory);
                            throw th;
                        }
                    }

                    try {
                        final RecordMetadata metadata = newFactory.getMetadata();
                        createViewOp.validateAndUpdateMetadataFromSelect(metadata);

                        viewDefinition = engine.createView(
                                executionContext.getSecurityContext(),
                                mem,
                                blockFileWriter,
                                path,
                                createViewOp.ignoreIfExists(),
                                createViewOp
                        );
                        viewToken = viewDefinition.getViewToken();
                    } finally {
                        Misc.free(newCursor);
                        Misc.free(newFactory);
                    }

                    createViewOp.updateOperationFutureTableToken(viewToken);
                } else {
                    throw SqlException.$(createTableOp.getTableNamePosition(), "view requires a SELECT statement");
                }
            }
            QueryProgress.logEnd(sqlId, createViewOp.getSqlText(), executionContext, beginNanos);
        } catch (Throwable th) {
            if (th instanceof CairoException) {
                ((CairoException) th).position(createViewOp.getTableNamePosition());
            }
            QueryProgress.logError(th, sqlId, createViewOp.getSqlText(), executionContext, beginNanos);
            throw th;
        } finally {
            queryRegistry.unregister(sqlId, executionContext);
        }
    }

    private void executeDropAllTables(SqlExecutionContext executionContext) {
        // collect table names
        dropAllTablesFailedTableNames.clear();
        tableTokenBucket.clear();
        engine.getTableTokens(tableTokenBucket, false);
        final SecurityContext securityContext = executionContext.getSecurityContext();
        TableToken tableToken;
        for (int i = 0, n = tableTokenBucket.size(); i < n; i++) {
            tableToken = tableTokenBucket.get(i);
            if (!tableToken.isSystem()) {
                if (tableToken.isView()) {
                    securityContext.authorizeViewDrop(tableToken);
                } else if (tableToken.isMatView()) {
                    securityContext.authorizeMatViewDrop(tableToken);
                } else {
                    securityContext.authorizeTableDrop(tableToken);
                }
                try {
                    engine.dropTableOrMatView(path, tableToken);
                } catch (CairoException report) {
                    // it will fail when there are readers/writers and lock cannot be acquired
                    dropAllTablesFailedTableNames.put(tableToken.getTableName(), report.getMessage());
                }
            }
        }
        if (dropAllTablesFailedTableNames.size() > 0) {
            final CairoException ex = CairoException.nonCritical().put("failed to drop tables and materialized views [");
            CharSequence tableName;
            String reason;
            final ObjList<CharSequence> keys = dropAllTablesFailedTableNames.keys();
            for (int i = 0, n = keys.size(); i < n; i++) {
                tableName = keys.get(i);
                reason = dropAllTablesFailedTableNames.get(tableName);
                ex.put('\'').put(tableName).put("': ").put(reason);
                if (i + 1 < n) {
                    ex.put(", ");
                }
            }
            throw ex.put(']');
        }
    }

    private void executeDropMatView(
            GenericDropOperation op,
            SqlExecutionContext sqlExecutionContext
    ) throws SqlException {
        final TableToken tableToken = sqlExecutionContext.getTableTokenIfExists(op.getEntityName());
        if (tableToken == null || TableNameRegistry.isLocked(tableToken)) {
            if (op.ifExists()) {
                return;
            }
            throw SqlException.matViewDoesNotExist(op.getEntityNamePosition(), op.getEntityName());
        }
        if (!tableToken.isMatView()) {
            throw SqlException.$(op.getEntityNamePosition(), "materialized view name expected, got table name");
        }
        sqlExecutionContext.getSecurityContext().authorizeMatViewDrop(tableToken);

        final String sqlText = op.getSqlText();
        final long queryId = queryRegistry.register(sqlText, sqlExecutionContext);
        try {
            engine.dropTableOrMatView(path, tableToken);
        } catch (CairoException ex) {
            if ((ex.isTableDropped() || ex.isTableDoesNotExist()) && op.ifExists()) {
                // all good, mat view dropped already
                return;
            } else if (!op.ifExists() && ex.isTableDropped()) {
                // Concurrently dropped, this should report mat view does not exist
                throw CairoException.matViewDoesNotExist(op.getEntityName());
            }
            throw ex;
        } finally {
            queryRegistry.unregister(queryId, sqlExecutionContext);
        }
    }

    private void executeDropTable(
            GenericDropOperation op,
            SqlExecutionContext sqlExecutionContext
    ) throws SqlException {
        final TableToken tableToken = sqlExecutionContext.getTableTokenIfExists(op.getEntityName());
        if (tableToken == null || TableNameRegistry.isLocked(tableToken)) {
            if (op.ifExists()) {
                return;
            }
            throw SqlException.tableDoesNotExist(op.getEntityNamePosition(), op.getEntityName());
        }
        if (tableToken.isMatView()) {
            throw SqlException.$(op.getEntityNamePosition(), "table name expected, got materialized view name: ").put(op.getEntityName());
        }
        sqlExecutionContext.getSecurityContext().authorizeTableDrop(tableToken);

        final String sqlText = op.getSqlText();
        final long queryId = queryRegistry.register(sqlText, sqlExecutionContext);
        try {
            engine.dropTableOrMatView(path, tableToken);
        } catch (CairoException ex) {
            if ((ex.isTableDropped() || ex.isTableDoesNotExist()) && op.ifExists()) {
                // all good, table dropped already
                return;
            } else if (!op.ifExists() && ex.isTableDropped()) {
                // Concurrently dropped, this should report table does not exist
                throw CairoException.tableDoesNotExist(op.getEntityName());
            }
            throw ex;
        } finally {
            queryRegistry.unregister(queryId, sqlExecutionContext);
        }
    }

<<<<<<< HEAD
    private void executeDropView(
            GenericDropOperation op,
            SqlExecutionContext sqlExecutionContext
    ) throws SqlException {
        final TableToken tableToken = sqlExecutionContext.getTableTokenIfExists(op.getEntityName());
        if (tableToken == null || TableNameRegistry.isLocked(tableToken)) {
            if (op.ifExists()) {
                return;
            }
            throw SqlException.viewDoesNotExist(op.getEntityNamePosition(), op.getEntityName());
        }
        if (!tableToken.isView()) {
            throw SqlException.$(op.getEntityNamePosition(), "view name expected, got table name");
        }
        sqlExecutionContext.getSecurityContext().authorizeViewDrop(tableToken);

        final String sqlText = op.getSqlText();
        final long queryId = queryRegistry.register(sqlText, sqlExecutionContext);
        try {
            engine.dropTableOrMatView(path, tableToken);
        } catch (CairoException ex) {
            if ((ex.isTableDropped() || ex.isTableDoesNotExist()) && op.ifExists()) {
                // all good, mat view dropped already
                return;
            } else if (!op.ifExists() && ex.isTableDropped()) {
                // Concurrently dropped, this should report view does not exist
                throw CairoException.viewDoesNotExist(op.getEntityName());
            }
            throw ex;
        } finally {
            queryRegistry.unregister(queryId, sqlExecutionContext);
        }
    }

    private void executeWithRetries(
            ExecutableMethod method,
            ExecutionModel executionModel,
            int retries,
            SqlExecutionContext executionContext
    ) throws SqlException {
        int attemptsLeft = retries;
        do {
            try {
                method.execute(executionModel, executionContext);
                return;
            } catch (TableReferenceOutOfDateException e) {
                attemptsLeft--;
                clearExceptSqlText();
                lexer.restart();
                executionModel = compileExecutionModel(executionContext);
                if (attemptsLeft < 0) {
                    throw SqlException.position(0).put("too many ").put(e.getFlyweightMessage());
                }
            }
        } while (true);
    }

=======
>>>>>>> 2b8f93fe
    private int filterApply(
            Function filter,
            int functionPosition,
            AlterOperationBuilder changePartitionStatement,
            long timestamp
    ) {
        partitionFunctionRec.setTimestamp(timestamp);
        if (filter.getBool(partitionFunctionRec)) {
            changePartitionStatement.addPartitionToList(timestamp, functionPosition);
            return 1;
        }
        return 0;
    }

    private int filterPartitions(
            Function filter,
            int filterPosition,
            TableReader reader,
            AlterOperationBuilder changePartitionStatement
    ) {
        int affectedPartitions = 0;
        // Iterate partitions in descending order, so if folders are missing on disk,
        // removePartition does not fail to determine the next minTimestamp
        final int partitionCount = reader.getPartitionCount();
        if (partitionCount > 0) { // table may be empty
            // perform the action on the first and last partition in the end, those are more expensive than others
            long firstPartition = reader.getTxFile().getPartitionFloor(reader.getPartitionTimestampByIndex(0));
            long lastPartition = reader.getTxFile().getPartitionFloor(reader.getPartitionTimestampByIndex(partitionCount - 1));

            long lastLogicalPartition = Long.MIN_VALUE;
            for (int partitionIndex = 1; partitionIndex < partitionCount - 1; partitionIndex++) {
                long physicalTimestamp = reader.getPartitionTimestampByIndex(partitionIndex);
                long logicalTimestamp = reader.getTxFile().getPartitionFloor(physicalTimestamp);
                if (logicalTimestamp != lastLogicalPartition && logicalTimestamp != firstPartition && logicalTimestamp != lastPartition) {
                    if (filterApply(filter, filterPosition, changePartitionStatement, logicalTimestamp) > 0) {
                        affectedPartitions++;
                        lastLogicalPartition = logicalTimestamp;
                    }
                }
            }

            // perform the action on the first and last partition, dropping them have to read min/max timestamp of the next first/last partition
            affectedPartitions += filterApply(filter, filterPosition, changePartitionStatement, firstPartition);
            if (firstPartition != lastPartition) {
                affectedPartitions += filterApply(filter, filterPosition, changePartitionStatement, lastPartition);
            }
        }
        return affectedPartitions;
    }

    private void freeTableNameFunctions(QueryModel queryModel) {
        if (queryModel == null) {
            return;
        }

        do {
            final ObjList<QueryModel> joinModels = queryModel.getJoinModels();
            if (joinModels.size() > 1) {
                for (int i = 1, n = joinModels.size(); i < n; i++) {
                    freeTableNameFunctions(joinModels.getQuick(i));
                }
            }

            Misc.free(queryModel.getTableNameFunction());
            queryModel.setTableNameFunction(null);
        } while ((queryModel = queryModel.getNestedModel()) != null);
    }

    private RecordCursorFactory generateExplain(ExplainModel model, SqlExecutionContext executionContext) throws SqlException {
        if (model.getInnerExecutionModel().getModelType() == ExecutionModel.UPDATE) {
            QueryModel updateQueryModel = model.getInnerExecutionModel().getQueryModel();
            final QueryModel selectQueryModel = updateQueryModel.getNestedModel();
            final RecordCursorFactory recordCursorFactory = generateUpdateFactory(
                    updateQueryModel.getUpdateTableToken(),
                    selectQueryModel,
                    updateQueryModel,
                    executionContext
            );
            return codeGenerator.generateExplain(updateQueryModel, recordCursorFactory, model.getFormat());
        } else {
            return codeGenerator.generateExplain(model, executionContext);
        }
    }

    private UpdateOperation generateUpdate(QueryModel updateQueryModel, SqlExecutionContext executionContext, TableRecordMetadata metadata) throws SqlException {
        TableToken updateTableToken = updateQueryModel.getUpdateTableToken();
        final QueryModel selectQueryModel = updateQueryModel.getNestedModel();

        // Update QueryModel structure is
        // QueryModel with SET column expressions
        // |-- QueryModel of select-virtual or select-choose of data selected for update
        final RecordCursorFactory recordCursorFactory = generateUpdateFactory(
                updateTableToken,
                selectQueryModel,
                updateQueryModel,
                executionContext
        );

        if (!metadata.isWalEnabled() || executionContext.isWalApplication()) {
            return new UpdateOperation(
                    updateTableToken,
                    selectQueryModel.getTableId(),
                    selectQueryModel.getMetadataVersion(),
                    lexer.getPosition(),
                    recordCursorFactory
            );
        } else {
            recordCursorFactory.close();

            if (selectQueryModel.containsJoin()) {
                throw SqlException.position(0).put("UPDATE statements with join are not supported yet for WAL tables");
            }

            return new UpdateOperation(
                    updateTableToken,
                    metadata.getTableId(),
                    metadata.getMetadataVersion(),
                    lexer.getPosition()
            );
        }
    }

    private RecordCursorFactory generateUpdateFactory(
            TableToken tableToken,
            @Transient QueryModel selectQueryModel,
            @Transient QueryModel updateQueryModel,
            @Transient SqlExecutionContext executionContext
    ) throws SqlException {
        final IntList tableColumnTypes = selectQueryModel.getUpdateTableColumnTypes();
        final ObjList<CharSequence> tableColumnNames = selectQueryModel.getUpdateTableColumnNames();

        RecordCursorFactory updateToDataCursorFactory = generateSelectOneShot(selectQueryModel, executionContext, false);
        try {
            if (!updateToDataCursorFactory.supportsUpdateRowId(tableToken)) {
                // in theory this should never happen because all valid UPDATE statements should result in
                // a query plan with real row ids but better to check to prevent data corruption
                throw SqlException.$(updateQueryModel.getModelPosition(), "Unsupported SQL complexity for the UPDATE statement");
            }

            // Check that updateDataFactoryMetadata match types of table to be updated exactly
            final RecordMetadata updateDataFactoryMetadata = updateToDataCursorFactory.getMetadata();
            for (int i = 0, n = updateDataFactoryMetadata.getColumnCount(); i < n; i++) {
                int virtualColumnType = updateDataFactoryMetadata.getColumnType(i);
                CharSequence updateColumnName = updateDataFactoryMetadata.getColumnName(i);
                int tableColumnIndex = tableColumnNames.indexOf(updateColumnName);
                int tableColumnType = tableColumnTypes.get(tableColumnIndex);

                if (virtualColumnType != tableColumnType && !isIPv4UpdateCast(virtualColumnType, tableColumnType)) {
                    if (!ColumnType.isSymbolOrString(tableColumnType) || !ColumnType.isAssignableFrom(virtualColumnType, ColumnType.STRING)) {
                        // get column position
                        ExpressionNode setRhs = updateQueryModel.getNestedModel().getColumns().getQuick(i).getAst();
                        throw SqlException.inconvertibleTypes(setRhs.position, virtualColumnType, "", tableColumnType, updateColumnName);
                    }
                }
            }
            return updateToDataCursorFactory;
        } catch (Throwable th) {
            updateToDataCursorFactory.close();
            throw th;
        }
    }

    private int getNextValidTokenPosition() throws SqlException {
        while (lexer.hasNext()) {
            CharSequence token = SqlUtil.fetchNext(lexer);
            if (token == null) {
                return -1;
            } else if (!isSemicolon(token)) {
                lexer.unparseLast();
                return lexer.lastTokenPosition();
            }
        }

        return -1;
    }

    private int goToQueryEnd() throws SqlException {
        CharSequence token;
        lexer.unparseLast();
        while (lexer.hasNext()) {
            token = SqlUtil.fetchNext(lexer);
            if (token == null || isSemicolon(token)) {
                break;
            }
        }

        return lexer.getPosition();
    }

    private void insertValidateFunctionAndAddToList(
            InsertModel model,
            int tupleIndex,
            ObjList<Function> valueFunctions,
            RecordMetadata metadata,
            int metadataTimestampIndex,
            int insertColumnIndex,
            int metadataColumnIndex,
            Function function,
            int functionPosition,
            BindVariableService bindVariableService
    ) throws SqlException {
        final int columnType = metadata.getColumnType(metadataColumnIndex);
        if (ColumnType.isUnderdefined(function.getType())) {
            function.assignType(columnType, bindVariableService);
        }

        if (ColumnType.isAssignableFrom(function.getType(), columnType)) {
            if (metadataColumnIndex == metadataTimestampIndex) {
                return;
            }

            valueFunctions.add(function);
            listColumnFilter.add(metadataColumnIndex + 1);
            return;
        }

        throw SqlException.inconvertibleTypes(
                functionPosition,
                function.getType(),
                model.getRowTupleValues(tupleIndex).getQuick(insertColumnIndex).token,
                metadata.getColumnType(metadataColumnIndex),
                metadata.getColumnName(metadataColumnIndex)
        );
    }

    private boolean isCompatibleColumnTypeChange(int from, int to) {
        return columnConversionSupport[ColumnType.tagOf(from)][ColumnType.tagOf(to)];
    }

    private void lightlyValidateInsertModel(InsertModel model) throws SqlException {
        ExpressionNode tableNameExpr = model.getTableNameExpr();
        if (tableNameExpr.type != ExpressionNode.LITERAL) {
            throw SqlException.$(tableNameExpr.position, "literal expected");
        }

        int columnNameListSize = model.getColumnNameList().size();

        if (columnNameListSize > 0) {
            for (int i = 0, n = model.getRowTupleCount(); i < n; i++) {
                if (columnNameListSize != model.getRowTupleValues(i).size()) {
                    throw SqlException.$(
                                    model.getEndOfRowTupleValuesPosition(i),
                                    "row value count does not match column count [expected="
                            ).put(columnNameListSize)
                            .put(", actual=").put(model.getRowTupleValues(i).size())
                            .put(", tuple=").put(i + 1)
                            .put(']');
                }
            }
        }
    }

    private void parseResumeWal(TableToken tableToken, int tableNamePosition, SqlExecutionContext executionContext) throws SqlException {
        CharSequence tok = expectToken(lexer, "'wal'");
        if (!isWalKeyword(tok)) {
            throw SqlException.$(lexer.lastTokenPosition(), "'wal' expected");
        }
        if (!engine.isWalTable(tableToken)) {
            throw SqlException.$(lexer.lastTokenPosition(), tableToken.getTableName()).put(" is not a WAL table.");
        }

        tok = SqlUtil.fetchNext(lexer); // optional FROM part
        long fromTxn = -1;
        if (tok != null && !Chars.equals(tok, ';')) {
            if (isFromKeyword(tok)) {
                tok = expectToken(lexer, "'transaction' or 'txn'");
                if (!(isTransactionKeyword(tok) || isTxnKeyword(tok))) {
                    throw SqlException.$(lexer.lastTokenPosition(), "'transaction' or 'txn' expected");
                }
                CharSequence txnValue = expectToken(lexer, "transaction value");
                try {
                    fromTxn = Numbers.parseLong(txnValue);
                } catch (NumericException e) {
                    throw SqlException.$(lexer.lastTokenPosition(), "invalid value [value=").put(txnValue).put(']');
                }
            } else {
                throw SqlException.$(lexer.lastTokenPosition(), "'from' expected");
            }
        }
        executionContext.getSecurityContext().authorizeResumeWal(tableToken);
        alterTableResume(tableNamePosition, tableToken, fromTxn, executionContext);
    }

    private void parseSuspendWal(TableToken tableToken, int tableNamePosition, SqlExecutionContext executionContext) throws SqlException {
        CharSequence tok = expectToken(lexer, "'wal'");
        if (!isWalKeyword(tok)) {
            throw SqlException.$(lexer.lastTokenPosition(), "'wal' expected");
        }
        if (!engine.isWalTable(tableToken)) {
            throw SqlException.$(lexer.lastTokenPosition(), tableToken.getTableName()).put(" is not a WAL table.");
        }
        if (!configuration.isDevModeEnabled()) {
            throw SqlException.$(0, "Cannot suspend table, database is not in dev mode");
        }

        ErrorTag errorTag = ErrorTag.NONE;
        String errorMessage = "";

        tok = SqlUtil.fetchNext(lexer); // optional WITH part
        if (tok != null && !Chars.equals(tok, ';')) {
            if (isWithKeyword(tok)) {
                tok = expectToken(lexer, "error code/tag");
                final CharSequence errorCodeOrTagValue = GenericLexer.unquote(tok).toString();
                try {
                    final int errorCode = Numbers.parseInt(errorCodeOrTagValue);
                    errorTag = ErrorTag.resolveTag(errorCode);
                } catch (NumericException e) {
                    try {
                        errorTag = ErrorTag.resolveTag(errorCodeOrTagValue);
                    } catch (CairoException cairoException) {
                        throw SqlException.$(lexer.lastTokenPosition(), "invalid value [value=").put(errorCodeOrTagValue).put(']');
                    }
                }
                final CharSequence comma = expectToken(lexer, "','");
                if (!Chars.equals(comma, ',')) {
                    throw SqlException.position(lexer.getPosition()).put("',' expected");
                }
                tok = expectToken(lexer, "error message");
                errorMessage = GenericLexer.unquote(tok).toString();
                tok = SqlUtil.fetchNext(lexer);
                if (tok != null && !Chars.equals(tok, ';')) {
                    throw SqlException.$(lexer.lastTokenPosition(), "unexpected token [token=").put(tok).put(']');
                }
            } else {
                throw SqlException.$(lexer.lastTokenPosition(), "'with' expected");
            }
        }
        alterTableSuspend(tableNamePosition, tableToken, errorTag, errorMessage, executionContext);
    }

    private TableToken tableExistsOrFail(int position, CharSequence tableName, SqlExecutionContext executionContext) throws SqlException {
        if (executionContext.getTableStatus(path, tableName) != TableUtils.TABLE_EXISTS) {
            throw SqlException.tableDoesNotExist(position, tableName);
        }
        TableToken token = executionContext.getTableTokenIfExists(tableName);
        if (token == null) {
            throw SqlException.tableDoesNotExist(position, tableName);
        }
        return token;
    }

    private void validateAndOptimiseInsertAsSelect(SqlExecutionContext executionContext, InsertModel model) throws SqlException {
        final QueryModel queryModel = optimiser.optimise(model.getQueryModel(), executionContext, this);
        int columnNameListSize = model.getColumnNameList().size();
        if (columnNameListSize > 0 && queryModel.getBottomUpColumns().size() != columnNameListSize) {
            throw SqlException.$(model.getTableNameExpr().position, "column count mismatch");
        }
        model.setQueryModel(queryModel);
    }

    static void configureLexer(GenericLexer lexer) {
        for (int i = 0, k = sqlControlSymbols.size(); i < k; i++) {
            lexer.defineSymbol(sqlControlSymbols.getQuick(i));
        }
        // note: it's safe to take any registry (new or old) because we don't use precedence here
        OperatorRegistry registry = OperatorExpression.getRegistry();
        for (int i = 0, k = registry.operators.size(); i < k; i++) {
            OperatorExpression op = registry.operators.getQuick(i);
            if (op.symbol) {
                lexer.defineSymbol(op.operator.token);
            }
        }
    }

    protected static CharSequence expectToken(GenericLexer lexer, CharSequence expected) throws SqlException {
        CharSequence tok = SqlUtil.fetchNext(lexer);
        if (tok == null) {
            throw SqlException.position(lexer.getPosition()).put(expected).put(" expected");
        }
        return tok;
    }

    protected static CharSequence maybeExpectToken(GenericLexer lexer, CharSequence expected, boolean expect) throws SqlException {
        CharSequence tok = SqlUtil.fetchNext(lexer);
        if (expect && tok == null) {
            throw SqlException.position(lexer.getPosition()).put(expected).put(" expected");
        }
        return tok;
    }

    protected void addColumnSuffix(
            @Transient SecurityContext securityContext,
            @Nullable CharSequence tok,
            TableToken tableToken,
            AlterOperationBuilder alterOperationBuilder
    ) throws SqlException {
        if (tok != null) {
            throw SqlException.$(lexer.lastTokenPosition(), "',' expected");
        }
    }

    protected void compileAlterExt(SqlExecutionContext executionContext, CharSequence tok) throws SqlException {
        if (tok == null) {
            throw SqlException.position(lexer.getPosition()).put("'table' or 'materialized' expected");
        }
        throw SqlException.position(lexer.lastTokenPosition()).put("'table' or 'materialized' expected");
    }

    protected void compileDropExt(
            @NotNull SqlExecutionContext executionContext,
            @NotNull GenericDropOperationBuilder opBuilder,
            @NotNull CharSequence tok,
            int position
    ) throws SqlException {
        throw SqlException.$(position, "unexpected token [").put(tok).put(']');
    }

    protected void compileDropOther(
            @NotNull SqlExecutionContext executionContext,
            @NotNull CharSequence tok,
            int position
    ) throws SqlException {
        throw SqlException.position(position).put("'table' or 'materialized view' or 'all' expected");
    }

    protected void compileDropReportExpected(int position) throws SqlException {
        throw SqlException.position(position).put("'table' or 'materialized view' or 'all' expected");
    }

    protected RecordCursorFactory generateSelectOneShot(
            QueryModel selectQueryModel,
            SqlExecutionContext executionContext,
            boolean generateProgressLogger
    ) throws SqlException {
        RecordCursorFactory factory = codeGenerator.generate(selectQueryModel, executionContext);
        if (generateProgressLogger) {
            return new QueryProgress(queryRegistry, sqlText, factory);
        } else {
            return factory;
        }
    }

    @NotNull
    protected SqlOptimiser newSqlOptimiser(
            CairoConfiguration configuration,
            CharacterStore characterStore,
            ObjectPool<ExpressionNode> sqlNodePool,
            ObjectPool<QueryColumn> queryColumnPool,
            ObjectPool<QueryModel> queryModelPool,
            PostOrderTreeTraversalAlgo postOrderTreeTraversalAlgo,
            FunctionParser functionParser,
            Path path
    ) {
        return new SqlOptimiser(
                configuration,
                characterStore,
                sqlNodePool,
                queryColumnPool,
                queryModelPool,
                postOrderTreeTraversalAlgo,
                functionParser,
                path
        );
    }

    protected void registerKeywordBasedExecutors() {
        // For each 'this::method' reference java compiles a class
        // We need to minimize repetition of this syntax as each site generates garbage
        final KeywordBasedExecutor compileSet = this::compileSet;

        keywordBasedExecutors.put("truncate", this::compileTruncate);
        keywordBasedExecutors.put("alter", this::compileAlter);
        keywordBasedExecutors.put("reindex", this::compileReindex);
        keywordBasedExecutors.put("set", compileSet);
        keywordBasedExecutors.put("begin", this::compileBegin);
        keywordBasedExecutors.put("commit", this::compileCommit);
        keywordBasedExecutors.put("rollback", this::compileRollback);
        keywordBasedExecutors.put("discard", compileSet);
        keywordBasedExecutors.put("close", compileSet); // no-op
        keywordBasedExecutors.put("unlisten", compileSet);  // no-op
        keywordBasedExecutors.put("reset", compileSet);  // no-op
        keywordBasedExecutors.put("drop", this::compileDrop);
        keywordBasedExecutors.put("backup", backupAgent::sqlBackup);
        keywordBasedExecutors.put("vacuum", this::compileVacuum);
        keywordBasedExecutors.put("checkpoint", this::compileCheckpoint);
        keywordBasedExecutors.put("snapshot", this::compileLegacyCheckpoint);
        keywordBasedExecutors.put("deallocate", this::compileDeallocate);
        keywordBasedExecutors.put("cancel", this::compileCancel);
        keywordBasedExecutors.put("refresh", this::compileRefresh);
    }

    protected void unknownDropColumnSuffix(
            @Transient SecurityContext securityContext,
            CharSequence tok,
            TableToken tableToken,
            AlterOperationBuilder dropColumnStatement
    ) throws SqlException {
        throw SqlException.$(lexer.lastTokenPosition(), "',' expected");
    }

    @FunctionalInterface
    public interface KeywordBasedExecutor {
        void execute(SqlExecutionContext executionContext, @Transient CharSequence sqlText) throws SqlException;
    }

    public final static class PartitionAction {
        public static final int ATTACH = 2;
        public static final int CONVERT_TO_NATIVE = 5;
        public static final int CONVERT_TO_PARQUET = 4;
        public static final int DETACH = 3;
        public static final int DROP = 1;
        public static final int FORCE_DROP = 6;
    }

    private static class TimestampValueRecord implements Record {
        private long value;

        @Override
        public long getTimestamp(int col) {
            return value;
        }

        public void setTimestamp(long value) {
            this.value = value;
        }
    }

    private class DatabaseBackupAgent implements Closeable {
        private final Path auxPath;
        private final Path dstPath;
        private final StringSink sink = new StringSink();
        private final Path srcPath;
        private final Utf8SequenceObjHashMap<RecordToRowCopier> tableBackupRowCopiedCache = new Utf8SequenceObjHashMap<>();
        private final ObjHashSet<TableToken> tableTokenBucket = new ObjHashSet<>();
        private final ObjHashSet<TableToken> tableTokens = new ObjHashSet<>();
        private transient String cachedBackupTmpRoot;
        private transient int dstCurrDirLen;
        private transient int dstPathRoot;

        public DatabaseBackupAgent() {
            try {
                auxPath = new Path(255, MemoryTag.NATIVE_SQL_COMPILER);
                dstPath = new Path(255, MemoryTag.NATIVE_SQL_COMPILER);
                srcPath = new Path(255, MemoryTag.NATIVE_SQL_COMPILER);
            } catch (Throwable th) {
                close();
                throw th;
            }
        }

        public void clear() {
            auxPath.trimTo(0);
            srcPath.trimTo(0);
            dstPath.trimTo(0);
            cachedBackupTmpRoot = null;
            dstPathRoot = 0;
            dstCurrDirLen = 0;
            tableBackupRowCopiedCache.clear();
            tableTokens.clear();
        }

        @Override
        public void close() {
            tableBackupRowCopiedCache.clear();
            Misc.free(auxPath);
            Misc.free(srcPath);
            Misc.free(dstPath);
        }

        private void backupTable(@NotNull TableToken tableToken) throws SqlException {
            LOG.info().$("starting backup of ").$(tableToken).$();

            // the table is copied to a TMP folder and then this folder is moved to the final destination (dstPath)
            if (cachedBackupTmpRoot == null) {
                if (configuration.getBackupRoot() == null) {
                    throw CairoException.nonCritical()
                            .put("backup is disabled, server.conf property 'cairo.sql.backup.root' is not set");
                }
                auxPath.of(configuration.getBackupRoot()).concat(configuration.getBackupTempDirName()).slash$();
                cachedBackupTmpRoot = Utf8s.toString(auxPath); // absolute path to the TMP folder
            }

            String tableName = tableToken.getTableName();
            auxPath.of(cachedBackupTmpRoot).concat(tableToken).slash();
            int tableRootLen = auxPath.size();
            try {
                try (TableReader reader = engine.getReader(tableToken)) { // acquire reader lock
                    if (ff.exists(auxPath.$())) {
                        throw CairoException.nonCritical()
                                .put("backup dir already exists [path=").put(auxPath)
                                .put(", table=").put(tableName)
                                .put(']');
                    }

                    // clone metadata

                    // create TMP folder
                    if (ff.mkdirs(auxPath, configuration.getBackupMkDirMode()) != 0) {
                        throw CairoException.critical(ff.errno()).put("could not create [dir=").put(auxPath).put(']');
                    }

                    // backup table metadata files to TMP folder
                    try {
                        TableReaderMetadata metadata = reader.getMetadata();

                        // _meta
                        mem.smallFile(ff, auxPath.trimTo(tableRootLen).concat(TableUtils.META_FILE_NAME).$(), MemoryTag.MMAP_DEFAULT);
                        metadata.dumpTo(mem);

                        // create symbol maps
                        auxPath.trimTo(tableRootLen).$();
                        int symbolMapCount = 0;
                        for (int i = 0, sz = metadata.getColumnCount(); i < sz; i++) {
                            if (ColumnType.isSymbol(metadata.getColumnType(i))) {
                                SymbolMapReader mapReader = reader.getSymbolMapReader(i);
                                MapWriter.createSymbolMapFiles(
                                        ff,
                                        mem,
                                        auxPath,
                                        metadata.getColumnName(i),
                                        COLUMN_NAME_TXN_NONE,
                                        mapReader.getSymbolCapacity(),
                                        mapReader.isCached()
                                );
                                symbolMapCount++;
                            }
                        }

                        // _txn
                        mem.smallFile(ff, auxPath.trimTo(tableRootLen).concat(TableUtils.TXN_FILE_NAME).$(), MemoryTag.MMAP_DEFAULT);
                        TableUtils.createTxn(mem, symbolMapCount, 0L, 0L, TableUtils.INITIAL_TXN, 0L, metadata.getMetadataVersion(), 0L, 0L);

                        // _cv
                        mem.smallFile(ff, auxPath.trimTo(tableRootLen).concat(TableUtils.COLUMN_VERSION_FILE_NAME).$(), MemoryTag.MMAP_DEFAULT);
                        TableUtils.createColumnVersionFile(mem);

                        if (tableToken.isWal()) {
                            // _name
                            mem.smallFile(ff, auxPath.trimTo(tableRootLen).concat(TableUtils.TABLE_NAME_FILE).$(), MemoryTag.MMAP_DEFAULT);
                            TableUtils.createTableNameFile(mem, tableToken.getTableName());

                            // initialise txn_seq folder
                            auxPath.trimTo(tableRootLen).concat(WalUtils.SEQ_DIR).slash$();
                            if (ff.mkdirs(auxPath, configuration.getBackupMkDirMode()) != 0) {
                                throw CairoException.critical(ff.errno()).put("Cannot create [path=").put(auxPath).put(']');
                            }
                            int len = auxPath.size();
                            // _wal_index.d
                            mem.smallFile(ff, auxPath.concat(WalUtils.WAL_INDEX_FILE_NAME).$(), MemoryTag.MMAP_DEFAULT);
                            mem.putLong(0L);
                            mem.close(true, Vm.TRUNCATE_TO_POINTER);
                            // _txnlog
                            WalUtils.createTxnLogFile(
                                    ff,
                                    mem,
                                    auxPath.trimTo(len),
                                    configuration.getMicrosecondClock().getTicks(),
                                    configuration.getDefaultSeqPartTxnCount(),
                                    configuration.getMkDirMode()
                            );
                            // _txnlog.meta.i
                            mem.smallFile(ff, auxPath.trimTo(len).concat(WalUtils.TXNLOG_FILE_NAME_META_INX).$(), MemoryTag.MMAP_DEFAULT);
                            mem.putLong(0L);
                            mem.close(true, Vm.TRUNCATE_TO_POINTER);
                            // _txnlog.meta.d
                            mem.smallFile(ff, auxPath.trimTo(len).concat(WalUtils.TXNLOG_FILE_NAME_META_VAR).$(), MemoryTag.MMAP_DEFAULT);
                            mem.close(true, Vm.TRUNCATE_TO_POINTER);
                            // _meta
                            mem.smallFile(ff, auxPath.trimTo(len).concat(TableUtils.META_FILE_NAME).$(), MemoryTag.MMAP_DEFAULT);
                            WalWriterMetadata.syncToMetaFile(
                                    mem,
                                    metadata.getMetadataVersion(),
                                    metadata.getColumnCount(),
                                    metadata.getTimestampIndex(),
                                    metadata.getTableId(),
                                    false,
                                    metadata
                            );
                            mem.close(true, Vm.TRUNCATE_TO_POINTER);
                        }

                        if (tableToken.isMatView()) {
                            try (
                                    BlockFileReader matViewFileReader = new BlockFileReader(configuration);
                                    BlockFileWriter matViewFileWriter = new BlockFileWriter(ff, configuration.getCommitMode())
                            ) {
                                MatViewGraph graph = engine.getMatViewGraph();
                                final MatViewDefinition matViewDefinition = graph.getViewDefinition(tableToken);
                                if (matViewDefinition != null) {
                                    // srcPath is unused at this point, so we can overwrite it
                                    final boolean isMatViewStateExists = TableUtils.isMatViewStateFileExists(configuration, srcPath, tableToken.getDirName());
                                    if (isMatViewStateExists) {
                                        matViewFileReader.of(srcPath.of(configuration.getDbRoot()).concat(tableToken.getDirName()).concat(MatViewState.MAT_VIEW_STATE_FILE_NAME).$());
                                        MatViewStateReader matViewStateReader = new MatViewStateReader().of(matViewFileReader, tableToken);
                                        matViewFileWriter.of(auxPath.trimTo(tableRootLen).concat(MatViewState.MAT_VIEW_STATE_FILE_NAME).$());
                                        MatViewState.append(matViewStateReader, matViewFileWriter);
                                        matViewFileWriter.of(auxPath.trimTo(tableRootLen).concat(MatViewDefinition.MAT_VIEW_DEFINITION_FILE_NAME).$());
                                        MatViewDefinition.append(matViewDefinition, matViewFileWriter);
                                    } else {
                                        LOG.info().$("materialized view state for backup not found [view=").$(tableToken).I$();
                                    }
                                } else {
                                    LOG.info().$("materialized view definition for backup not found [view=").$(tableToken).I$();
                                }
                            }
                        }
                    } finally {
                        mem.close();
                    }

                    // copy the data
                    try (TableWriter backupWriter = engine.getBackupWriter(tableToken, cachedBackupTmpRoot)) {
                        RecordMetadata writerMetadata = backupWriter.getMetadata();
                        srcPath.of(tableName).slash().put(reader.getMetadataVersion()).$();
                        RecordToRowCopier recordToRowCopier = tableBackupRowCopiedCache.get(srcPath);
                        if (recordToRowCopier == null) {
                            entityColumnFilter.of(writerMetadata.getColumnCount());
                            recordToRowCopier = RecordToRowCopierUtils.generateCopier(
                                    asm,
                                    reader.getMetadata(),
                                    writerMetadata,
                                    entityColumnFilter
                            );
                            tableBackupRowCopiedCache.put(srcPath, recordToRowCopier);
                        }

                        sink.clear();
                        sink.put('\'').put(tableName).put('\'');

                        try (SqlExecutionContext allowAllContext = new SqlExecutionContextImpl(engine, 1).with(AllowAllSecurityContext.INSTANCE)) {
                            while (true) {
                                try (
                                        RecordCursorFactory factory = engine.select(sink, allowAllContext);
                                        RecordCursor cursor = factory.getCursor(allowAllContext)
                                ) {
                                    // statement/query timeout value is most likely too small for backup operation
                                    copyTableData(
                                            cursor,
                                            factory.getMetadata(),
                                            backupWriter,
                                            writerMetadata,
                                            recordToRowCopier,
                                            configuration.getCreateTableModelBatchSize(),
                                            configuration.getO3MaxLag(),
                                            SqlExecutionCircuitBreaker.NOOP_CIRCUIT_BREAKER
                                    );
                                    break;
                                } catch (TableReferenceOutOfDateException ex) {
                                    // Sometimes table can be out of data when a DDL is committed concurrently, we need to retry
                                    LOG.info().$("retrying backup due to concurrent metadata update [table=").utf8(tableName)
                                            .$(", ex=").$(ex.getFlyweightMessage())
                                            .I$();
                                }
                            }
                        }

                        backupWriter.commit();
                    }
                } // release reader lock
                int renameRootLen = dstPath.size();
                try {
                    dstPath.trimTo(renameRootLen).concat(tableToken);
                    TableUtils.renameOrFail(ff, auxPath.trimTo(tableRootLen).$(), dstPath.$());
                    LOG.info().$("backup complete [table=").utf8(tableName).$(", to=").$(dstPath).I$();
                } finally {
                    dstPath.trimTo(renameRootLen).$();
                }
            } catch (CairoException e) {
                LOG.info()
                        .$("could not backup [table=").utf8(tableName)
                        .$(", msg=").$(e.getFlyweightMessage())
                        .$(", errno=").$(e.getErrno())
                        .I$();
                auxPath.of(cachedBackupTmpRoot).concat(tableToken).slash$();
                if (!ff.rmdir(auxPath)) {
                    LOG.error().$("could not delete directory [path=").$(auxPath).$(", errno=").$(ff.errno()).I$();
                }
                throw e;
            }
        }

        private void mkBackupDstDir(CharSequence dir, String errorMessage) {
            dstPath.trimTo(dstPathRoot).concat(dir).slash$();
            dstCurrDirLen = dstPath.size();
            if (ff.mkdirs(dstPath, configuration.getBackupMkDirMode()) != 0) {
                throw CairoException.critical(ff.errno()).put(errorMessage).put(dstPath).put(']');
            }
        }

        private void mkBackupDstRoot() {
            DateFormat format = configuration.getBackupDirTimestampFormat();
            long epochMicros = configuration.getMicrosecondClock().getTicks();
            dstPath.of(configuration.getBackupRoot()).slash();
            int plen = dstPath.size();
            int n = 0;
            // There is a race here, two threads could try and create the same dstPath,
            // only one will succeed the other will throw a CairoException. It could be serialised
            do {
                dstPath.trimTo(plen);
                format.format(epochMicros, configuration.getDefaultDateLocale(), null, dstPath);
                if (n > 0) {
                    dstPath.put('.').put(n);
                }
                dstPath.slash();
                n++;
            } while (ff.exists(dstPath.$()));
            if (ff.mkdirs(dstPath, configuration.getBackupMkDirMode()) != 0) {
                // the winner will succeed the looser thread will get this exception
                throw CairoException.critical(ff.errno()).put("could not create backup [dir=").put(dstPath).put(']');
            }
            dstPathRoot = dstPath.size();
        }

        private void sqlBackup(SqlExecutionContext executionContext, @Transient CharSequence sqlText) throws SqlException {
            if (configuration.getBackupRoot() == null) {
                throw CairoException.nonCritical().put("backup is disabled, server.conf property 'cairo.sql.backup.root' is not set");
            }
            CharSequence tok = SqlUtil.fetchNext(lexer);
            if (tok != null) {
                if (isTableKeyword(tok)) {
                    sqlTableBackup(executionContext);
                    return;
                }
                if (isDatabaseKeyword(tok)) {
                    sqlDatabaseBackup(executionContext);
                    return;
                }
                if (isMaterializedKeyword(tok)) {
                    tok = SqlUtil.fetchNext(lexer);
                    if (tok != null && isViewKeyword(tok)) {
                        sqlTableBackup(executionContext);
                        return;
                    }
                }
            }
            throw SqlException.position(lexer.lastTokenPosition()).put("expected 'table', 'materialized view' or 'database'");
        }

        private void sqlDatabaseBackup(SqlExecutionContext executionContext) throws SqlException {
            mkBackupDstRoot();
            mkBackupDstDir(configuration.getDbDirectory(), "could not create backup [db dir=");

            // backup tables
            engine.getTableTokens(tableTokenBucket, false);
            executionContext.getSecurityContext().authorizeTableBackup(tableTokens);
            for (int i = 0, n = tableTokenBucket.size(); i < n; i++) {
                backupTable(tableTokenBucket.get(i));
            }

            srcPath.of(configuration.getDbRoot()).$();
            int srcLen = srcPath.size();

            // backup table registry file (tables.d.<last>)
            // Note: this is unsafe way to back up table name registry,
            //       but since we're going to deprecate BACKUP, that's ok
            int version = TableNameRegistryStore.findLastTablesFileVersion(ff, srcPath, sink);
            srcPath.trimTo(srcLen).concat(WalUtils.TABLE_REGISTRY_NAME_FILE).putAscii('.').put(version);
            dstPath.trimTo(dstCurrDirLen).concat(WalUtils.TABLE_REGISTRY_NAME_FILE).putAscii(".0"); // reset to 0
            LOG.info().$("backup copying file [from=").$(srcPath).$(", to=").$(dstPath).I$();
            if (ff.copy(srcPath.$(), dstPath.$()) < 0) {
                throw CairoException.critical(ff.errno())
                        .put("cannot backup table registry file [from=").put(srcPath)
                        .put(", to=").put(dstPath)
                        .put(']');
            }

            // backup table index file (_tab_index.d)
            srcPath.trimTo(srcLen).concat(TableUtils.TAB_INDEX_FILE_NAME);
            dstPath.trimTo(dstCurrDirLen).concat(TableUtils.TAB_INDEX_FILE_NAME);
            LOG.info().$("backup copying file [from=").$(srcPath).$(", to=").$(dstPath).I$();
            if (ff.copy(srcPath.$(), dstPath.$()) < 0) {
                throw CairoException.critical(ff.errno())
                        .put("cannot backup table index file [from=").put(srcPath)
                        .put(", to=").put(dstPath)
                        .put(']');
            }

            // backup conf directory
            mkBackupDstDir(PropServerConfiguration.CONFIG_DIRECTORY, "could not create backup [conf dir=");
            ff.copyRecursive(srcPath.of(configuration.getConfRoot()), auxPath.of(dstPath), configuration.getMkDirMode());
            compiledQuery.ofBackupTable();
        }

        private void sqlTableBackup(SqlExecutionContext executionContext) throws SqlException {
            mkBackupDstRoot();
            mkBackupDstDir(configuration.getDbDirectory(), "could not create backup [db dir=");
            try {
                tableTokens.clear();
                while (true) {
                    CharSequence tok = SqlUtil.fetchNext(lexer);
                    if (tok == null) {
                        throw SqlException.position(lexer.getPosition()).put("expected a table name");
                    }
                    final CharSequence tableName = GenericLexer.assertNoDotsAndSlashes(GenericLexer.unquote(tok), lexer.lastTokenPosition());
                    TableToken tableToken = tableExistsOrFail(lexer.lastTokenPosition(), tableName, executionContext);
                    tableTokens.add(tableToken);
                    tok = SqlUtil.fetchNext(lexer);
                    if (tok == null || Chars.equals(tok, ';')) {
                        break;
                    }
                    if (!Chars.equals(tok, ',')) {
                        throw SqlException.position(lexer.lastTokenPosition()).put("expected ','");
                    }
                }

                executionContext.getSecurityContext().authorizeTableBackup(tableTokens);

                for (int i = 0, n = tableTokens.size(); i < n; i++) {
                    backupTable(tableTokens.get(i));
                }
                compiledQuery.ofBackupTable();
            } finally {
                tableTokens.clear();
            }
        }
    }

    static {
        sqlControlSymbols.add("(");
        sqlControlSymbols.add(";");
        sqlControlSymbols.add(")");
        sqlControlSymbols.add(",");
        sqlControlSymbols.add("/*");
        sqlControlSymbols.add("/*+");
        sqlControlSymbols.add("*/");
        sqlControlSymbols.add("--");
        sqlControlSymbols.add("[");
        sqlControlSymbols.add("]");

        short[] numericTypes = {ColumnType.BYTE, ColumnType.SHORT, ColumnType.INT, ColumnType.LONG, ColumnType.FLOAT, ColumnType.DOUBLE, ColumnType.TIMESTAMP, ColumnType.BOOLEAN, ColumnType.DATE, ColumnType.STRING, ColumnType.VARCHAR, ColumnType.SYMBOL};
        addSupportedConversion(ColumnType.BYTE, numericTypes);
        addSupportedConversion(ColumnType.SHORT, numericTypes);
        addSupportedConversion(ColumnType.INT, numericTypes);
        addSupportedConversion(ColumnType.LONG, numericTypes);
        addSupportedConversion(ColumnType.FLOAT, numericTypes);
        addSupportedConversion(ColumnType.DOUBLE, numericTypes);
        addSupportedConversion(ColumnType.TIMESTAMP, numericTypes);
        addSupportedConversion(ColumnType.BOOLEAN, numericTypes);
        addSupportedConversion(ColumnType.DATE, numericTypes);


        // Other exotics <-> strings
        addSupportedConversion(ColumnType.IPv4, ColumnType.STRING, ColumnType.VARCHAR, ColumnType.SYMBOL);
        addSupportedConversion(ColumnType.UUID, ColumnType.STRING, ColumnType.VARCHAR, ColumnType.SYMBOL);
        addSupportedConversion(ColumnType.CHAR, ColumnType.STRING, ColumnType.VARCHAR, ColumnType.SYMBOL);

        // Strings <-> Strings
        addSupportedConversion(ColumnType.SYMBOL, ColumnType.STRING, ColumnType.VARCHAR, ColumnType.SYMBOL);
        addSupportedConversion(ColumnType.STRING, ColumnType.STRING, ColumnType.VARCHAR, ColumnType.SYMBOL);
        addSupportedConversion(ColumnType.VARCHAR, ColumnType.STRING, ColumnType.VARCHAR, ColumnType.SYMBOL);
    }
}<|MERGE_RESOLUTION|>--- conflicted
+++ resolved
@@ -2916,7 +2916,8 @@
                             .build(this, executionContext, sqlText));
                     break;
                 case ExecutionModel.CREATE_VIEW:
-                    compiledQuery.ofCreateView(((CreateViewOperationBuilder) executionModel).build(this, executionContext, sqlText));
+                    compiledQuery.ofCreateView(((CreateViewOperationBuilder) executionModel)
+                            .build(this, executionContext, sqlText));
                     break;
                 case ExecutionModel.CREATE_MAT_VIEW:
                     compiledQuery.ofCreateMatView(((CreateMatViewOperationBuilder) executionModel)
@@ -3654,7 +3655,6 @@
         }
     }
 
-<<<<<<< HEAD
     private void executeDropView(
             GenericDropOperation op,
             SqlExecutionContext sqlExecutionContext
@@ -3689,31 +3689,6 @@
         }
     }
 
-    private void executeWithRetries(
-            ExecutableMethod method,
-            ExecutionModel executionModel,
-            int retries,
-            SqlExecutionContext executionContext
-    ) throws SqlException {
-        int attemptsLeft = retries;
-        do {
-            try {
-                method.execute(executionModel, executionContext);
-                return;
-            } catch (TableReferenceOutOfDateException e) {
-                attemptsLeft--;
-                clearExceptSqlText();
-                lexer.restart();
-                executionModel = compileExecutionModel(executionContext);
-                if (attemptsLeft < 0) {
-                    throw SqlException.position(0).put("too many ").put(e.getFlyweightMessage());
-                }
-            }
-        } while (true);
-    }
-
-=======
->>>>>>> 2b8f93fe
     private int filterApply(
             Function filter,
             int functionPosition,

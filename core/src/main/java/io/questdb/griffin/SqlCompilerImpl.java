--- conflicted
+++ resolved
@@ -2664,11 +2664,7 @@
             final boolean ogAllowNonDeterministic = executionContext.allowNonDeterministicFunctions();
             executionContext.setAllowNonDeterministicFunction(false);
             try {
-<<<<<<< HEAD
-                compiledQuery.ofSelect(generateSelectWithRetries(queryModel, executionContext, false), true);
-=======
-                compiledQuery.ofSelect(generateSelectWithRetries(queryModel, null, executionContext, false));
->>>>>>> f6d596e6
+                compiledQuery.ofSelect(generateSelectWithRetries(queryModel, null, executionContext, false), true);
             } catch (SqlException e) {
                 e.setPosition(e.getPosition() + selectTextPosition);
                 throw e;

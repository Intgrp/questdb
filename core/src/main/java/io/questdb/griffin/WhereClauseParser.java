--- conflicted
+++ resolved
@@ -48,11 +48,8 @@
 import io.questdb.std.ObjList;
 import io.questdb.std.ObjectPool;
 import io.questdb.std.str.FlyweightCharSequence;
-<<<<<<< HEAD
 import org.jetbrains.annotations.Nullable;
-=======
 import io.questdb.std.str.Utf8Sequence;
->>>>>>> f948c1ea
 
 import java.util.ArrayDeque;
 
@@ -237,12 +234,6 @@
             int functionPosition,
             boolean detectIntervals
     ) throws SqlException {
-<<<<<<< HEAD
-        if (!ColumnType.isSymbolOrString(function.getType())) {
-            return timestampDriver.from(function.getTimestamp(null), function.getType());
-        }
-        return parseStringAsTimestamp(timestampDriver, function.getStrA(null), functionPosition, detectIntervals);
-=======
         int type = function.getType();
         if (ColumnType.isSymbolOrString(type)) {
             CharSequence str = function.getStrA(null);
@@ -254,10 +245,10 @@
                     : parseStringAsTimestamp(varchar.asAsciiCharSequence(), functionPosition, detectIntervals);
         } else {
 
-            return function.getTimestamp(null);
-        }
-
->>>>>>> f948c1ea
+            return timestampDriver.from(function.getTimestamp(null), function.getType());
+        }
+        CharSequence str = function.getStrA(null);
+        return parseStringAsTimestamp(str, functionPosition, detectIntervals);
     }
 
     private static boolean isFunc(ExpressionNode n) {

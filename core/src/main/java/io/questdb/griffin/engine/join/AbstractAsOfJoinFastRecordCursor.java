--- conflicted
+++ resolved
@@ -152,17 +152,10 @@
         isSlaveForwardScan = true;
     }
 
-<<<<<<< HEAD
-    private long binarySearchScanDown(long v, long low, long high) {
-        for (long i = high - 1; i >= low; i--) {
-            slaveCursor.recordAtRowIndex(slaveRecA, i);
-            long that = scaleTimestamp(slaveRecA.getTimestamp(slaveTimestampIndex), slaveTimestampScale);
-=======
     private long binarySearchScanDown(long v, long low, long high, long totalRowLo) {
         for (long i = high - 1; i >= low; i--) {
             slaveTimeFrameCursor.recordAtRowIndex(slaveRecA, i);
-            long that = slaveRecA.getTimestamp(slaveTimestampIndex);
->>>>>>> 28a6f635
+            long that = scaleTimestamp(slaveRecA.getTimestamp(slaveTimestampIndex));
             // Here the code differs from the original C code:
             // We want to find the last row with value less *or equal* to v
             // while the original code find the first row with value greater than v.
@@ -170,13 +163,8 @@
                 return i;
             }
         }
-<<<<<<< HEAD
-        // all values are greater than v, return low - 1
-        return low - 1;
-=======
         // all values are greater than v, return totalRowLo - 1
         return totalRowLo - 1;
->>>>>>> 28a6f635
     }
 
     private long binarySearchScrollDown(long low, long high, long value) {
@@ -187,13 +175,8 @@
             } else {
                 return low;
             }
-<<<<<<< HEAD
-            slaveCursor.recordAtRowIndex(slaveRecA, low);
-            data = scaleTimestamp(slaveRecA.getTimestamp(slaveTimestampIndex), slaveTimestampScale);
-=======
             slaveTimeFrameCursor.recordAtRowIndex(slaveRecA, low);
-            data = slaveRecA.getTimestamp(slaveTimestampIndex);
->>>>>>> 28a6f635
+            data = scaleTimestamp(slaveRecA.getTimestamp(slaveTimestampIndex));
         } while (data == value);
         return low - 1;
     }
@@ -208,22 +191,13 @@
     private boolean linearScan(long masterTimestamp) {
         final long scanHi = Math.min(slaveFrameRow + lookahead, slaveTimeFrame.getRowHi());
         while (slaveFrameRow < scanHi || (lookaheadTimestamp == masterTimestamp && slaveFrameRow < slaveTimeFrame.getRowHi())) {
-<<<<<<< HEAD
-            slaveCursor.recordAt(slaveRecA, Rows.toRowID(slaveFrameIndex, slaveFrameRow));
-            lookaheadTimestamp = scaleTimestamp(slaveRecA.getTimestamp(slaveTimestampIndex), slaveTimestampScale);
-=======
             slaveTimeFrameCursor.recordAt(slaveRecA, Rows.toRowID(slaveFrameIndex, slaveFrameRow));
-            lookaheadTimestamp = slaveRecA.getTimestamp(slaveTimestampIndex);
->>>>>>> 28a6f635
+            lookaheadTimestamp = scaleTimestamp(slaveRecA.getTimestamp(slaveTimestampIndex));
             if (lookaheadTimestamp > masterTimestamp) {
                 return true;
             }
             record.hasSlave(true);
-<<<<<<< HEAD
-            slaveCursor.recordAt(slaveRecB, Rows.toRowID(slaveFrameIndex, slaveFrameRow));
-=======
             slaveTimeFrameCursor.recordAt(slaveRecB, Rows.toRowID(slaveFrameIndex, slaveFrameRow));
->>>>>>> 28a6f635
             slaveFrameRow++;
         }
         return false;
@@ -265,11 +239,7 @@
             // This uses only estimated timestamp boundaries since we don't know
             // the precise boundaries until we open the frame.
             if (isSlaveForwardScan) {
-<<<<<<< HEAD
-                if (!slaveCursor.next() || masterTimestamp < scaleTimestamp(slaveTimeFrame.getTimestampEstimateLo(), slaveTimestampScale)) {
-=======
-                if (!slaveTimeFrameCursor.next() || masterTimestamp < slaveTimeFrame.getTimestampEstimateLo()) {
->>>>>>> 28a6f635
+                if (!slaveTimeFrameCursor.next() || masterTimestamp < scaleTimestamp(slaveTimeFrame.getTimestampEstimateLo(), slaveTimestampScale)) {
                     // We've reached the last frame or a frame after the searched timestamp.
                     // Try to find something in previous frames.
                     isSlaveForwardScan = false;
@@ -291,7 +261,6 @@
         }
     }
 
-<<<<<<< HEAD
     protected static long scaleTimestamp(long timestamp, long scale) {
         if (scale == 1 || timestamp == Long.MIN_VALUE) {
             return timestamp;
@@ -304,8 +273,6 @@
         }
     }
 
-=======
->>>>>>> 28a6f635
     // Finds the last value less or equal to the master timestamp.
     // Both rowLo and rowHi are inclusive.
     // When multiple rows have the same matching timestamp, the last one is returned.
@@ -329,13 +296,8 @@
         long high = rowHi;
         while (high - low > 65) {
             final long mid = (low + high) >>> 1;
-<<<<<<< HEAD
-            slaveCursor.recordAtRowIndex(slaveRecA, mid);
+            slaveTimeFrameCursor.recordAtRowIndex(slaveRecA, mid);
             long midVal = scaleTimestamp(slaveRecA.getTimestamp(slaveTimestampIndex), slaveTimestampScale);
-=======
-            slaveTimeFrameCursor.recordAtRowIndex(slaveRecA, mid);
-            long midVal = slaveRecA.getTimestamp(slaveTimestampIndex);
->>>>>>> 28a6f635
 
             if (midVal < value) {
                 low = mid;
@@ -347,11 +309,7 @@
             }
         }
 
-<<<<<<< HEAD
-        return binarySearchScanDown(value, low, high + 1);
-=======
         return binarySearchScanDown(value, low, high + 1, rowLo);
->>>>>>> 28a6f635
     }
 
     protected void nextSlave(long masterTimestamp) {
@@ -372,19 +330,11 @@
                     }
                     slaveFrameRow = foundRow;
                     record.hasSlave(true);
-<<<<<<< HEAD
-                    slaveCursor.recordAt(slaveRecB, Rows.toRowID(slaveFrameIndex, slaveFrameRow));
+                    slaveTimeFrameCursor.recordAt(slaveRecB, Rows.toRowID(slaveFrameIndex, slaveFrameRow));
                     long slaveTimestamp = scaleTimestamp(slaveRecB.getTimestamp(slaveTimestampIndex), slaveTimestampScale);
                     if (slaveFrameRow < slaveTimeFrame.getRowHi() - 1) {
-                        slaveCursor.recordAt(slaveRecA, Rows.toRowID(slaveFrameIndex, slaveFrameRow + 1));
+                        slaveTimeFrameCursor.recordAt(slaveRecA, Rows.toRowID(slaveFrameIndex, slaveFrameRow + 1));
                         lookaheadTimestamp = scaleTimestamp(slaveRecA.getTimestamp(slaveTimestampIndex), slaveTimestampScale);
-=======
-                    slaveTimeFrameCursor.recordAt(slaveRecB, Rows.toRowID(slaveFrameIndex, slaveFrameRow));
-                    long slaveTimestamp = slaveRecB.getTimestamp(slaveTimestampIndex);
-                    if (slaveFrameRow < slaveTimeFrame.getRowHi() - 1) {
-                        slaveTimeFrameCursor.recordAt(slaveRecA, Rows.toRowID(slaveFrameIndex, slaveFrameRow + 1));
-                        lookaheadTimestamp = slaveRecA.getTimestamp(slaveTimestampIndex);
->>>>>>> 28a6f635
                     } else {
                         lookaheadTimestamp = slaveTimestamp;
                     }

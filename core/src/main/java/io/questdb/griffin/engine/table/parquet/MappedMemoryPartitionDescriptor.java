--- conflicted
+++ resolved
@@ -47,10 +47,9 @@
             ff.munmap(columnAddr, columnSize, MemoryTag.MMAP_PARQUET_PARTITION_CONVERTER);
 
             final long columnSecondaryAddr = columnData.get(rawIndex + COLUMN_SECONDARY_ADDR_OFFSET);
-<<<<<<< HEAD
             if (columnSecondaryAddr != 0) {
                 final long columnSecondarySize = columnData.get(rawIndex + COLUMN_SECONDARY_SIZE_OFFSET);
-                Files.munmap(columnSecondaryAddr, columnSecondarySize, MemoryTag.MMAP_PARTITION_CONVERTER);
+                ff.munmap(columnSecondaryAddr, columnSecondarySize, MemoryTag.MMAP_PARQUET_PARTITION_CONVERTER);
             }
 
             final long symbolOffsetsAddr = columnData.get(rawIndex + SYMBOL_OFFSET_ADDR_OFFSET);
@@ -58,18 +57,8 @@
                 // optional symbol offsets
                 final long symbolOffsetsSize = columnData.get(rawIndex + SYMBOL_OFFSET_SIZE_OFFSET);
                 final long offsetsMemSize = SymbolMapWriter.keyToOffset((int) symbolOffsetsSize + 1);
-                Files.munmap(symbolOffsetsAddr - SymbolMapWriter.HEADER_SIZE, offsetsMemSize, MemoryTag.MMAP_PARTITION_CONVERTER);
+                ff.munmap(symbolOffsetsAddr - SymbolMapWriter.HEADER_SIZE, offsetsMemSize, MemoryTag.MMAP_PARQUET_PARTITION_CONVERTER);
             }
-
-=======
-            final long columnSecondarySize = columnData.get(rawIndex + COLUMN_SECONDARY_SIZE_OFFSET);
-            ff.munmap(columnSecondaryAddr, columnSecondarySize, MemoryTag.MMAP_PARQUET_PARTITION_CONVERTER);
-
-            final long symbolOffsetsAddr = columnData.get(rawIndex + SYMBOL_OFFSET_ADDR_OFFSET);
-            final long symbolOffsetsSize = columnData.get(rawIndex + SYMBOL_OFFSET_SIZE_OFFSET);
-            final long offsetsMemSize = SymbolMapWriter.keyToOffset((int) symbolOffsetsSize + 1);
-            ff.munmap(symbolOffsetsAddr - SymbolMapWriter.HEADER_SIZE, offsetsMemSize, MemoryTag.MMAP_PARQUET_PARTITION_CONVERTER);
->>>>>>> 74547704
         }
 
         super.clear();

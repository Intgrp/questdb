--- conflicted
+++ resolved
@@ -80,7 +80,6 @@
         model.setArtificialStar(true);
     }
 
-<<<<<<< HEAD
     public static long castPGDates(CharSequence value, int fromColumnType, int toTimestampType) {
         final int hi = value.length();
         for (int i = 0; i < IMPLICIT_CAST_FORMATS_SIZE; i++) {
@@ -91,7 +90,8 @@
             }
         }
         throw ImplicitCastException.inconvertibleValue(value, fromColumnType, toTimestampType);
-=======
+    }
+
     public static CharSequence createExprColumnAlias(
             CharacterStore store,
             CharSequence base,
@@ -157,13 +157,6 @@
             }
             sequence++;
         }
-    }
-
-    // used by Copier assembler
-    @SuppressWarnings("unused")
-    public static long dateToTimestamp(long millis) {
-        return millis != Numbers.LONG_NULL ? millis * 1000L : millis;
->>>>>>> 1960d4c0
     }
 
     public static long expectMicros(CharSequence tok, int position) throws SqlException {

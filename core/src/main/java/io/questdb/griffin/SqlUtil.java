/*******************************************************************************
 *     ___                  _   ____  ____
 *    / _ \ _   _  ___  ___| |_|  _ \| __ )
 *   | | | | | | |/ _ \/ __| __| | | |  _ \
 *   | |_| | |_| |  __/\__ \ |_| |_| | |_) |
 *    \__\_\\__,_|\___||___/\__|____/|____/
 *
 *  Copyright (c) 2014-2019 Appsicle
 *  Copyright (c) 2019-2024 QuestDB
 *
 *  Licensed under the Apache License, Version 2.0 (the "License");
 *  you may not use this file except in compliance with the License.
 *  You may obtain a copy of the License at
 *
 *  http://www.apache.org/licenses/LICENSE-2.0
 *
 *  Unless required by applicable law or agreed to in writing, software
 *  distributed under the License is distributed on an "AS IS" BASIS,
 *  WITHOUT WARRANTIES OR CONDITIONS OF ANY KIND, either express or implied.
 *  See the License for the specific language governing permissions and
 *  limitations under the License.
 *
 ******************************************************************************/

package io.questdb.griffin;

import io.questdb.cairo.ColumnType;
import io.questdb.cairo.GeoHashes;
import io.questdb.cairo.ImplicitCastException;
import io.questdb.cairo.arr.ArrayView;
import io.questdb.cairo.arr.DoubleArrayParser;
import io.questdb.cairo.sql.Function;
import io.questdb.griffin.engine.functions.constants.Long256Constant;
import io.questdb.griffin.engine.functions.constants.Long256NullConstant;
import io.questdb.griffin.model.ExpressionNode;
import io.questdb.griffin.model.IntervalUtils;
import io.questdb.griffin.model.QueryColumn;
import io.questdb.griffin.model.QueryModel;
import io.questdb.std.Chars;
import io.questdb.std.GenericLexer;
import io.questdb.std.IntList;
import io.questdb.std.Long256;
import io.questdb.std.Long256Acceptor;
import io.questdb.std.Long256FromCharSequenceDecoder;
import io.questdb.std.Long256Impl;
import io.questdb.std.LowerCaseCharSequenceHashSet;
import io.questdb.std.LowerCaseCharSequenceObjHashMap;
import io.questdb.std.Numbers;
import io.questdb.std.NumericException;
import io.questdb.std.ObjList;
import io.questdb.std.ObjectPool;
import io.questdb.std.ThreadLocal;
import io.questdb.std.Uuid;
import io.questdb.std.datetime.DateFormat;
import io.questdb.std.datetime.microtime.Timestamps;
import io.questdb.std.datetime.millitime.DateFormatCompiler;
import io.questdb.std.datetime.millitime.DateFormatUtils;
import io.questdb.std.fastdouble.FastFloatParser;
import io.questdb.std.str.CharSink;
import io.questdb.std.str.Utf8Sequence;
import io.questdb.std.str.Utf8s;
import org.jetbrains.annotations.NotNull;
import org.jetbrains.annotations.Nullable;

import static io.questdb.std.GenericLexer.unquote;
import static io.questdb.std.datetime.millitime.DateFormatUtils.*;

public class SqlUtil {

<<<<<<< HEAD
    static final String STAR = "*";
    static final CharSequenceHashSet disallowedAliases = new CharSequenceHashSet();
=======
    static final LowerCaseCharSequenceHashSet disallowedAliases = new LowerCaseCharSequenceHashSet();
>>>>>>> 3d345f14
    private static final DateFormat[] DATE_FORMATS_FOR_TIMESTAMP;
    private static final int DATE_FORMATS_FOR_TIMESTAMP_SIZE;
    private static final ThreadLocal<Long256ConstantFactory> LONG256_FACTORY = new ThreadLocal<>(Long256ConstantFactory::new);

    public static void addSelectStar(
            QueryModel model,
            ObjectPool<QueryColumn> queryColumnPool,
            ObjectPool<ExpressionNode> expressionNodePool
    ) throws SqlException {
        model.addBottomUpColumn(nextColumn(queryColumnPool, expressionNodePool, STAR, STAR, 0));
        model.setArtificialStar(true);
    }

    public static void collectAllTableAndViewNames(
            @NotNull QueryModel model,
            @NotNull ObjList<CharSequence> outTableNames,
            boolean viewsOnly
    ) {
        QueryModel m = model;
        do {
            if (!viewsOnly) {
                final ExpressionNode tableNameExpr = m.getTableNameExpr();
                if (tableNameExpr != null && tableNameExpr.type == ExpressionNode.LITERAL) {
                    outTableNames.add(unquote(tableNameExpr.token));
                }
            }

            final ExpressionNode viewNameExpr = m.getViewNameExpr();
            if (viewNameExpr != null) {
                outTableNames.add(unquote(viewNameExpr.token));
            }

            final ObjList<QueryModel> joinModels = m.getJoinModels();
            for (int i = 0, n = joinModels.size(); i < n; i++) {
                final QueryModel joinModel = joinModels.getQuick(i);
                if (joinModel == m) {
                    continue;
                }
                collectAllTableAndViewNames(joinModel, outTableNames, viewsOnly);
            }

            final QueryModel unionModel = m.getUnionModel();
            if (unionModel != null) {
                collectAllTableAndViewNames(unionModel, outTableNames, viewsOnly);
            }

            m = m.getNestedModel();
        } while (m != null);
    }

    public static void collectAllTableNames(
            @NotNull QueryModel model,
            @NotNull LowerCaseCharSequenceHashSet outTableNames,
            @Nullable IntList outTableNamePositions
    ) {
        QueryModel m = model;
        do {
            final ExpressionNode tableNameExpr = m.getTableNameExpr();
            if (tableNameExpr != null && tableNameExpr.type == ExpressionNode.LITERAL) {
                if (outTableNames.add(unquote(tableNameExpr.token)) && outTableNamePositions != null) {
                    outTableNamePositions.add(tableNameExpr.position);
                }
            }

            final ObjList<QueryModel> joinModels = m.getJoinModels();
            for (int i = 0, n = joinModels.size(); i < n; i++) {
                final QueryModel joinModel = joinModels.getQuick(i);
                if (joinModel == m) {
                    continue;
                }
                collectAllTableNames(joinModel, outTableNames, outTableNamePositions);
            }

            final QueryModel unionModel = m.getUnionModel();
            if (unionModel != null) {
                collectAllTableNames(unionModel, outTableNames, outTableNamePositions);
            }

            m = m.getNestedModel();
        } while (m != null);
    }

    public static void collectTableAndColumnReferences(
            @NotNull QueryModel model,
            @NotNull LowerCaseCharSequenceObjHashMap<LowerCaseCharSequenceHashSet> depMap
    ) {
        QueryModel m = model;
        do {
            // Process columns in SELECT clause
            final ObjList<QueryColumn> columns = m.getColumns();
            for (int i = 0, n = columns.size(); i < n; i++) {
                final QueryColumn column = columns.getQuick(i);
                if (column != null && column.getAst() != null) {
                    collectColumnReferencesFromExpression(column.getAst(), m, depMap);
                }
            }

            // Process WHERE clause
            final ExpressionNode whereClause = m.getWhereClause();
            if (whereClause != null) {
                collectColumnReferencesFromExpression(whereClause, m, depMap);
            }

            // Process JOIN conditions
            final ObjList<ExpressionNode> joinColumns = m.getJoinColumns();
            collectColumnReferencesFromJoinColumns(joinColumns, m, depMap);

            // Process GROUP BY
            final ObjList<ExpressionNode> groupBy = m.getGroupBy();
            for (int i = 0, n = groupBy.size(); i < n; i++) {
                final ExpressionNode groupByExpr = groupBy.getQuick(i);
                if (groupByExpr != null) {
                    collectColumnReferencesFromExpression(groupByExpr, m, depMap);
                }
            }

            // Process ORDER BY
            final ObjList<ExpressionNode> orderBy = m.getOrderBy();
            for (int i = 0, n = orderBy.size(); i < n; i++) {
                final ExpressionNode orderByExpr = orderBy.getQuick(i);
                if (orderByExpr != null) {
                    collectColumnReferencesFromExpression(orderByExpr, m, depMap);
                }
            }

            // Process tables directly referenced
            final ExpressionNode tableNameExpr = m.getTableNameExpr();
            if (tableNameExpr != null && tableNameExpr.type == ExpressionNode.LITERAL) {
                String tableName = unquote(tableNameExpr.token).toString();
                if (!depMap.contains(tableName)) {
                    depMap.put(tableName, new LowerCaseCharSequenceHashSet());
                }
            }

            // Process views
            final ExpressionNode viewNameExpr = m.getViewNameExpr();
            if (viewNameExpr != null) {
                String viewName = unquote(viewNameExpr.token).toString();
                if (!depMap.contains(viewName)) {
                    depMap.put(viewName, new LowerCaseCharSequenceHashSet());
                }
            }

            // Process join models
            final ObjList<QueryModel> joinModels = m.getJoinModels();
            for (int i = 0, n = joinModels.size(); i < n; i++) {
                final QueryModel joinModel = joinModels.getQuick(i);
                if (joinModel != m) {
                    collectColumnReferencesFromJoinColumns(joinModel.getJoinColumns(), m, depMap);
                    collectTableAndColumnReferences(joinModel, depMap);
                }
            }

            // Process union models
            final QueryModel unionModel = m.getUnionModel();
            if (unionModel != null) {
                collectTableAndColumnReferences(unionModel, depMap);
            }

            m = m.getNestedModel();
        } while (m != null);
    }

    public static CharSequence createExprColumnAlias(
            CharacterStore store,
            CharSequence base,
            LowerCaseCharSequenceObjHashMap<QueryColumn> aliasToColumnMap,
            int maxLength
    ) {
        return createExprColumnAlias(store, base, aliasToColumnMap, maxLength, false);
    }

    public static CharSequence createExprColumnAlias(
            CharacterStore store,
            CharSequence base,
            LowerCaseCharSequenceObjHashMap<QueryColumn> aliasToColumnMap,
            int maxLength,
            boolean nonLiteral
    ) {
        // We need to wrap disallowed aliases with double quotes to avoid later conflicts.
        final int baseLen = base.length();
        final int indexOfDot = Chars.indexOfLastUnquoted(base, '.');
        final boolean prefixedLiteral = !nonLiteral && indexOfDot > -1 && indexOfDot < baseLen - 1;
        boolean quote = nonLiteral
                ? !Chars.isDoubleQuoted(base) && (indexOfDot > -1 || disallowedAliases.contains(base))
                : indexOfDot > -1 && disallowedAliases.contains(base, indexOfDot + 1, base.length());

        // early exit for simple cases
        if (!prefixedLiteral && !quote && aliasToColumnMap.excludes(base)
                && baseLen > 0 && baseLen <= maxLength && base.charAt(baseLen - 1) != ' ') {
            return base;
        }

        final int start = prefixedLiteral ? indexOfDot + 1 : 0;
        int len = baseLen - start;
        final CharacterStoreEntry entry = store.newEntry();
        final int entryLen = entry.length();
        if (quote) {
            entry.put('"');
            len += 2;
        }
        entry.put(base, start, baseLen);

        int sequence = 1;
        int seqSize = 0;
        while (true) {
            if (sequence > 1) {
                seqSize = (int) Math.log10(sequence) + 2; // Remember the _
            }
            len = Math.min(len, maxLength - seqSize - (quote ? 1 : 0));

            // We don't want the alias to finish with a space.
            if (!quote && len > 0 && base.charAt(start + len - 1) == ' ') {
                final int lastSpace = Chars.lastIndexOfDifferent(base, start, start + len, ' ') - start;
                if (lastSpace > 0) {
                    len = lastSpace + 1;
                }
            }

            entry.trimTo(entryLen + len - (quote ? 1 : 0));
            if (sequence > 1) {
                entry.put('_');
                entry.put(sequence);
            }
            if (quote) {
                entry.put('"');
            }
            CharSequence alias = entry.toImmutable();
            if (len > 0 && aliasToColumnMap.excludes(alias)) {
                return alias;
            }
            sequence++;
        }
    }

    // used by Copier assembler
    @SuppressWarnings("unused")
    public static long dateToTimestamp(long millis) {
        return millis != Numbers.LONG_NULL ? millis * 1000L : millis;
    }

    public static long expectMicros(CharSequence tok, int position) throws SqlException {
        final int len = tok.length();
        final int k = findEndOfDigitsPos(tok, len, position);

        try {
            long interval = Numbers.parseLong(tok, 0, k);
            int nChars = len - k;
            if (nChars > 2) {
                throw SqlException.$(position + k, "expected 1/2 letter interval qualifier in ").put(tok);
            }

            switch (tok.charAt(k)) {
                case 's':
                    if (nChars == 1) {
                        // seconds
                        return interval * Timestamps.SECOND_MICROS;
                    }
                    break;
                case 'm':
                    if (nChars == 1) {
                        // minutes
                        return interval * Timestamps.MINUTE_MICROS;
                    } else {
                        if (tok.charAt(k + 1) == 's') {
                            // millis
                            return interval * Timestamps.MILLI_MICROS;
                        }
                    }
                    break;
                case 'h':
                    if (nChars == 1) {
                        // hours
                        return interval * Timestamps.HOUR_MICROS;
                    }
                    break;
                case 'd':
                    if (nChars == 1) {
                        // days
                        return interval * Timestamps.DAY_MICROS;
                    }
                    break;
                case 'u':
                    if (nChars == 2 && tok.charAt(k + 1) == 's') {
                        return interval;
                    }
                    break;
                default:
                    break;
            }
        } catch (NumericException ex) {
            // Ignored
        }

        throw SqlException.$(position + len, "invalid interval qualifier ").put(tok);
    }

    public static long expectSeconds(CharSequence tok, int position) throws SqlException {
        final int len = tok.length();
        final int k = findEndOfDigitsPos(tok, len, position);

        try {
            long interval = Numbers.parseLong(tok, 0, k);
            int nChars = len - k;
            if (nChars > 1) {
                throw SqlException.$(position + k, "expected single letter interval qualifier in ").put(tok);
            }

            switch (tok.charAt(k)) {
                case 's': // seconds
                    return interval;
                case 'm': // minutes
                    return interval * Timestamps.MINUTE_SECONDS;
                case 'h': // hours
                    return interval * Timestamps.HOUR_SECONDS;
                case 'd': // days
                    return interval * Timestamps.DAY_SECONDS;
                default:
                    break;
            }
        } catch (NumericException ex) {
            // Ignored
        }

        throw SqlException.$(position + len, "invalid interval qualifier ").put(tok);
    }

    /**
     * Fetches next non-whitespace token that's not part of single or multiline comment.
     *
     * @param lexer input lexer
     * @return with next valid token or null if end of input is reached .
     */
    public static CharSequence fetchNext(GenericLexer lexer) throws SqlException {
        return fetchNext(lexer, false);
    }

    /**
     * Fetches next non-whitespace token that's not part of single or multiline comment.
     *
     * @param lexer        The input lexer containing the token stream to process
     * @param includeHints If true, hint block markers (/*+) are treated as valid tokens and returned;
     *                     if false, hint blocks are treated as comments and skipped
     * @return The next meaningful token as a CharSequence, or null if the end of input is reached
     * @throws SqlException If a parsing error occurs while processing the token stream
     * @see #fetchNextHintToken(GenericLexer) For handling tokens within hint blocks
     */
    public static CharSequence fetchNext(GenericLexer lexer, boolean includeHints) throws SqlException {
        int blockCount = 0;
        boolean lineComment = false;
        while (lexer.hasNext()) {
            CharSequence cs = lexer.next();

            if (lineComment) {
                if (Chars.equals(cs, '\n') || Chars.equals(cs, '\r')) {
                    lineComment = false;
                }
                continue;
            }

            if (Chars.equals("--", cs)) {
                lineComment = true;
                continue;
            }

            if (Chars.equals("/*", cs)) {
                blockCount++;
                continue;
            }

            if (Chars.equals("/*+", cs) && (!includeHints || blockCount > 0)) {
                blockCount++;
                continue;
            }

            if (Chars.equals("*/", cs) && blockCount > 0) {
                blockCount--;
                continue;
            }

            if (blockCount == 0 && GenericLexer.WHITESPACE.excludes(cs)) {
                // unclosed quote check
                if (cs.length() == 1 && cs.charAt(0) == '"') {
                    throw SqlException.$(lexer.lastTokenPosition(), "unclosed quotation mark");
                }
                return cs;
            }
        }
        return null;
    }

    /**
     * Fetches the next non-whitespace, non-comment hint token from the lexer.
     * <p>
     * This method should only be called after entering a hint block. Specifically,
     * a previous call to {@link #fetchNext(GenericLexer, boolean)} must have returned
     * a hint start token (<code>/*+</code>) before this method can be used.
     * <p>
     * The method processes the input stream, skipping over any nested comments and whitespace,
     * and returns the next meaningful hint token. This allows for clean parsing of hint
     * content without manual handling of comments and formatting characters.
     * <p>
     * When the end of the hint block is reached, the method returns null, indicating
     * no more hint tokens are available for processing.
     * <p>
     * If a hint contains unbalanced quotes, the method will NOT throw an exception, instead
     * it will consume all tokens until the end of the hint block is reached and then return null indicating
     * the end of the hint block.
     *
     * @param lexer The input lexer containing the token stream to process
     * @return The next meaningful hint token, or null if the end of the hint block is reached
     * @see #fetchNext(GenericLexer, boolean) For entering the hint block initially
     */
    public static CharSequence fetchNextHintToken(GenericLexer lexer) {
        int blockCount = 0;
        boolean lineComment = false;
        boolean inError = false;
        while (lexer.hasNext()) {
            CharSequence cs = lexer.next();

            if (lineComment) {
                if (Chars.equals(cs, '\n') || Chars.equals(cs, '\r')) {
                    lineComment = false;
                }
                continue;
            }

            if (Chars.equals("--", cs)) {
                lineComment = true;
                continue;
            }

            if (Chars.equals("/*", cs)) {
                blockCount++;
                continue;
            }

            if (Chars.equals("/*+", cs)) {
                // nested hints are treated as regular comments
                blockCount++;
                continue;
            }

            // end of hints or a nested comment
            if (Chars.equals("*/", cs)) {
                if (blockCount > 0) {
                    blockCount--;
                    continue;
                }
                return null;
            }

            if (!inError && blockCount == 0 && GenericLexer.WHITESPACE.excludes(cs)) {
                // unclosed quote check
                if (cs.length() == 1 && cs.charAt(0) == '"') {
                    inError = true;
                } else {
                    return cs;
                }
            }
        }
        return null;
    }

    public static byte implicitCastAsByte(long value, int fromType) {
        if (value >= Byte.MIN_VALUE && value <= Byte.MAX_VALUE) {
            return (byte) value;
        }
        throw ImplicitCastException.inconvertibleValue(value, fromType, ColumnType.BYTE);
    }

    public static char implicitCastAsChar(long value, int fromType) {
        if (value >= 0 && value <= 9) {
            return (char) (value + '0');
        }
        throw ImplicitCastException.inconvertibleValue(value, fromType, ColumnType.CHAR);
    }

    public static float implicitCastAsFloat(double value, int fromType) {
        if ((value >= Float.MIN_VALUE && value <= Float.MAX_VALUE) || Numbers.isNull(value)) {
            return (float) value;
        }
        throw ImplicitCastException.inconvertibleValue(value, fromType, ColumnType.FLOAT);
    }

    public static int implicitCastAsInt(long value, int fromType) {
        if (value >= Integer.MIN_VALUE && value <= Integer.MAX_VALUE) {
            return (int) value;
        }

        throw ImplicitCastException.inconvertibleValue(value, fromType, ColumnType.INT);
    }

    public static short implicitCastAsShort(long value, int fromType) {
        if (value >= Short.MIN_VALUE && value <= Short.MAX_VALUE) {
            return (short) value;
        }
        throw ImplicitCastException.inconvertibleValue(value, fromType, ColumnType.SHORT);
    }

    // used by bytecode assembler
    @SuppressWarnings("unused")
    public static byte implicitCastCharAsByte(char value, int toType) {
        return implicitCastCharAsType(value, toType);
    }

    @SuppressWarnings("unused")
    // used by copier bytecode assembler
    public static byte implicitCastCharAsGeoHash(char value, int toType) {
        int v;
        // '0' .. '9' and 'A-Z', excl 'A', 'I', 'L', 'O'
        if ((value >= '0' && value <= '9') || ((v = value | 32) > 'a' && v <= 'z' && v != 'i' && v != 'l' && v != 'o')) {
            int toBits = ColumnType.getGeoHashBits(toType);
            if (toBits < 5) {
                // widening
                return (byte) GeoHashes.widen(GeoHashes.encodeChar(value), 5, toBits);
            }

            if (toBits == 5) {
                return GeoHashes.encodeChar(value);
            }
        }
        throw ImplicitCastException.inconvertibleValue(value, ColumnType.CHAR, toType);
    }

    public static byte implicitCastCharAsType(char value, int toType) {
        byte v = (byte) (value - '0');
        if (v > -1 && v < 10) {
            return v;
        }
        throw ImplicitCastException.inconvertibleValue(value, ColumnType.CHAR, toType);
    }

    @SuppressWarnings("unused")
    // used by the row copier
    public static byte implicitCastDoubleAsByte(double value) {
        if (value >= Byte.MIN_VALUE && value <= Byte.MAX_VALUE) {
            return (byte) value;
        }

        if (Numbers.isNull(value)) {
            return 0;
        }

        throw ImplicitCastException.inconvertibleValue(value, ColumnType.FLOAT, ColumnType.BYTE);
    }

    @SuppressWarnings("unused")
    // used by the row copier
    public static float implicitCastDoubleAsFloat(double value) {
        final double d = Math.abs(value);
        if ((d >= Float.MIN_VALUE && d <= Float.MAX_VALUE) || (Numbers.isNull(value) || d == 0.0)) {
            return (float) value;
        }

        throw ImplicitCastException.inconvertibleValue(value, ColumnType.DOUBLE, ColumnType.FLOAT);
    }

    @SuppressWarnings("unused")
    // used by the row copier
    public static int implicitCastDoubleAsInt(double value) {
        if (Numbers.isNull(value)) {
            return Numbers.INT_NULL;
        }
        return implicitCastAsInt((long) value, ColumnType.LONG);
    }

    @SuppressWarnings("unused")
    // used by the row copier
    public static long implicitCastDoubleAsLong(double value) {
        if (value > Long.MIN_VALUE && value <= Long.MAX_VALUE) {
            return (long) value;
        }

        if (Numbers.isNull(value)) {
            return Numbers.LONG_NULL;
        }

        throw ImplicitCastException.inconvertibleValue(value, ColumnType.DOUBLE, ColumnType.LONG);
    }

    @SuppressWarnings("unused")
    // used by the row copier
    public static short implicitCastDoubleAsShort(double value) {
        if (Numbers.isNull(value)) {
            return 0;
        }
        return implicitCastAsShort((long) value, ColumnType.LONG);
    }

    @SuppressWarnings("unused")
    // used by the row copier
    public static byte implicitCastFloatAsByte(float value) {
        if (value >= Byte.MIN_VALUE && value <= Byte.MAX_VALUE) {
            return (byte) value;
        }

        if (Numbers.isNull(value)) {
            return 0;
        }

        throw ImplicitCastException.inconvertibleValue(value, ColumnType.FLOAT, ColumnType.BYTE);
    }

    @SuppressWarnings("unused")
    // used by the row copier
    public static int implicitCastFloatAsInt(float value) {
        if (value > Integer.MIN_VALUE && value <= Integer.MAX_VALUE) {
            return (int) value;
        }

        if (Numbers.isNull(value)) {
            return Numbers.INT_NULL;
        }

        throw ImplicitCastException.inconvertibleValue(value, ColumnType.FLOAT, ColumnType.INT);
    }

    @SuppressWarnings("unused")
    // used by the row copier
    public static long implicitCastFloatAsLong(float value) {
        if (value > Long.MIN_VALUE && value <= Long.MAX_VALUE) {
            return (long) value;
        }

        if (Numbers.isNull(value)) {
            return Numbers.LONG_NULL;
        }

        throw ImplicitCastException.inconvertibleValue(value, ColumnType.FLOAT, ColumnType.LONG);
    }

    @SuppressWarnings("unused")
    // used by the row copier
    public static short implicitCastFloatAsShort(float value) {
        if (value >= Short.MIN_VALUE && value <= Short.MAX_VALUE) {
            return (short) value;
        }

        if (Numbers.isNull(value)) {
            return 0;
        }

        throw ImplicitCastException.inconvertibleValue(value, ColumnType.FLOAT, ColumnType.SHORT);
    }

    public static long implicitCastGeoHashAsGeoHash(long value, int fromType, int toType) {
        final int fromBits = ColumnType.getGeoHashBits(fromType);
        final int toBits = ColumnType.getGeoHashBits(toType);
        assert fromBits >= toBits;
        return GeoHashes.widen(value, fromBits, toBits);
    }

    @SuppressWarnings("unused")
    // used by the row copier
    public static byte implicitCastIntAsByte(int value) {
        if (value != Numbers.INT_NULL) {
            return implicitCastAsByte(value, ColumnType.INT);
        }
        return 0;
    }

    @SuppressWarnings("unused")
    // used by the row copier
    public static short implicitCastIntAsShort(int value) {
        if (value != Numbers.INT_NULL) {
            return implicitCastAsShort(value, ColumnType.INT);
        }
        return 0;
    }

    public static boolean implicitCastLong256AsStr(Long256 long256, CharSink<?> sink) {
        if (Long256Impl.isNull(long256)) {
            return false;
        }
        Numbers.appendLong256(long256, sink);
        return true;
    }

    @SuppressWarnings("unused")
    // used by the row copier
    public static byte implicitCastLongAsByte(long value) {
        if (value != Numbers.LONG_NULL) {
            return implicitCastAsByte(value, ColumnType.LONG);
        }
        return 0;
    }

    @SuppressWarnings("unused")
    // used by the row copier
    public static int implicitCastLongAsInt(long value) {
        if (value != Numbers.LONG_NULL) {
            return implicitCastAsInt(value, ColumnType.LONG);
        }
        return Numbers.INT_NULL;
    }

    @SuppressWarnings("unused")
    // used by the row copier
    public static short implicitCastLongAsShort(long value) {
        if (value != Numbers.LONG_NULL) {
            return implicitCastAsShort(value, ColumnType.LONG);
        }
        return 0;
    }

    @SuppressWarnings("unused")
    // used by the row copier
    public static byte implicitCastShortAsByte(short value) {
        return implicitCastAsByte(value, ColumnType.SHORT);
    }

    public static byte implicitCastStrAsByte(CharSequence value) {
        if (value != null) {
            try {
                int res = Numbers.parseInt(value);
                if (res >= Byte.MIN_VALUE && res <= Byte.MAX_VALUE) {
                    return (byte) res;
                }
            } catch (NumericException ignore) {
            }
            throw ImplicitCastException.inconvertibleValue(value, ColumnType.STRING, ColumnType.BYTE);
        }
        return 0;
    }

    public static char implicitCastStrAsChar(CharSequence value) {
        if (value == null || value.length() == 0) {
            return 0;
        }

        if (value.length() == 1) {
            return value.charAt(0);
        }

        throw ImplicitCastException.inconvertibleValue(value, ColumnType.STRING, ColumnType.CHAR);
    }

    public static long implicitCastStrAsDate(CharSequence value) {
        return implicitCastStrVarcharAsDate0(value, ColumnType.STRING);
    }

    public static double implicitCastStrAsDouble(CharSequence value) {
        if (value != null) {
            try {
                return Numbers.parseDouble(value);
            } catch (NumericException e) {
                throw ImplicitCastException.inconvertibleValue(value, ColumnType.STRING, ColumnType.DOUBLE);
            }
        }
        return Double.NaN;
    }

    public static float implicitCastStrAsFloat(CharSequence value) {
        if (value != null) {
            try {
                return FastFloatParser.parseFloat(value, 0, value.length(), true);
            } catch (NumericException ignored) {
                throw ImplicitCastException.inconvertibleValue(value, ColumnType.STRING, ColumnType.FLOAT);
            }
        }
        return Float.NaN;
    }

    public static int implicitCastStrAsIPv4(CharSequence value) {
        if (value != null) {
            try {
                return Numbers.parseIPv4(value);
            } catch (NumericException exception) {
                throw ImplicitCastException.instance().put("invalid IPv4 format: ").put(value);
            }
        }
        return Numbers.IPv4_NULL;
    }

    public static int implicitCastStrAsIPv4(Utf8Sequence value) {
        if (value != null) {
            try {
                return Numbers.parseIPv4(value);
            } catch (NumericException exception) {
                throw ImplicitCastException.instance().put("invalid IPv4 format: ").put(value);
            }
        }
        return Numbers.IPv4_NULL;
    }

    public static int implicitCastStrAsInt(CharSequence value) {
        if (value != null) {
            try {
                return Numbers.parseInt(value);
            } catch (NumericException e) {
                throw ImplicitCastException.inconvertibleValue(value, ColumnType.STRING, ColumnType.INT);
            }
        }
        return Numbers.INT_NULL;
    }

    public static long implicitCastStrAsLong(CharSequence value) {
        if (value != null) {
            try {
                return Numbers.parseLong(value);
            } catch (NumericException e) {
                throw ImplicitCastException.inconvertibleValue(value, ColumnType.STRING, ColumnType.LONG);
            }
        }
        return Numbers.LONG_NULL;
    }

    public static Long256Constant implicitCastStrAsLong256(CharSequence value) {
        if (value == null || value.length() == 0) {
            return Long256NullConstant.INSTANCE;
        }
        int start = 0;
        int end = value.length();
        if (end > 2 && value.charAt(start) == '0' && (value.charAt(start + 1) | 32) == 'x') {
            start += 2;
        }
        Long256ConstantFactory factory = LONG256_FACTORY.get();
        Long256FromCharSequenceDecoder.decode(value, start, end, factory);
        return factory.pop();
    }

    public static void implicitCastStrAsLong256(CharSequence value, Long256Acceptor long256Acceptor) {
        if (value != null) {
            Long256FromCharSequenceDecoder.decode(value, 0, value.length(), long256Acceptor);
        } else {
            long256Acceptor.setAll(
                    Long256Impl.NULL_LONG256.getLong0(),
                    Long256Impl.NULL_LONG256.getLong1(),
                    Long256Impl.NULL_LONG256.getLong2(),
                    Long256Impl.NULL_LONG256.getLong3()
            );
        }
    }

    public static short implicitCastStrAsShort(@Nullable CharSequence value) {
        try {
            return value != null ? Numbers.parseShort(value) : 0;
        } catch (NumericException ignore) {
            throw ImplicitCastException.inconvertibleValue(value, ColumnType.STRING, ColumnType.SHORT);
        }
    }

    public static long implicitCastStrAsTimestamp(CharSequence value) {
        return implicitCastStrVarcharAsTimestamp0(value, ColumnType.STRING);
    }

    public static void implicitCastStrAsUuid(CharSequence str, Uuid uuid) {
        if (str == null || str.length() == 0) {
            uuid.ofNull();
            return;
        }
        try {
            uuid.of(str);
        } catch (NumericException e) {
            throw ImplicitCastException.inconvertibleValue(str, ColumnType.STRING, ColumnType.UUID);
        }
    }

    public static void implicitCastStrAsUuid(Utf8Sequence str, Uuid uuid) {
        if (str == null || str.size() == 0) {
            uuid.ofNull();
            return;
        }
        try {
            uuid.of(str);
        } catch (NumericException e) {
            throw ImplicitCastException.inconvertibleValue(str, ColumnType.STRING, ColumnType.UUID);
        }
    }

    public static ArrayView implicitCastStringAsDoubleArray(CharSequence value, DoubleArrayParser parser, int expectedType) {
        try {
            parser.of(value, ColumnType.decodeArrayDimensionality(expectedType));
        } catch (IllegalArgumentException e) {
            throw ImplicitCastException.inconvertibleValue(value, ColumnType.STRING, expectedType);
        }
        return parser;
    }

    public static long implicitCastSymbolAsTimestamp(CharSequence value) {
        return implicitCastStrVarcharAsTimestamp0(value, ColumnType.SYMBOL);
    }

    public static boolean implicitCastUuidAsStr(long lo, long hi, CharSink<?> sink) {
        if (Uuid.isNull(lo, hi)) {
            return false;
        }
        Numbers.appendUuid(lo, hi, sink);
        return true;
    }

    public static byte implicitCastVarcharAsByte(Utf8Sequence value) {
        if (value != null) {
            try {
                int res = Numbers.parseInt(value);
                if (res >= Byte.MIN_VALUE && res <= Byte.MAX_VALUE) {
                    return (byte) res;
                }
            } catch (NumericException ignore) {
            }
            throw ImplicitCastException.inconvertibleValue(value, ColumnType.VARCHAR, ColumnType.BYTE);
        }
        return 0;
    }

    public static char implicitCastVarcharAsChar(Utf8Sequence value) {
        if (value == null || value.size() == 0) {
            return 0;
        }

        int encodedResult = Utf8s.utf8CharDecode(value);
        short consumedBytes = Numbers.decodeLowShort(encodedResult);
        if (consumedBytes == value.size()) {
            return (char) Numbers.decodeHighShort(encodedResult);
        }
        throw ImplicitCastException.inconvertibleValue(value, ColumnType.VARCHAR, ColumnType.CHAR);
    }

    public static long implicitCastVarcharAsDate(CharSequence value) {
        return implicitCastStrVarcharAsDate0(value, ColumnType.VARCHAR);
    }

    public static double implicitCastVarcharAsDouble(Utf8Sequence value) {
        if (value != null) {
            try {
                return Numbers.parseDouble(value.asAsciiCharSequence());
            } catch (NumericException e) {
                throw ImplicitCastException.inconvertibleValue(value, ColumnType.VARCHAR, ColumnType.DOUBLE);
            }
        }
        return Double.NaN;
    }

    public static ArrayView implicitCastVarcharAsDoubleArray(Utf8Sequence value, DoubleArrayParser parser, int expectedType) {
        try {
            parser.of(value.asAsciiCharSequence(), ColumnType.decodeArrayDimensionality(expectedType));
        } catch (IllegalArgumentException e) {
            throw ImplicitCastException.inconvertibleValue(value, ColumnType.VARCHAR, expectedType);
        }
        return parser;
    }

    public static float implicitCastVarcharAsFloat(Utf8Sequence value) {
        if (value != null) {
            try {
                CharSequence ascii = value.asAsciiCharSequence();
                return FastFloatParser.parseFloat(ascii, 0, ascii.length(), true);
            } catch (NumericException ignored) {
                throw ImplicitCastException.inconvertibleValue(value, ColumnType.VARCHAR, ColumnType.FLOAT);
            }
        }
        return Float.NaN;
    }

    public static int implicitCastVarcharAsInt(Utf8Sequence value) {
        if (value != null) {
            try {
                return Numbers.parseInt(value);
            } catch (NumericException e) {
                throw ImplicitCastException.inconvertibleValue(value, ColumnType.VARCHAR, ColumnType.INT);
            }
        }
        return Numbers.INT_NULL;
    }

    public static long implicitCastVarcharAsLong(Utf8Sequence value) {
        if (value != null) {
            try {
                return Numbers.parseLong(value);
            } catch (NumericException e) {
                throw ImplicitCastException.inconvertibleValue(value, ColumnType.VARCHAR, ColumnType.LONG);
            }
        }
        return Numbers.LONG_NULL;
    }

    public static short implicitCastVarcharAsShort(@Nullable Utf8Sequence value) {
        try {
            return value != null ? Numbers.parseShort(value) : 0;
        } catch (NumericException ignore) {
            throw ImplicitCastException.inconvertibleValue(value, ColumnType.VARCHAR, ColumnType.SHORT);
        }
    }

    public static long implicitCastVarcharAsTimestamp(CharSequence value) {
        return implicitCastStrVarcharAsTimestamp0(value, ColumnType.VARCHAR);
    }

    public static boolean isNotPlainSelectModel(QueryModel model) {
        return model.getTableName() != null
                || model.getGroupBy().size() > 0
                || model.getJoinModels().size() > 1
                || model.getLatestByType() != QueryModel.LATEST_BY_NONE
                || model.getUnionModel() != null;
    }

    public static boolean isParallelismSupported(ObjList<Function> functions) {
        for (int i = 0, n = functions.size(); i < n; i++) {
            if (!functions.getQuick(i).supportsParallelism()) {
                return false;
            }
        }
        return true;
    }

    /**
     * Returns true if the model stands for a SELECT ... FROM tab; or a SELECT ... FROM tab WHERE ...; query.
     * We're aiming for potential page frame support with this check.
     */
    public static boolean isPlainSelect(QueryModel model) {
        while (model != null) {
            if (model.getSelectModelType() != QueryModel.SELECT_MODEL_NONE
                    || model.getGroupBy().size() > 0
                    || model.getJoinModels().size() > 1
                    || model.getLatestByType() != QueryModel.LATEST_BY_NONE
                    || model.getUnionModel() != null) {
                return false;
            }
            model = model.getNestedModel();
        }
        return true;
    }

    public static ExpressionNode nextExpr(ObjectPool<ExpressionNode> pool, int exprNodeType, CharSequence token, int position) {
        return pool.next().of(exprNodeType, token, 0, position);
    }

    public static int parseArrayDimensionality(GenericLexer lexer, int typeTag, int typeTagPosition) throws SqlException {
        if (typeTag == ColumnType.ARRAY) {
            throw SqlException.position(typeTagPosition).put("the system supports type-safe arrays, e.g. `type[]`. Supported types are: DOUBLE. More types incoming.");
        }
        boolean hasNumericDimensionality = false;
        int dimensionalityFirstPos = -1;
        int dim = 0;
        do {
            CharSequence tok = fetchNext(lexer);
            if (Chars.equalsNc(tok, '[')) {
                // Check for whitespace before '[' in array type declaration
                int openBracketPosition = lexer.lastTokenPosition();
                if (openBracketPosition > 0 && Character.isWhitespace(lexer.getContent().charAt(openBracketPosition - 1))) {
                    throw SqlException.position(openBracketPosition)
                            .put("array type requires no whitespace between type and brackets");
                }

                // could be a start of array type
                tok = fetchNext(lexer);

                if (Chars.equalsNc(tok, ']')) {
                    dim++;
                } else {
                    // check if someone is trying to specify numeric dimensionality, e.g. double[1]
                    try {
                        Numbers.parseInt(tok);
                        hasNumericDimensionality = true;
                        if (dimensionalityFirstPos == -1) {
                            dimensionalityFirstPos = lexer.lastTokenPosition();
                        }
                        continue;
                    } catch (NumericException ignore) {
                        // never mind
                    }

                    // we are looking at something like `type[something` right now, lets consume the rest of the
                    // lexer until we hit one of the following: `]`, `,` or `)` to get the complete picture of
                    // what the user provide. We will show what we see and offer what we expect to see.

                    // we will fail here regardless, so we do not care about the state of the parser
                    int stopPos;
                    do {
                        int p = lexer.lastTokenPosition();
                        tok = fetchNext(lexer);
                        if (tok == null || Chars.equals(tok, ']') || Chars.equals(tok, ',') || Chars.equals(tok, ')')) {
                            if (!Chars.equalsNc(tok, ']')) {
                                stopPos = p;
                            } else {
                                stopPos = lexer.lastTokenPosition();
                            }
                            break;
                        }
                    } while (true);

                    SqlException e = SqlException.position(openBracketPosition)
                            .put("syntax error at column type definition, expected array type: '")
                            .put(ColumnType.nameOf(typeTag));

                    // add dimensionality we found so far
                    for (int i = 0, n = dim + 1; i < n; i++) {
                        e.put("[]");
                    }
                    e.put("...', but found: '")
                            .put(lexer.getContent(), typeTagPosition, stopPos)
                            .put('\'');

                    throw e;
                }
            } else {
                lexer.unparseLast();
                break;
            }
        } while (true);

        if (hasNumericDimensionality) {
            throw SqlException.$(dimensionalityFirstPos, "arrays do not have a fixed size, remove the number");
        }
        return dim;
    }

    /**
     * Parses partial representation of timestamp with time zone.
     *
     * @param value            the characters representing timestamp
     * @param tupleIndex       the tuple index for insert SQL, which inserts multiple rows at once
     * @param targetColumnType the target column type, which might be different from timestamp
     * @return epoch offset
     * @throws ImplicitCastException inconvertible type error.
     */
    public static long parseFloorPartialTimestamp(CharSequence value, int tupleIndex, int sourceColumnType, int targetColumnType) {
        try {
            return IntervalUtils.parseFloorPartialTimestamp(value);
        } catch (NumericException e) {
            throw ImplicitCastException.inconvertibleValue(tupleIndex, value, sourceColumnType, targetColumnType);
        }
    }

    public static short toPersistedTypeTag(@NotNull CharSequence tok, int tokPosition) throws SqlException {
        final short typeTag = ColumnType.tagOf(tok);
        if (typeTag == -1) {
            throw SqlException.$(tokPosition, "unsupported column type: ").put(tok);
        }
        if (ColumnType.isPersisted(typeTag)) {
            return typeTag;
        }
        throw SqlException.$(tokPosition, "non-persisted type: ").put(tok);
    }

<<<<<<< HEAD
    private static void addDependency(@NotNull LowerCaseCharSequenceObjHashMap<LowerCaseCharSequenceHashSet> depMap, String tableName, String columnName) {
        LowerCaseCharSequenceHashSet columns = depMap.get(tableName);
        if (columns == null) {
            columns = new LowerCaseCharSequenceHashSet();
            depMap.put(tableName, columns);
        }
        columns.add(columnName);
    }

    private static void collectColumnReferencesFromExpression(
            @NotNull ExpressionNode expr,
            @NotNull QueryModel model,
            @NotNull LowerCaseCharSequenceObjHashMap<LowerCaseCharSequenceHashSet> depMap
    ) {
        // Handle column literals (e.g., table.column or column)
        if (expr.type == ExpressionNode.LITERAL) {
            CharSequence token = expr.token;
            if (token != null) {
                int dot = Chars.indexOfLastUnquoted(token, '.');
                if (dot > -1) {
                    // This is a qualified column reference: table.column
                    String tableName = unquote(token.subSequence(0, dot)).toString();
                    String columnName = unquote(token.subSequence(dot + 1, token.length())).toString();
                    addDependency(depMap, tableName, columnName);
                } else {
                    final QueryModel nestedModel = model.getNestedModel();
                    final CharSequence tableName = nestedModel != null ? nestedModel.getTableName() : model.getTableName();
                    if (tableName != null) {
                        addDependency(depMap, tableName.toString(), expr.token.toString());
                    }
                }
            }
        }

        // Recursively process function arguments and operators
        for (int i = 0, n = expr.args.size(); i < n; i++) {
            collectColumnReferencesFromExpression(expr.args.getQuick(i), model, depMap);
        }

        // Process left and right hand sides for operators
        if (expr.lhs != null) {
            collectColumnReferencesFromExpression(expr.lhs, model, depMap);
        }
        if (expr.rhs != null) {
            collectColumnReferencesFromExpression(expr.rhs, model, depMap);
        }
    }

    private static void collectColumnReferencesFromJoinColumns(
            @NotNull ObjList<ExpressionNode> joinColumns,
            @NotNull QueryModel model,
            @NotNull LowerCaseCharSequenceObjHashMap<LowerCaseCharSequenceHashSet> depMap
    ) {
        for (int i = 0, n = joinColumns.size(); i < n; i++) {
            final ExpressionNode joinColumn = joinColumns.getQuick(i);
            if (joinColumn != null) {
                collectColumnReferencesFromExpression(joinColumn, model, depMap);
            }
        }
=======
    private static int findEndOfDigitsPos(CharSequence tok, int tokLen, int tokPosition) throws SqlException {
        int k = -1;
        // look for end of digits
        for (int i = 0; i < tokLen; i++) {
            char c = tok.charAt(i);
            if (c < '0' || c > '9') {
                k = i;
                break;
            }
        }

        if (k == -1) {
            throw SqlException.$(tokPosition + tokLen, "expected interval qualifier in ").put(tok);
        }
        return k;
>>>>>>> 3d345f14
    }

    private static long implicitCastStrVarcharAsDate0(CharSequence value, int columnType) {
        assert columnType == ColumnType.VARCHAR || columnType == ColumnType.STRING;
        try {
            return DateFormatUtils.parseDate(value);
        } catch (NumericException e) {
            throw ImplicitCastException.inconvertibleValue(value, columnType, ColumnType.DATE);
        }
    }

    private static long implicitCastStrVarcharAsTimestamp0(CharSequence value, int columnType) {
        assert columnType == ColumnType.STRING || columnType == ColumnType.VARCHAR || columnType == ColumnType.SYMBOL;

        if (value != null) {
            try {
                return Numbers.parseLong(value);
            } catch (NumericException ignore) {
            }

            // Parse as ISO with variable length.
            try {
                return IntervalUtils.parseFloorPartialTimestamp(value);
            } catch (NumericException ignore) {
            }

            final int hi = value.length();
            for (int i = 0; i < DATE_FORMATS_FOR_TIMESTAMP_SIZE; i++) {
                try {
                    //
                    return DATE_FORMATS_FOR_TIMESTAMP[i].parse(value, 0, hi, EN_LOCALE) * 1000L;
                } catch (NumericException ignore) {
                }
            }

            throw ImplicitCastException.inconvertibleValue(value, columnType, ColumnType.TIMESTAMP);
        }
        return Numbers.LONG_NULL;
    }

    static CharSequence createColumnAlias(
            CharacterStore store,
            CharSequence base,
            int indexOfDot,
            LowerCaseCharSequenceObjHashMap<QueryColumn> aliasToColumnMap
    ) {
        return createColumnAlias(store, base, indexOfDot, aliasToColumnMap, false);
    }

    static CharSequence createColumnAlias(
            CharacterStore store,
            CharSequence base,
            int indexOfDot,
            LowerCaseCharSequenceObjHashMap<QueryColumn> aliasToColumnMap,
            boolean nonLiteral
    ) {
        final boolean disallowed = nonLiteral && disallowedAliases.contains(base);

        // short and sweet version
        if (indexOfDot == -1 && !disallowed && aliasToColumnMap.excludes(base)) {
            return base;
        }

        final CharacterStoreEntry characterStoreEntry = store.newEntry();

        if (indexOfDot == -1) {
            if (disallowed || Numbers.parseIntQuiet(base) != Numbers.INT_NULL) {
                characterStoreEntry.put("column");
            } else {
                characterStoreEntry.put(base);
            }
        } else {
            if (indexOfDot + 1 == base.length()) {
                characterStoreEntry.put("column");
            } else {
                characterStoreEntry.put(base, indexOfDot + 1, base.length());
            }
        }

        int len = characterStoreEntry.length();
        int sequence = 0;
        while (true) {
            if (sequence > 0) {
                characterStoreEntry.trimTo(len);
                characterStoreEntry.put(sequence);
            }
            sequence++;
            CharSequence alias = characterStoreEntry.toImmutable();
            if (aliasToColumnMap.excludes(alias)) {
                return alias;
            }
        }
    }

    static QueryColumn nextColumn(
            ObjectPool<QueryColumn> queryColumnPool,
            ObjectPool<ExpressionNode> sqlNodePool,
            CharSequence alias,
            CharSequence column,
            int position
    ) {
        return queryColumnPool.next().of(alias, nextLiteral(sqlNodePool, column, position));
    }

    static ExpressionNode nextConstant(ObjectPool<ExpressionNode> pool, CharSequence token, int position) {
        return nextExpr(pool, ExpressionNode.CONSTANT, token, position);
    }

    static ExpressionNode nextLiteral(ObjectPool<ExpressionNode> pool, CharSequence token, int position) {
        return nextExpr(pool, ExpressionNode.LITERAL, token, position);
    }

    private static class Long256ConstantFactory implements Long256Acceptor {
        private Long256Constant long256;

        @Override
        public void setAll(long l0, long l1, long l2, long l3) {
            assert long256 == null;
            long256 = new Long256Constant(l0, l1, l2, l3);
        }

        Long256Constant pop() {
            Long256Constant v = long256;
            long256 = null;
            return v;
        }
    }

    static {
        // note: it's safe to take any registry (new or old) because we don't use precedence here
        OperatorRegistry registry = OperatorExpression.getRegistry();
        for (int i = 0, n = registry.operators.size(); i < n; i++) {
            SqlUtil.disallowedAliases.add(registry.operators.getQuick(i).operator.token);
        }
        SqlUtil.disallowedAliases.add("");

        final DateFormatCompiler milliCompiler = new DateFormatCompiler();
        final DateFormat pgDateTimeFormat = milliCompiler.compile("y-MM-dd HH:mm:ssz");

        // we are using "millis" compiler deliberately because clients encode millis into strings
        DATE_FORMATS_FOR_TIMESTAMP = new DateFormat[]{
                PG_DATE_Z_FORMAT,
                PG_DATE_MILLI_TIME_Z_FORMAT,
                pgDateTimeFormat
        };

        DATE_FORMATS_FOR_TIMESTAMP_SIZE = DATE_FORMATS_FOR_TIMESTAMP.length;
    }
}<|MERGE_RESOLUTION|>--- conflicted
+++ resolved
@@ -67,12 +67,7 @@
 
 public class SqlUtil {
 
-<<<<<<< HEAD
-    static final String STAR = "*";
-    static final CharSequenceHashSet disallowedAliases = new CharSequenceHashSet();
-=======
     static final LowerCaseCharSequenceHashSet disallowedAliases = new LowerCaseCharSequenceHashSet();
->>>>>>> 3d345f14
     private static final DateFormat[] DATE_FORMATS_FOR_TIMESTAMP;
     private static final int DATE_FORMATS_FOR_TIMESTAMP_SIZE;
     private static final ThreadLocal<Long256ConstantFactory> LONG256_FACTORY = new ThreadLocal<>(Long256ConstantFactory::new);
@@ -82,7 +77,7 @@
             ObjectPool<QueryColumn> queryColumnPool,
             ObjectPool<ExpressionNode> expressionNodePool
     ) throws SqlException {
-        model.addBottomUpColumn(nextColumn(queryColumnPool, expressionNodePool, STAR, STAR, 0));
+        model.addBottomUpColumn(nextColumn(queryColumnPool, expressionNodePool, "*", "*", 0));
         model.setArtificialStar(true);
     }
 
@@ -1209,7 +1204,23 @@
         throw SqlException.$(tokPosition, "non-persisted type: ").put(tok);
     }
 
-<<<<<<< HEAD
+    private static int findEndOfDigitsPos(CharSequence tok, int tokLen, int tokPosition) throws SqlException {
+        int k = -1;
+        // look for end of digits
+        for (int i = 0; i < tokLen; i++) {
+            char c = tok.charAt(i);
+            if (c < '0' || c > '9') {
+                k = i;
+                break;
+            }
+        }
+
+        if (k == -1) {
+            throw SqlException.$(tokPosition + tokLen, "expected interval qualifier in ").put(tok);
+        }
+        return k;
+    }
+
     private static void addDependency(@NotNull LowerCaseCharSequenceObjHashMap<LowerCaseCharSequenceHashSet> depMap, String tableName, String columnName) {
         LowerCaseCharSequenceHashSet columns = depMap.get(tableName);
         if (columns == null) {
@@ -1269,23 +1280,6 @@
                 collectColumnReferencesFromExpression(joinColumn, model, depMap);
             }
         }
-=======
-    private static int findEndOfDigitsPos(CharSequence tok, int tokLen, int tokPosition) throws SqlException {
-        int k = -1;
-        // look for end of digits
-        for (int i = 0; i < tokLen; i++) {
-            char c = tok.charAt(i);
-            if (c < '0' || c > '9') {
-                k = i;
-                break;
-            }
-        }
-
-        if (k == -1) {
-            throw SqlException.$(tokPosition + tokLen, "expected interval qualifier in ").put(tok);
-        }
-        return k;
->>>>>>> 3d345f14
     }
 
     private static long implicitCastStrVarcharAsDate0(CharSequence value, int columnType) {

/*******************************************************************************
 *     ___                  _   ____  ____
 *    / _ \ _   _  ___  ___| |_|  _ \| __ )
 *   | | | | | | |/ _ \/ __| __| | | |  _ \
 *   | |_| | |_| |  __/\__ \ |_| |_| | |_) |
 *    \__\_\\__,_|\___||___/\__|____/|____/
 *
 *  Copyright (c) 2014-2019 Appsicle
 *  Copyright (c) 2019-2024 QuestDB
 *
 *  Licensed under the Apache License, Version 2.0 (the "License");
 *  you may not use this file except in compliance with the License.
 *  You may obtain a copy of the License at
 *
 *  http://www.apache.org/licenses/LICENSE-2.0
 *
 *  Unless required by applicable law or agreed to in writing, software
 *  distributed under the License is distributed on an "AS IS" BASIS,
 *  WITHOUT WARRANTIES OR CONDITIONS OF ANY KIND, either express or implied.
 *  See the License for the specific language governing permissions and
 *  limitations under the License.
 *
 ******************************************************************************/

package io.questdb.griffin;

import io.questdb.cairo.ColumnType;
import io.questdb.cairo.GeoHashes;
import io.questdb.cairo.ImplicitCastException;
import io.questdb.cairo.arr.ArrayView;
import io.questdb.cairo.sql.Function;
import io.questdb.cutlass.pgwire.modern.DoubleArrayParser;
import io.questdb.griffin.engine.functions.constants.Long256Constant;
import io.questdb.griffin.engine.functions.constants.Long256NullConstant;
import io.questdb.griffin.model.ExpressionNode;
import io.questdb.griffin.model.QueryColumn;
import io.questdb.griffin.model.QueryModel;
import io.questdb.std.CharSequenceHashSet;
import io.questdb.std.Chars;
import io.questdb.std.GenericLexer;
import io.questdb.std.Long256;
import io.questdb.std.Long256Acceptor;
import io.questdb.std.Long256FromCharSequenceDecoder;
import io.questdb.std.Long256Impl;
import io.questdb.std.LowerCaseCharSequenceObjHashMap;
import io.questdb.std.Numbers;
import io.questdb.std.NumericException;
import io.questdb.std.ObjList;
import io.questdb.std.ObjectPool;
import io.questdb.std.ThreadLocal;
import io.questdb.std.Uuid;
import io.questdb.std.datetime.DateFormat;
import io.questdb.std.datetime.microtime.Timestamps;
import io.questdb.std.datetime.millitime.DateFormatCompiler;
import io.questdb.std.datetime.millitime.DateFormatUtils;
import io.questdb.std.fastdouble.FastFloatParser;
import io.questdb.std.str.CharSink;
import io.questdb.std.str.Utf8Sequence;
import io.questdb.std.str.Utf8s;
import org.jetbrains.annotations.NotNull;
import org.jetbrains.annotations.Nullable;

import static io.questdb.std.datetime.CommonFormatUtils.EN_LOCALE;
import static io.questdb.std.datetime.millitime.DateFormatUtils.PG_DATE_MILLI_TIME_Z_FORMAT;
import static io.questdb.std.datetime.millitime.DateFormatUtils.PG_DATE_Z_FORMAT;

public class SqlUtil {

    static final CharSequenceHashSet disallowedAliases = new CharSequenceHashSet();
    private static final DateFormat[] IMPLICIT_CAST_FORMATS;
    private static final int IMPLICIT_CAST_FORMATS_SIZE;
    private static final ThreadLocal<Long256ConstantFactory> LONG256_FACTORY = new ThreadLocal<>(Long256ConstantFactory::new);

    public static void addSelectStar(
            QueryModel model,
            ObjectPool<QueryColumn> queryColumnPool,
            ObjectPool<ExpressionNode> expressionNodePool
    ) throws SqlException {
        model.addBottomUpColumn(nextColumn(queryColumnPool, expressionNodePool, "*", "*", 0));
        model.setArtificialStar(true);
    }

    public static long castPGDates(CharSequence value, int fromColumnType) {
        final int hi = value.length();
        for (int i = 0; i < IMPLICIT_CAST_FORMATS_SIZE; i++) {
            try {
                //
                return IMPLICIT_CAST_FORMATS[i].parse(value, 0, hi, EN_LOCALE) * 1000L;
            } catch (NumericException ignore) {
            }
        }
        throw ImplicitCastException.inconvertibleValue(value, fromColumnType, ColumnType.TIMESTAMP);
    }

    // used by Copier assembler
    @SuppressWarnings("unused")
    public static long dateToTimestamp(long millis) {
        return millis != Numbers.LONG_NULL ? millis * 1000L : millis;
    }

    public static long expectMicros(CharSequence tok, int position) throws SqlException {
        int k = -1;

        final int len = tok.length();

        // look for end of digits
        for (int i = 0; i < len; i++) {
            char c = tok.charAt(i);
            if (c < '0' || c > '9') {
                k = i;
                break;
            }
        }

        if (k == -1) {
            throw SqlException.$(position + len, "expected interval qualifier in ").put(tok);
        }

        try {
            long interval = Numbers.parseLong(tok, 0, k);
            int nChars = len - k;
            if (nChars > 2) {
                throw SqlException.$(position + k, "expected 1/2 letter interval qualifier in ").put(tok);
            }

            switch (tok.charAt(k)) {
                case 's':
                    if (nChars == 1) {
                        // seconds
                        return interval * Timestamps.SECOND_MICROS;
                    }
                    break;
                case 'm':
                    if (nChars == 1) {
                        // minutes
                        return interval * Timestamps.MINUTE_MICROS;
                    } else {
                        if (tok.charAt(k + 1) == 's') {
                            // millis
                            return interval * Timestamps.MILLI_MICROS;
                        }
                    }
                    break;
                case 'h':
                    if (nChars == 1) {
                        // hours
                        return interval * Timestamps.HOUR_MICROS;
                    }
                    break;
                case 'd':
                    if (nChars == 1) {
                        // days
                        return interval * Timestamps.DAY_MICROS;
                    }
                    break;
                case 'u':
                    if (nChars == 2 && tok.charAt(k + 1) == 's') {
                        return interval;
                    }
                    break;
                default:
                    break;
            }
        } catch (NumericException ex) {
            // Ignored
        }

        throw SqlException.$(position + len, "invalid interval qualifier ").put(tok);
    }

    public static long expectSeconds(CharSequence tok, int position) throws SqlException {
        int k = -1;

        final int len = tok.length();

        // look for end of digits
        for (int i = 0; i < len; i++) {
            char c = tok.charAt(i);
            if (c < '0' || c > '9') {
                k = i;
                break;
            }
        }

        if (k == -1) {
            throw SqlException.$(position + len, "expected interval qualifier in ").put(tok);
        }

        try {
            long interval = Numbers.parseLong(tok, 0, k);
            int nChars = len - k;
            if (nChars > 1) {
                throw SqlException.$(position + k, "expected single letter interval qualifier in ").put(tok);
            }

            switch (tok.charAt(k)) {
                case 's': // seconds
                    return interval;
                case 'm': // minutes
                    return interval * Timestamps.MINUTE_SECONDS;
                case 'h': // hours
                    return interval * Timestamps.HOUR_SECONDS;
                case 'd': // days
                    return interval * Timestamps.DAY_SECONDS;
                default:
                    break;
            }
        } catch (NumericException ex) {
            // Ignored
        }

        throw SqlException.$(position + len, "invalid interval qualifier ").put(tok);
    }

    /**
     * Fetches next non-whitespace token that's not part of single or multiline comment.
     *
     * @param lexer input lexer
     * @return with next valid token or null if end of input is reached .
     */
    public static CharSequence fetchNext(GenericLexer lexer) throws SqlException {
        return fetchNext(lexer, false);
    }

    /**
     * Fetches next non-whitespace token that's not part of single or multiline comment.
     *
     * @param lexer        The input lexer containing the token stream to process
     * @param includeHints If true, hint block markers (/*+) are treated as valid tokens and returned;
     *                     if false, hint blocks are treated as comments and skipped
     * @return The next meaningful token as a CharSequence, or null if the end of input is reached
     * @throws SqlException If a parsing error occurs while processing the token stream
     * @see #fetchNextHintToken(GenericLexer) For handling tokens within hint blocks
     */
    public static CharSequence fetchNext(GenericLexer lexer, boolean includeHints) throws SqlException {
        int blockCount = 0;
        boolean lineComment = false;
        while (lexer.hasNext()) {
            CharSequence cs = lexer.next();

            if (lineComment) {
                if (Chars.equals(cs, '\n') || Chars.equals(cs, '\r')) {
                    lineComment = false;
                }
                continue;
            }

            if (Chars.equals("--", cs)) {
                lineComment = true;
                continue;
            }

            if (Chars.equals("/*", cs)) {
                blockCount++;
                continue;
            }

            if (Chars.equals("/*+", cs) && (!includeHints || blockCount > 0)) {
                blockCount++;
                continue;
            }

            if (Chars.equals("*/", cs) && blockCount > 0) {
                blockCount--;
                continue;
            }

            if (blockCount == 0 && GenericLexer.WHITESPACE.excludes(cs)) {
                // unclosed quote check
                if (cs.length() == 1 && cs.charAt(0) == '"') {
                    throw SqlException.$(lexer.lastTokenPosition(), "unclosed quotation mark");
                }
                return cs;
            }
        }
        return null;
    }

    /**
     * Fetches the next non-whitespace, non-comment hint token from the lexer.
     * <p>
     * This method should only be called after entering a hint block. Specifically,
     * a previous call to {@link #fetchNext(GenericLexer, boolean)} must have returned
     * a hint start token (<code>/*+</code>) before this method can be used.
     * <p>
     * The method processes the input stream, skipping over any nested comments and whitespace,
     * and returns the next meaningful hint token. This allows for clean parsing of hint
     * content without manual handling of comments and formatting characters.
     * <p>
     * When the end of the hint block is reached, the method returns null, indicating
     * no more hint tokens are available for processing.
     * <p>
     * If a hint contains unbalanced quotes, the method will NOT throw an exception, instead
     * it will consume all tokens until the end of the hint block is reached and then return null indicating
     * the end of the hint block.
     *
     * @param lexer The input lexer containing the token stream to process
     * @return The next meaningful hint token, or null if the end of the hint block is reached
     * @see #fetchNext(GenericLexer, boolean) For entering the hint block initially
     */
    public static CharSequence fetchNextHintToken(GenericLexer lexer) {
        int blockCount = 0;
        boolean lineComment = false;
        boolean inError = false;
        while (lexer.hasNext()) {
            CharSequence cs = lexer.next();

            if (lineComment) {
                if (Chars.equals(cs, '\n') || Chars.equals(cs, '\r')) {
                    lineComment = false;
                }
                continue;
            }

            if (Chars.equals("--", cs)) {
                lineComment = true;
                continue;
            }

            if (Chars.equals("/*", cs)) {
                blockCount++;
                continue;
            }

            if (Chars.equals("/*+", cs)) {
                // nested hints are treated as regular comments
                blockCount++;
                continue;
            }

            // end of hints or a nested comment
            if (Chars.equals("*/", cs)) {
                if (blockCount > 0) {
                    blockCount--;
                    continue;
                }
                return null;
            }

            if (!inError && blockCount == 0 && GenericLexer.WHITESPACE.excludes(cs)) {
                // unclosed quote check
                if (cs.length() == 1 && cs.charAt(0) == '"') {
                    inError = true;
                } else {
                    return cs;
                }
            }
        }
        return null;
    }

    public static byte implicitCastAsByte(long value, int fromType) {
        if (value >= Byte.MIN_VALUE && value <= Byte.MAX_VALUE) {
            return (byte) value;
        }
        throw ImplicitCastException.inconvertibleValue(value, fromType, ColumnType.BYTE);
    }

    public static char implicitCastAsChar(long value, int fromType) {
        if (value >= 0 && value <= 9) {
            return (char) (value + '0');
        }
        throw ImplicitCastException.inconvertibleValue(value, fromType, ColumnType.CHAR);
    }

    public static float implicitCastAsFloat(double value, int fromType) {
        if ((value >= Float.MIN_VALUE && value <= Float.MAX_VALUE) || Numbers.isNull(value)) {
            return (float) value;
        }
        throw ImplicitCastException.inconvertibleValue(value, fromType, ColumnType.FLOAT);
    }

    public static int implicitCastAsInt(long value, int fromType) {
        if (value >= Integer.MIN_VALUE && value <= Integer.MAX_VALUE) {
            return (int) value;
        }

        throw ImplicitCastException.inconvertibleValue(value, fromType, ColumnType.INT);
    }

    public static short implicitCastAsShort(long value, int fromType) {
        if (value >= Short.MIN_VALUE && value <= Short.MAX_VALUE) {
            return (short) value;
        }
        throw ImplicitCastException.inconvertibleValue(value, fromType, ColumnType.SHORT);
    }

    // used by bytecode assembler
    @SuppressWarnings("unused")
    public static byte implicitCastCharAsByte(char value, int toType) {
        return implicitCastCharAsType(value, toType);
    }

    @SuppressWarnings("unused")
    // used by copier bytecode assembler
    public static byte implicitCastCharAsGeoHash(char value, int toType) {
        int v;
        // '0' .. '9' and 'A-Z', excl 'A', 'I', 'L', 'O'
        if ((value >= '0' && value <= '9') || ((v = value | 32) > 'a' && v <= 'z' && v != 'i' && v != 'l' && v != 'o')) {
            int toBits = ColumnType.getGeoHashBits(toType);
            if (toBits < 5) {
                // widening
                return (byte) GeoHashes.widen(GeoHashes.encodeChar(value), 5, toBits);
            }

            if (toBits == 5) {
                return GeoHashes.encodeChar(value);
            }
        }
        throw ImplicitCastException.inconvertibleValue(value, ColumnType.CHAR, toType);
    }

    public static byte implicitCastCharAsType(char value, int toType) {
        byte v = (byte) (value - '0');
        if (v > -1 && v < 10) {
            return v;
        }
        throw ImplicitCastException.inconvertibleValue(value, ColumnType.CHAR, toType);
    }

    @SuppressWarnings("unused")
    // used by the row copier
    public static byte implicitCastDoubleAsByte(double value) {
        if (value >= Byte.MIN_VALUE && value <= Byte.MAX_VALUE) {
            return (byte) value;
        }

        if (Numbers.isNull(value)) {
            return 0;
        }

        throw ImplicitCastException.inconvertibleValue(value, ColumnType.FLOAT, ColumnType.BYTE);
    }

    @SuppressWarnings("unused")
    // used by the row copier
    public static float implicitCastDoubleAsFloat(double value) {
        final double d = Math.abs(value);
        if ((d >= Float.MIN_VALUE && d <= Float.MAX_VALUE) || (Numbers.isNull(value) || d == 0.0)) {
            return (float) value;
        }

        throw ImplicitCastException.inconvertibleValue(value, ColumnType.DOUBLE, ColumnType.FLOAT);
    }

    @SuppressWarnings("unused")
    // used by the row copier
    public static int implicitCastDoubleAsInt(double value) {
        if (Numbers.isNull(value)) {
            return Numbers.INT_NULL;
        }
        return implicitCastAsInt((long) value, ColumnType.LONG);
    }

    @SuppressWarnings("unused")
    // used by the row copier
    public static long implicitCastDoubleAsLong(double value) {
        if (value > Long.MIN_VALUE && value <= Long.MAX_VALUE) {
            return (long) value;
        }

        if (Numbers.isNull(value)) {
            return Numbers.LONG_NULL;
        }

        throw ImplicitCastException.inconvertibleValue(value, ColumnType.DOUBLE, ColumnType.LONG);
    }

    @SuppressWarnings("unused")
    // used by the row copier
    public static short implicitCastDoubleAsShort(double value) {
        if (Numbers.isNull(value)) {
            return 0;
        }
        return implicitCastAsShort((long) value, ColumnType.LONG);
    }

    @SuppressWarnings("unused")
    // used by the row copier
    public static byte implicitCastFloatAsByte(float value) {
        if (value >= Byte.MIN_VALUE && value <= Byte.MAX_VALUE) {
            return (byte) value;
        }

        if (Numbers.isNull(value)) {
            return 0;
        }

        throw ImplicitCastException.inconvertibleValue(value, ColumnType.FLOAT, ColumnType.BYTE);
    }

    @SuppressWarnings("unused")
    // used by the row copier
    public static int implicitCastFloatAsInt(float value) {
        if (value > Integer.MIN_VALUE && value <= Integer.MAX_VALUE) {
            return (int) value;
        }

        if (Numbers.isNull(value)) {
            return Numbers.INT_NULL;
        }

        throw ImplicitCastException.inconvertibleValue(value, ColumnType.FLOAT, ColumnType.INT);
    }

    @SuppressWarnings("unused")
    // used by the row copier
    public static long implicitCastFloatAsLong(float value) {
        if (value > Long.MIN_VALUE && value <= Long.MAX_VALUE) {
            return (long) value;
        }

        if (Numbers.isNull(value)) {
            return Numbers.LONG_NULL;
        }

        throw ImplicitCastException.inconvertibleValue(value, ColumnType.FLOAT, ColumnType.LONG);
    }

    @SuppressWarnings("unused")
    // used by the row copier
    public static short implicitCastFloatAsShort(float value) {
        if (value >= Short.MIN_VALUE && value <= Short.MAX_VALUE) {
            return (short) value;
        }

        if (Numbers.isNull(value)) {
            return 0;
        }

        throw ImplicitCastException.inconvertibleValue(value, ColumnType.FLOAT, ColumnType.SHORT);
    }

    public static long implicitCastGeoHashAsGeoHash(long value, int fromType, int toType) {
        final int fromBits = ColumnType.getGeoHashBits(fromType);
        final int toBits = ColumnType.getGeoHashBits(toType);
        assert fromBits >= toBits;
        return GeoHashes.widen(value, fromBits, toBits);
    }

    @SuppressWarnings("unused")
    // used by the row copier
    public static byte implicitCastIntAsByte(int value) {
        if (value != Numbers.INT_NULL) {
            return implicitCastAsByte(value, ColumnType.INT);
        }
        return 0;
    }

    @SuppressWarnings("unused")
    // used by the row copier
    public static short implicitCastIntAsShort(int value) {
        if (value != Numbers.INT_NULL) {
            return implicitCastAsShort(value, ColumnType.INT);
        }
        return 0;
    }

    public static boolean implicitCastLong256AsStr(Long256 long256, CharSink<?> sink) {
        if (Long256Impl.isNull(long256)) {
            return false;
        }
        Numbers.appendLong256(long256, sink);
        return true;
    }

    @SuppressWarnings("unused")
    // used by the row copier
    public static byte implicitCastLongAsByte(long value) {
        if (value != Numbers.LONG_NULL) {
            return implicitCastAsByte(value, ColumnType.LONG);
        }
        return 0;
    }

    @SuppressWarnings("unused")
    // used by the row copier
    public static int implicitCastLongAsInt(long value) {
        if (value != Numbers.LONG_NULL) {
            return implicitCastAsInt(value, ColumnType.LONG);
        }
        return Numbers.INT_NULL;
    }

    @SuppressWarnings("unused")
    // used by the row copier
    public static short implicitCastLongAsShort(long value) {
        if (value != Numbers.LONG_NULL) {
            return implicitCastAsShort(value, ColumnType.LONG);
        }
        return 0;
    }

    @SuppressWarnings("unused")
    // used by the row copier
    public static byte implicitCastShortAsByte(short value) {
        return implicitCastAsByte(value, ColumnType.SHORT);
    }

    public static byte implicitCastStrAsByte(CharSequence value) {
        if (value != null) {
            try {
                int res = Numbers.parseInt(value);
                if (res >= Byte.MIN_VALUE && res <= Byte.MAX_VALUE) {
                    return (byte) res;
                }
            } catch (NumericException ignore) {
            }
            throw ImplicitCastException.inconvertibleValue(value, ColumnType.STRING, ColumnType.BYTE);
        }
        return 0;
    }

    public static char implicitCastStrAsChar(CharSequence value) {
        if (value == null || value.length() == 0) {
            return 0;
        }

        if (value.length() == 1) {
            return value.charAt(0);
        }

        throw ImplicitCastException.inconvertibleValue(value, ColumnType.STRING, ColumnType.CHAR);
    }

    public static long implicitCastStrAsDate(CharSequence value) {
        return implicitCastStrVarcharAsDate0(value, ColumnType.STRING);
    }

    public static double implicitCastStrAsDouble(CharSequence value) {
        if (value != null) {
            try {
                return Numbers.parseDouble(value);
            } catch (NumericException e) {
                throw ImplicitCastException.inconvertibleValue(value, ColumnType.STRING, ColumnType.DOUBLE);
            }
        }
        return Double.NaN;
    }

    public static float implicitCastStrAsFloat(CharSequence value) {
        if (value != null) {
            try {
                return FastFloatParser.parseFloat(value, 0, value.length(), true);
            } catch (NumericException ignored) {
                throw ImplicitCastException.inconvertibleValue(value, ColumnType.STRING, ColumnType.FLOAT);
            }
        }
        return Float.NaN;
    }

    public static int implicitCastStrAsIPv4(CharSequence value) {
        if (value != null) {
            try {
                return Numbers.parseIPv4(value);
            } catch (NumericException exception) {
                throw ImplicitCastException.instance().put("invalid IPv4 format: ").put(value);
            }
        }
        return Numbers.IPv4_NULL;
    }

    public static int implicitCastStrAsIPv4(Utf8Sequence value) {
        if (value != null) {
            try {
                return Numbers.parseIPv4(value);
            } catch (NumericException exception) {
                throw ImplicitCastException.instance().put("invalid IPv4 format: ").put(value);
            }
        }
        return Numbers.IPv4_NULL;
    }

    public static int implicitCastStrAsInt(CharSequence value) {
        if (value != null) {
            try {
                return Numbers.parseInt(value);
            } catch (NumericException e) {
                throw ImplicitCastException.inconvertibleValue(value, ColumnType.STRING, ColumnType.INT);
            }
        }
        return Numbers.INT_NULL;
    }

    public static long implicitCastStrAsLong(CharSequence value) {
        if (value != null) {
            try {
                return Numbers.parseLong(value);
            } catch (NumericException e) {
                throw ImplicitCastException.inconvertibleValue(value, ColumnType.STRING, ColumnType.LONG);
            }
        }
        return Numbers.LONG_NULL;
    }

    public static Long256Constant implicitCastStrAsLong256(CharSequence value) {
        if (value == null || value.length() == 0) {
            return Long256NullConstant.INSTANCE;
        }
        int start = 0;
        int end = value.length();
        if (end > 2 && value.charAt(start) == '0' && (value.charAt(start + 1) | 32) == 'x') {
            start += 2;
        }
        Long256ConstantFactory factory = LONG256_FACTORY.get();
        Long256FromCharSequenceDecoder.decode(value, start, end, factory);
        return factory.pop();
    }

    public static void implicitCastStrAsLong256(CharSequence value, Long256Acceptor long256Acceptor) {
        if (value != null) {
            Long256FromCharSequenceDecoder.decode(value, 0, value.length(), long256Acceptor);
        } else {
            long256Acceptor.setAll(
                    Long256Impl.NULL_LONG256.getLong0(),
                    Long256Impl.NULL_LONG256.getLong1(),
                    Long256Impl.NULL_LONG256.getLong2(),
                    Long256Impl.NULL_LONG256.getLong3()
            );
        }
    }

    public static short implicitCastStrAsShort(@Nullable CharSequence value) {
        try {
            return value != null ? Numbers.parseShort(value) : 0;
        } catch (NumericException ignore) {
            throw ImplicitCastException.inconvertibleValue(value, ColumnType.STRING, ColumnType.SHORT);
        }
    }

    public static void implicitCastStrAsUuid(CharSequence str, Uuid uuid) {
        if (str == null || str.length() == 0) {
            uuid.ofNull();
            return;
        }
        try {
            uuid.of(str);
        } catch (NumericException e) {
            throw ImplicitCastException.inconvertibleValue(str, ColumnType.STRING, ColumnType.UUID);
        }
    }

    public static void implicitCastStrAsUuid(Utf8Sequence str, Uuid uuid) {
        if (str == null || str.size() == 0) {
            uuid.ofNull();
            return;
        }
        try {
            uuid.of(str);
        } catch (NumericException e) {
            throw ImplicitCastException.inconvertibleValue(str, ColumnType.STRING, ColumnType.UUID);
        }
    }

<<<<<<< HEAD
=======
    public static ArrayView implicitCastStringAsDoubleArray(CharSequence value, DoubleArrayParser parser, int expectedType) {
        try {
            parser.of(value, ColumnType.decodeArrayDimensionality(expectedType));
        } catch (IllegalArgumentException e) {
            throw ImplicitCastException.inconvertibleValue(value, ColumnType.STRING, expectedType);
        }
        if (expectedType != ColumnType.UNDEFINED && parser.getType() != expectedType) {
            throw ImplicitCastException.inconvertibleValue(value, ColumnType.STRING, expectedType);
        }
        return parser;
    }

    public static long implicitCastSymbolAsTimestamp(CharSequence value) {
        return implicitCastStrVarcharAsTimestamp0(value, ColumnType.SYMBOL);
    }

>>>>>>> 4b46f236
    public static boolean implicitCastUuidAsStr(long lo, long hi, CharSink<?> sink) {
        if (Uuid.isNull(lo, hi)) {
            return false;
        }
        Numbers.appendUuid(lo, hi, sink);
        return true;
    }

    public static byte implicitCastVarcharAsByte(Utf8Sequence value) {
        if (value != null) {
            try {
                int res = Numbers.parseInt(value);
                if (res >= Byte.MIN_VALUE && res <= Byte.MAX_VALUE) {
                    return (byte) res;
                }
            } catch (NumericException ignore) {
            }
            throw ImplicitCastException.inconvertibleValue(value, ColumnType.VARCHAR, ColumnType.BYTE);
        }
        return 0;
    }

    public static char implicitCastVarcharAsChar(Utf8Sequence value) {
        if (value == null || value.size() == 0) {
            return 0;
        }

        int encodedResult = Utf8s.utf8CharDecode(value);
        short consumedBytes = Numbers.decodeLowShort(encodedResult);
        if (consumedBytes == value.size()) {
            return (char) Numbers.decodeHighShort(encodedResult);
        }
        throw ImplicitCastException.inconvertibleValue(value, ColumnType.VARCHAR, ColumnType.CHAR);
    }

    public static long implicitCastVarcharAsDate(CharSequence value) {
        return implicitCastStrVarcharAsDate0(value, ColumnType.VARCHAR);
    }

    public static double implicitCastVarcharAsDouble(Utf8Sequence value) {
        if (value != null) {
            try {
                return Numbers.parseDouble(value.asAsciiCharSequence());
            } catch (NumericException e) {
                throw ImplicitCastException.inconvertibleValue(value, ColumnType.VARCHAR, ColumnType.DOUBLE);
            }
        }
        return Double.NaN;
    }

    public static float implicitCastVarcharAsFloat(Utf8Sequence value) {
        if (value != null) {
            try {
                CharSequence ascii = value.asAsciiCharSequence();
                return FastFloatParser.parseFloat(ascii, 0, ascii.length(), true);
            } catch (NumericException ignored) {
                throw ImplicitCastException.inconvertibleValue(value, ColumnType.VARCHAR, ColumnType.FLOAT);
            }
        }
        return Float.NaN;
    }

    public static int implicitCastVarcharAsInt(Utf8Sequence value) {
        if (value != null) {
            try {
                return Numbers.parseInt(value);
            } catch (NumericException e) {
                throw ImplicitCastException.inconvertibleValue(value, ColumnType.VARCHAR, ColumnType.INT);
            }
        }
        return Numbers.INT_NULL;
    }

    public static long implicitCastVarcharAsLong(Utf8Sequence value) {
        if (value != null) {
            try {
                return Numbers.parseLong(value);
            } catch (NumericException e) {
                throw ImplicitCastException.inconvertibleValue(value, ColumnType.VARCHAR, ColumnType.LONG);
            }
        }
        return Numbers.LONG_NULL;
    }

    public static short implicitCastVarcharAsShort(@Nullable Utf8Sequence value) {
        try {
            return value != null ? Numbers.parseShort(value) : 0;
        } catch (NumericException ignore) {
            throw ImplicitCastException.inconvertibleValue(value, ColumnType.VARCHAR, ColumnType.SHORT);
        }
    }

    public static boolean isNotPlainSelectModel(QueryModel model) {
        return model.getTableName() != null
                || model.getGroupBy().size() > 0
                || model.getJoinModels().size() > 1
                || model.getLatestByType() != QueryModel.LATEST_BY_NONE
                || model.getUnionModel() != null;
    }

    public static boolean isParallelismSupported(ObjList<Function> functions) {
        for (int i = 0, n = functions.size(); i < n; i++) {
            if (!functions.getQuick(i).supportsParallelism()) {
                return false;
            }
        }
        return true;
    }

    /**
     * Returns true if the model stands for a SELECT ... FROM tab; or a SELECT ... FROM tab WHERE ...; query.
     * We're aiming for potential page frame support with this check.
     */
    public static boolean isPlainSelect(QueryModel model) {
        while (model != null) {
            if (model.getSelectModelType() != QueryModel.SELECT_MODEL_NONE
                    || model.getGroupBy().size() > 0
                    || model.getJoinModels().size() > 1
                    || model.getLatestByType() != QueryModel.LATEST_BY_NONE
                    || model.getUnionModel() != null) {
                return false;
            }
            model = model.getNestedModel();
        }
        return true;
    }

    public static ExpressionNode nextExpr(ObjectPool<ExpressionNode> pool, int exprNodeType, CharSequence token, int position) {
        return pool.next().of(exprNodeType, token, 0, position);
    }

<<<<<<< HEAD
    public static short toPersistedTypeTag(CharSequence tok, int tokPosition) throws SqlException {
=======
    public static int parseArrayDimensionality(GenericLexer lexer) throws SqlException {
        int dim = 0;
        do {
            CharSequence tok = fetchNext(lexer);
            if (Chars.equalsNc(tok, '[')) {
                // could be a start of array type
                tok = fetchNext(lexer);

                if (Chars.equalsNc(tok, ']')) {
                    dim++;
                } else {
                    // we do not expect anything between [], but lets try to be helpful to user and ask them
                    // to remove things between brackets
                    throw SqlException.$(lexer.lastTokenPosition(), "']' expected");
                }
            } else {
                lexer.unparseLast();
                break;
            }
        } while (true);
        return dim;
    }

    /**
     * Parses partial representation of timestamp with time zone.
     *
     * @param value            the characters representing timestamp
     * @param tupleIndex       the tuple index for insert SQL, which inserts multiple rows at once
     * @param targetColumnType the target column type, which might be different from timestamp
     * @return epoch offset
     * @throws ImplicitCastException inconvertible type error.
     */
    public static long parseFloorPartialTimestamp(CharSequence value, int tupleIndex, int sourceColumnType, int targetColumnType) {
        try {
            return IntervalUtils.parseFloorPartialTimestamp(value);
        } catch (NumericException e) {
            throw ImplicitCastException.inconvertibleValue(tupleIndex, value, sourceColumnType, targetColumnType);
        }
    }

    public static short toPersistedTypeTag(@NotNull CharSequence tok, int tokPosition) throws SqlException {
>>>>>>> 4b46f236
        final short typeTag = ColumnType.tagOf(tok);
        if (typeTag == -1) {
            throw SqlException.$(tokPosition, "unsupported column type: ").put(tok);
        }
        if (ColumnType.isPersisted(typeTag)) {
            return typeTag;
        }
        throw SqlException.$(tokPosition, "non-persisted type: ").put(tok);
    }

    private static long implicitCastStrVarcharAsDate0(CharSequence value, int columnType) {
        assert columnType == ColumnType.VARCHAR || columnType == ColumnType.STRING;
        try {
            return DateFormatUtils.parseDate(value);
        } catch (NumericException e) {
            throw ImplicitCastException.inconvertibleValue(value, columnType, ColumnType.DATE);
        }
    }

    static CharSequence createColumnAlias(
            CharacterStore store,
            CharSequence base,
            int indexOfDot,
            LowerCaseCharSequenceObjHashMap<QueryColumn> aliasToColumnMap
    ) {
        return createColumnAlias(store, base, indexOfDot, aliasToColumnMap, false);
    }

    static CharSequence createColumnAlias(
            CharacterStore store,
            CharSequence base,
            int indexOfDot,
            LowerCaseCharSequenceObjHashMap<QueryColumn> aliasToColumnMap,
            boolean nonLiteral
    ) {
        final boolean disallowed = nonLiteral && disallowedAliases.contains(base);

        // short and sweet version
        if (indexOfDot == -1 && !disallowed && aliasToColumnMap.excludes(base)) {
            return base;
        }

        final CharacterStoreEntry characterStoreEntry = store.newEntry();

        if (indexOfDot == -1) {
            if (disallowed || Numbers.parseIntQuiet(base) != Numbers.INT_NULL) {
                characterStoreEntry.put("column");
            } else {
                characterStoreEntry.put(base);
            }
        } else {
            if (indexOfDot + 1 == base.length()) {
                characterStoreEntry.put("column");
            } else {
                characterStoreEntry.put(base, indexOfDot + 1, base.length());
            }
        }

        int len = characterStoreEntry.length();
        int sequence = 0;
        while (true) {
            if (sequence > 0) {
                characterStoreEntry.trimTo(len);
                characterStoreEntry.put(sequence);
            }
            sequence++;
            CharSequence alias = characterStoreEntry.toImmutable();
            if (aliasToColumnMap.excludes(alias)) {
                return alias;
            }
        }
    }

    static QueryColumn nextColumn(
            ObjectPool<QueryColumn> queryColumnPool,
            ObjectPool<ExpressionNode> sqlNodePool,
            CharSequence alias,
            CharSequence column,
            int position
    ) {
        return queryColumnPool.next().of(alias, nextLiteral(sqlNodePool, column, position));
    }

    static ExpressionNode nextConstant(ObjectPool<ExpressionNode> pool, CharSequence token, int position) {
        return nextExpr(pool, ExpressionNode.CONSTANT, token, position);
    }

    static ExpressionNode nextLiteral(ObjectPool<ExpressionNode> pool, CharSequence token, int position) {
        return nextExpr(pool, ExpressionNode.LITERAL, token, position);
    }

    private static class Long256ConstantFactory implements Long256Acceptor {
        private Long256Constant long256;

        @Override
        public void setAll(long l0, long l1, long l2, long l3) {
            assert long256 == null;
            long256 = new Long256Constant(l0, l1, l2, l3);
        }

        Long256Constant pop() {
            Long256Constant v = long256;
            long256 = null;
            return v;
        }
    }

    static {
        // note: it's safe to take any registry (new or old) because we don't use precedence here
        OperatorRegistry registry = OperatorExpression.getRegistry();
        for (int i = 0, n = registry.operators.size(); i < n; i++) {
            SqlUtil.disallowedAliases.add(registry.operators.getQuick(i).operator.token);
        }
        SqlUtil.disallowedAliases.add("");

        final DateFormatCompiler milliCompiler = new DateFormatCompiler();
        final DateFormat pgDateTimeFormat = milliCompiler.compile("y-MM-dd HH:mm:ssz");

        // we are using "millis" compiler deliberately because clients encode millis into strings
        IMPLICIT_CAST_FORMATS = new DateFormat[]{
                PG_DATE_Z_FORMAT,
                PG_DATE_MILLI_TIME_Z_FORMAT,
                pgDateTimeFormat
        };

        IMPLICIT_CAST_FORMATS_SIZE = IMPLICIT_CAST_FORMATS.length;
    }
}<|MERGE_RESOLUTION|>--- conflicted
+++ resolved
@@ -752,8 +752,6 @@
         }
     }
 
-<<<<<<< HEAD
-=======
     public static ArrayView implicitCastStringAsDoubleArray(CharSequence value, DoubleArrayParser parser, int expectedType) {
         try {
             parser.of(value, ColumnType.decodeArrayDimensionality(expectedType));
@@ -770,7 +768,6 @@
         return implicitCastStrVarcharAsTimestamp0(value, ColumnType.SYMBOL);
     }
 
->>>>>>> 4b46f236
     public static boolean implicitCastUuidAsStr(long lo, long hi, CharSink<?> sink) {
         if (Uuid.isNull(lo, hi)) {
             return false;
@@ -902,9 +899,6 @@
         return pool.next().of(exprNodeType, token, 0, position);
     }
 
-<<<<<<< HEAD
-    public static short toPersistedTypeTag(CharSequence tok, int tokPosition) throws SqlException {
-=======
     public static int parseArrayDimensionality(GenericLexer lexer) throws SqlException {
         int dim = 0;
         do {
@@ -928,25 +922,7 @@
         return dim;
     }
 
-    /**
-     * Parses partial representation of timestamp with time zone.
-     *
-     * @param value            the characters representing timestamp
-     * @param tupleIndex       the tuple index for insert SQL, which inserts multiple rows at once
-     * @param targetColumnType the target column type, which might be different from timestamp
-     * @return epoch offset
-     * @throws ImplicitCastException inconvertible type error.
-     */
-    public static long parseFloorPartialTimestamp(CharSequence value, int tupleIndex, int sourceColumnType, int targetColumnType) {
-        try {
-            return IntervalUtils.parseFloorPartialTimestamp(value);
-        } catch (NumericException e) {
-            throw ImplicitCastException.inconvertibleValue(tupleIndex, value, sourceColumnType, targetColumnType);
-        }
-    }
-
     public static short toPersistedTypeTag(@NotNull CharSequence tok, int tokPosition) throws SqlException {
->>>>>>> 4b46f236
         final short typeTag = ColumnType.tagOf(tok);
         if (typeTag == -1) {
             throw SqlException.$(tokPosition, "unsupported column type: ").put(tok);

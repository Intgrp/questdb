--- conflicted
+++ resolved
@@ -6186,11 +6186,8 @@
             groupByModel.setNestedModel(root);
             groupByModel.moveLimitFrom(limitSource);
             groupByModel.moveJoinAliasFrom(limitSource);
-<<<<<<< HEAD
             groupByModel.moveOrderByFrom(limitSource);
-=======
             groupByModel.copyHints(model.getHints());
->>>>>>> 7645480f
             root = groupByModel;
             limitSource = groupByModel;
         }
@@ -6765,7 +6762,6 @@
         validateUpdateColumns(updateQueryModel, metadata, sqlExecutionContext);
     }
 
-<<<<<<< HEAD
     /**
      * Rewrite PIVOT statements.
      * <p>
@@ -7078,13 +7074,9 @@
         return model;
     }
 
-    void validateUpdateColumns(QueryModel updateQueryModel, TableRecordMetadata metadata, SqlExecutionContext
-            sqlExecutionContext) throws SqlException {
-=======
     void validateUpdateColumns(
             QueryModel updateQueryModel, TableRecordMetadata metadata, SqlExecutionContext sqlExecutionContext
     ) throws SqlException {
->>>>>>> 7645480f
         try {
             literalCollectorANames.clear();
             tempList.clear(metadata.getColumnCount());

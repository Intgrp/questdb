/*******************************************************************************
 *     ___                  _   ____  ____
 *    / _ \ _   _  ___  ___| |_|  _ \| __ )
 *   | | | | | | |/ _ \/ __| __| | | |  _ \
 *   | |_| | |_| |  __/\__ \ |_| |_| | |_) |
 *    \__\_\\__,_|\___||___/\__|____/|____/
 *
 *  Copyright (c) 2014-2019 Appsicle
 *  Copyright (c) 2019-2024 QuestDB
 *
 *  Licensed under the Apache License, Version 2.0 (the "License");
 *  you may not use this file except in compliance with the License.
 *  You may obtain a copy of the License at
 *
 *  http://www.apache.org/licenses/LICENSE-2.0
 *
 *  Unless required by applicable law or agreed to in writing, software
 *  distributed under the License is distributed on an "AS IS" BASIS,
 *  WITHOUT WARRANTIES OR CONDITIONS OF ANY KIND, either express or implied.
 *  See the License for the specific language governing permissions and
 *  limitations under the License.
 *
 ******************************************************************************/

package io.questdb.griffin;

import io.questdb.cairo.CairoConfiguration;
import io.questdb.cairo.CairoException;
import io.questdb.cairo.ColumnType;
import io.questdb.cairo.ImplicitCastException;
import io.questdb.cairo.TableReader;
import io.questdb.cairo.TableToken;
import io.questdb.cairo.TableUtils;
import io.questdb.cairo.pool.ex.EntryLockedException;
import io.questdb.cairo.sql.Function;
import io.questdb.cairo.sql.RecordCursorFactory;
import io.questdb.cairo.sql.RecordMetadata;
import io.questdb.cairo.sql.TableRecordMetadata;
import io.questdb.cairo.sql.TableReferenceOutOfDateException;
import io.questdb.griffin.engine.functions.catalogue.AllTablesFunctionFactory;
import io.questdb.griffin.engine.functions.catalogue.ShowDateStyleCursorFactory;
import io.questdb.griffin.engine.functions.catalogue.ShowMaxIdentifierLengthCursorFactory;
import io.questdb.griffin.engine.functions.catalogue.ShowParametersCursorFactory;
import io.questdb.griffin.engine.functions.catalogue.ShowSearchPathCursorFactory;
import io.questdb.griffin.engine.functions.catalogue.ShowServerVersionCursorFactory;
import io.questdb.griffin.engine.functions.catalogue.ShowServerVersionNumCursorFactory;
import io.questdb.griffin.engine.functions.catalogue.ShowStandardConformingStringsCursorFactory;
import io.questdb.griffin.engine.functions.catalogue.ShowTimeZoneFactory;
import io.questdb.griffin.engine.functions.catalogue.ShowTransactionIsolationLevelCursorFactory;
import io.questdb.griffin.engine.functions.constants.CharConstant;
import io.questdb.griffin.engine.functions.date.TimestampFloorFunctionFactory;
import io.questdb.griffin.engine.functions.date.ToUTCTimestampFunctionFactory;
import io.questdb.griffin.engine.table.ShowColumnsRecordCursorFactory;
import io.questdb.griffin.engine.table.ShowPartitionsRecordCursorFactory;
import io.questdb.griffin.model.ExpressionNode;
import io.questdb.griffin.model.JoinContext;
import io.questdb.griffin.model.QueryColumn;
import io.questdb.griffin.model.QueryModel;
import io.questdb.griffin.model.WindowColumn;
import io.questdb.std.BoolList;
import io.questdb.std.CharSequenceHashSet;
import io.questdb.std.CharSequenceIntHashMap;
import io.questdb.std.CharSequenceObjHashMap;
import io.questdb.std.Chars;
import io.questdb.std.GenericLexer;
import io.questdb.std.IntHashSet;
import io.questdb.std.IntList;
import io.questdb.std.IntSortedList;
import io.questdb.std.LowerCaseCharSequenceIntHashMap;
import io.questdb.std.LowerCaseCharSequenceObjHashMap;
import io.questdb.std.Misc;
import io.questdb.std.Mutable;
import io.questdb.std.Numbers;
import io.questdb.std.NumericException;
import io.questdb.std.ObjList;
import io.questdb.std.ObjectPool;
import io.questdb.std.Transient;
import io.questdb.std.str.FlyweightCharSequence;
import io.questdb.std.str.Path;
import io.questdb.std.str.StringSink;
import org.jetbrains.annotations.NotNull;
import org.jetbrains.annotations.Nullable;

import java.util.ArrayDeque;
import java.util.concurrent.atomic.AtomicInteger;

import static io.questdb.griffin.SqlKeywords.*;
import static io.questdb.griffin.model.ExpressionNode.*;
import static io.questdb.griffin.model.QueryModel.*;

public class SqlOptimiser implements Mutable {
<<<<<<< HEAD
    public static final int PIVOT_MAX_ALIAS_INTEGER = 500;
=======
    public static final int REWRITE_STATUS_FORCE_INNER_MODEL = 64;
    public static final int REWRITE_STATUS_OUTER_VIRTUAL_IS_SELECT_CHOOSE = 32;
    public static final int REWRITE_STATUS_USE_DISTINCT_MODEL = 16;
    public static final int REWRITE_STATUS_USE_GROUP_BY_MODEL = 4;
    public static final int REWRITE_STATUS_USE_INNER_MODEL = 1;
    public static final int REWRITE_STATUS_USE_OUTER_MODEL = 8;
    public static final int REWRITE_STATUS_USE_WINDOW_MODEL = 2;
>>>>>>> f6d596e6
    private static final int JOIN_OP_AND = 2;
    private static final int JOIN_OP_EQUAL = 1;
    private static final int JOIN_OP_OR = 3;
    private static final int JOIN_OP_REGEX = 4;
    private static final String LONG_MAX_VALUE_STR = "" + Long.MAX_VALUE;
    private static final int NOT_OP_AND = 2;
    private static final int NOT_OP_EQUAL = 8;
    private static final int NOT_OP_GREATER = 4;
    private static final int NOT_OP_GREATER_EQ = 5;
    private static final int NOT_OP_LESS = 6;
    private static final int NOT_OP_LESS_EQ = 7;
    private static final int NOT_OP_NOT = 1;
    private static final int NOT_OP_NOT_EQ = 9;
    private static final int NOT_OP_OR = 3;
    // these are bit flags
    private static final int SAMPLE_BY_REWRITE_NO_WRAP = 0;
    private static final int SAMPLE_BY_REWRITE_WRAP_ADD_TIMESTAMP_COPIES = 2;
    private static final int SAMPLE_BY_REWRITE_WRAP_CONVERT_TIME_ZONE = 4;
    private static final int SAMPLE_BY_REWRITE_WRAP_REMOVE_TIMESTAMP = 1;
    private static final IntHashSet flexColumnModelTypes = new IntHashSet();
    // list of join types that don't support all optimisations (e.g., pushing table-specific predicates to both left and right table)
    private static final IntHashSet joinBarriers;
    private static final CharSequenceIntHashMap joinOps = new CharSequenceIntHashMap();
    private static final boolean[] joinsRequiringTimestamp = {false, false, false, false, true, true, true};
    private static final IntHashSet limitTypes = new IntHashSet();
    private static final CharSequenceIntHashMap notOps = new CharSequenceIntHashMap();
    private static final CharSequenceHashSet nullConstants = new CharSequenceHashSet();
    static int PIVOT_COLUMN_OUTPUT_LIMIT = 5000;
    protected final ObjList<CharSequence> literalCollectorANames = new ObjList<>();
    private final CharacterStore characterStore;
    private final IntList clausesToSteal = new IntList();
    private final ColumnPrefixEraser columnPrefixEraser = new ColumnPrefixEraser();
    private final CairoConfiguration configuration;
    private final CharSequenceIntHashMap constNameToIndex = new CharSequenceIntHashMap();
    private final CharSequenceObjHashMap<ExpressionNode> constNameToNode = new CharSequenceObjHashMap<>();
    private final CharSequenceObjHashMap<CharSequence> constNameToToken = new CharSequenceObjHashMap<>();
    private final ObjectPool<JoinContext> contextPool;
    private final ObjectPool<CharSequenceHashSet> csHashSetPool = new ObjectPool<>(CharSequenceHashSet::new, 16);
    private final ObjectPool<CharSequenceIntHashMap> csIntHashMapPool = new ObjectPool<>(CharSequenceIntHashMap::new, 16);
    private final IntHashSet deletedContexts = new IntHashSet();
    private final CharSequenceHashSet existsDependedTokens = new CharSequenceHashSet();
    private final ObjectPool<ObjList<ExpressionNode>> expressionNodeListPool = new ObjectPool<>(ObjList::new, 16);
    private final ObjectPool<ExpressionNode> expressionNodePool;
    private final FunctionParser functionParser;
    // list of group-by-model-level expressions with prefixes
    // we've to use it because group by is likely to contain rewritten/aliased expressions that make matching input expressions by pure AST unreliable
    private final ObjList<CharSequence> groupByAliases = new ObjList<>();
    private final ObjList<ExpressionNode> groupByNodes = new ObjList<>();
    private final BoolList groupByUsed = new BoolList();
    private final ObjectPool<IntHashSet> intHashSetPool = new ObjectPool<>(IntHashSet::new, 16);
    private final ObjectPool<IntList> intListPool = new ObjectPool<>(IntList::new, 16);
    private final ObjList<JoinContext> joinClausesSwap1 = new ObjList<>();
    private final ObjList<JoinContext> joinClausesSwap2 = new ObjList<>();
    private final LiteralCheckingVisitor literalCheckingVisitor = new LiteralCheckingVisitor();
    private final LiteralCollector literalCollector = new LiteralCollector();
    private final IntHashSet literalCollectorAIndexes = new IntHashSet();
    private final IntHashSet literalCollectorBIndexes = new IntHashSet();
    private final ObjList<CharSequence> literalCollectorBNames = new ObjList<>();
    private final LiteralRewritingVisitor literalRewritingVisitor = new LiteralRewritingVisitor();
    private final int maxRecursion;
    private final CharSequenceHashSet missingDependedTokens = new CharSequenceHashSet();
    private final AtomicInteger nonAggSelectCount = new AtomicInteger(0);
    private final ObjList<ExpressionNode> orderByAdvice = new ObjList<>();
    private final IntSortedList orderingStack = new IntSortedList();
    private final Path path;
    private final IntHashSet postFilterRemoved = new IntHashSet();
    private final ObjList<IntHashSet> postFilterTableRefs = new ObjList<>();
    private final ObjectPool<QueryColumn> queryColumnPool;
    private final ObjectPool<QueryModel> queryModelPool;
    private final ArrayDeque<ExpressionNode> sqlNodeStack = new ArrayDeque<>();
    private final ObjectPool<StringSink> stringSinkPool = new ObjectPool<>(StringSink::new, 16);
    private final ObjList<RecordCursorFactory> tableFactoriesInFlight = new ObjList<>();
    private final FlyweightCharSequence tableLookupSequence = new FlyweightCharSequence();
    private final IntHashSet tablesSoFar = new IntHashSet();
    private final ObjList<QueryColumn> tempColumns = new ObjList<>();
    private final IntList tempCrossIndexes = new IntList();
    private final IntList tempCrosses = new IntList();
    private final IntList tempList = new IntList();
    private final LowerCaseCharSequenceObjHashMap<QueryColumn> tmpCursorAliases = new LowerCaseCharSequenceObjHashMap<>();
    private final PostOrderTreeTraversalAlgo traversalAlgo;
    private int defaultAliasCount = 0;
    private ObjList<JoinContext> emittedJoinClauses;
    private OperatorExpression opAnd;
    private OperatorExpression opEq;
    private OperatorExpression opGeq;
    private OperatorExpression opLt;
    private CharSequence tempColumnAlias;
    private QueryModel tempQueryModel;

    public SqlOptimiser(
            CairoConfiguration configuration,
            CharacterStore characterStore,
            ObjectPool<ExpressionNode> expressionNodePool,
            ObjectPool<QueryColumn> queryColumnPool,
            ObjectPool<QueryModel> queryModelPool,
            PostOrderTreeTraversalAlgo traversalAlgo,
            FunctionParser functionParser,
            Path path
    ) {
        this.configuration = configuration;
        this.expressionNodePool = expressionNodePool;
        this.characterStore = characterStore;
        this.traversalAlgo = traversalAlgo;
        this.queryModelPool = queryModelPool;
        this.queryColumnPool = queryColumnPool;
        this.functionParser = functionParser;
        this.contextPool = new ObjectPool<>(JoinContext.FACTORY, configuration.getSqlJoinContextPoolCapacity());
        this.path = path;
        this.maxRecursion = configuration.getSqlWindowMaxRecursion();
        initialiseOperatorExpressions();
    }

    /**
     * Checks if an alias appears in the columns and function args of a model.
     * <p>
     * Consider a query:<br>
     * (select x1, sum(x1) from (select x as x1 from y))<br>
     * If you were to move lift the column from the RHS to the LHS, you might get:<br>
     * (select x x1, sum(x1) from y)<br>
     * Now x1 is invalid.
     */
    public static boolean aliasAppearsInFuncArgs(QueryModel model, CharSequence alias, ArrayDeque<ExpressionNode> sqlNodeStack) {
        if (model == null) {
            return false;
        }
        boolean appearsInArgs = false;
        ObjList<QueryColumn> modelColumns = model.getColumns();
        for (int i = 0, n = modelColumns.size(); i < n; i++) {
            QueryColumn col = modelColumns.get(i);
            switch (col.getAst().type) {
                case FUNCTION:
                case OPERATION:
                    appearsInArgs |= searchExpressionNodeForAlias(col.getAst(), alias, sqlNodeStack);
                    break;
            }
        }
        return appearsInArgs;
    }

    public void clear() {
        clearForUnionModelInJoin();
        contextPool.clear();
        intHashSetPool.clear();
        joinClausesSwap1.clear();
        joinClausesSwap2.clear();
        literalCollectorAIndexes.clear();
        literalCollectorBIndexes.clear();
        literalCollectorANames.clear();
        literalCollectorBNames.clear();
        defaultAliasCount = 0;
        expressionNodePool.clear();
        characterStore.clear();
        tablesSoFar.clear();
        clausesToSteal.clear();
        tmpCursorAliases.clear();
        tableFactoriesInFlight.clear();
        groupByAliases.clear();
        groupByNodes.clear();
        groupByUsed.clear();
        tempColumnAlias = null;
        tempQueryModel = null;
    }

    public void clearForUnionModelInJoin() {
        constNameToIndex.clear();
        constNameToNode.clear();
        constNameToToken.clear();
    }

    public FunctionFactoryCache getFunctionFactoryCache() {
        return functionParser.getFunctionFactoryCache();
    }

    public boolean hasAggregates(ExpressionNode node) {
        sqlNodeStack.clear();

        // pre-order iterative tree traversal
        // see: http://en.wikipedia.org/wiki/Tree_traversal

        while (!sqlNodeStack.isEmpty() || node != null) {
            if (node != null) {
                switch (node.type) {
                    case LITERAL:
                        node = null;
                        continue;
                    case FUNCTION:
                        if (functionParser.getFunctionFactoryCache().isGroupBy(node.token)) {
                            return true;
                        }
                        break;
                    default:
                        for (int i = 0, n = node.args.size(); i < n; i++) {
                            sqlNodeStack.add(node.args.getQuick(i));
                        }
                        if (node.rhs != null) {
                            sqlNodeStack.push(node.rhs);
                        }
                        break;
                }

                node = node.lhs;
            } else {
                node = sqlNodeStack.poll();
            }
        }
        return false;
    }

    public ExpressionNode rewritePivotMakeBinaryExpression(ExpressionNode lhs, ExpressionNode rhs, CharSequence token, OperatorExpression operator) {
        ExpressionNode op = expressionNodePool.next().of(OPERATION, token, operator.precedence, 0);
        op.paramCount = 2;
        op.lhs = lhs;
        op.rhs = rhs;
        return op;
    }

    private static boolean isOrderedByDesignatedTimestamp(QueryModel model) {
        return model.getTimestamp() != null
                && model.getOrderBy().size() == 1
                && Chars.equals(model.getOrderBy().getQuick(0).token, model.getTimestamp().token);
    }

    private static boolean isSymbolColumn(ExpressionNode countDistinctExpr, QueryModel nested) {
        return countDistinctExpr.rhs.type == LITERAL
                && nested.getAliasToColumnMap().get(countDistinctExpr.rhs.token) != null
                && nested.getAliasToColumnMap().get(countDistinctExpr.rhs.token).getColumnType() == ColumnType.SYMBOL;
    }

    private static void linkDependencies(QueryModel model, int parent, int child) {
        model.getJoinModels().getQuick(parent).addDependency(child);
    }

    private static boolean modelIsFlex(QueryModel model) {
        return model != null && flexColumnModelTypes.contains(model.getSelectModelType());
    }

    private static void pushDownLimitAdvice(QueryModel model, QueryModel nestedModel, boolean useDistinctModel) {
        if ((nestedModel.getOrderBy().size() == 0 || isOrderedByDesignatedTimestamp(nestedModel)) && !useDistinctModel) {
            nestedModel.setLimitAdvice(model.getLimitLo(), model.getLimitHi());
        }
    }

    /**
     * Recurse down expression node tree looking for an alias.
     */
    private static boolean searchExpressionNodeForAlias(ExpressionNode node, CharSequence alias, ArrayDeque<ExpressionNode> sqlNodeStack) {
        sqlNodeStack.clear();

        // pre-order iterative tree traversal
        // see: http://en.wikipedia.org/wiki/Tree_traversal

        while (!sqlNodeStack.isEmpty() || node != null) {
            if (node != null) {
                if (Chars.equalsIgnoreCase(node.token, alias)) {
                    return true;
                }
                for (int i = 0, n = node.args.size(); i < n; i++) {
                    sqlNodeStack.add(node.args.getQuick(i));
                }
                if (node.rhs != null) {
                    sqlNodeStack.push(node.rhs);
                }
                node = node.lhs;
            } else {
                node = sqlNodeStack.poll();
            }
        }
        return false;
    }

    private static void unlinkDependencies(QueryModel model, int parent, int child) {
        model.getJoinModels().getQuick(parent).removeDependency(child);
    }

    private void addColumnToSelectModel(QueryModel model, IntList insertColumnIndexes, ObjList<QueryColumn> insertColumnAliases, CharSequence timestampAlias) {
        tempColumns.clear();
        tempColumns.addAll(model.getBottomUpColumns());
        model.clearColumnMapStructs();

        // These are merged columns; the assumption is that the insetColumnIndexes are ordered.
        // This loop will fail miserably in indexes are unordered.
        int src1ColumnCount = tempColumns.size();
        int src2ColumnCount = insertColumnIndexes.size();
        for (int i = 0, k = 0, m = 0; i < src1ColumnCount || k < src2ColumnCount; m++) {
            if (k < src2ColumnCount && insertColumnIndexes.getQuick(k) == m) {
                QueryColumn column = insertColumnAliases.get(k);
                // insert column at this position, this column must reference our timestamp, that
                // comes out of the group-by result set, but with user-provided aliases.
                if (column.getAst().type == LITERAL) {
                    model.addBottomUpColumnIfNotExists(nextColumn(column.getAlias(), timestampAlias));
                } else {
                    model.addBottomUpColumnIfNotExists(column);
                }
                k++;
            } else {
                QueryColumn qcFrom = tempColumns.getQuick(i);
                model.addBottomUpColumnIfNotExists(nextColumn(qcFrom.getAlias()));
                i++;
            }
        }
    }

    /*
     * Uses validating model to determine if column name exists and non-ambiguous in case of using joins.
     */
    private void addColumnToTranslatingModel(
            QueryColumn column,
            QueryModel translatingModel,
            QueryModel innerVirtualModel,
            QueryModel baseModel
    ) throws SqlException {
        if (baseModel != null) {
            final CharSequence refColumn = column.getAst().token;
            final int dot = Chars.indexOfLastUnquoted(refColumn, '.');
            validateColumnAndGetModelIndex(baseModel, innerVirtualModel, refColumn, dot, column.getAst().position, false);
            // when we have only one model, e.g. this is not a join,
            // and there is a table alias to lookup column;
            // we will remove this alias as unneeded
            if (dot != -1 && baseModel.getJoinModels().size() == 1) {
                ExpressionNode base = column.getAst();
                column.of(
                        column.getAlias(),
                        expressionNodePool.next().of(
                                base.type,
                                base.token.subSequence(dot + 1, base.token.length()),
                                base.precedence,
                                base.position
                        )
                );
            }
        }
        translatingModel.addBottomUpColumn(column);
    }

    private QueryColumn addCursorFunctionAsCrossJoin(
            ExpressionNode node,
            @Nullable CharSequence alias,
            QueryModel cursorModel,
            @Nullable QueryModel innerVirtualModel,
            QueryModel translatingModel,
            QueryModel baseModel,
            SqlExecutionContext sqlExecutionContext,
            SqlParserCallback sqlParserCallback
    ) throws SqlException {
        QueryColumn qc = cursorModel.findBottomUpColumnByAst(node);
        if (qc == null) {
            // we are about to add a new column as a join model to the base model
            // the name of this column must not clash with any name of the base mode
            CharSequence baseAlias;
            if (alias != null) {
                baseAlias = createColumnAlias(alias, baseModel);
            } else {
                baseAlias = createColumnAlias(node, baseModel);
            }

            // add to temp aliases so that two cursors cannot use the same alias!
            baseAlias = SqlUtil.createColumnAlias(characterStore, baseAlias, -1, tmpCursorAliases);

            final QueryColumn crossColumn = queryColumnPool.next().of(baseAlias, node);

            final QueryModel cross = queryModelPool.next();
            cross.setJoinType(QueryModel.JOIN_CROSS);
            cross.setSelectModelType(QueryModel.SELECT_MODEL_CURSOR);
            cross.setAlias(makeJoinAlias());

            final QueryModel crossInner = queryModelPool.next();
            crossInner.setTableNameExpr(node);
            parseFunctionAndEnumerateColumns(crossInner, sqlExecutionContext, sqlParserCallback);
            cross.setNestedModel(crossInner);

            cross.addBottomUpColumn(crossColumn);
            baseModel.addJoinModel(cross);

            // keep track of duplicates
            tmpCursorAliases.put(baseAlias, crossColumn);

            // now we need to make alias in the translating column

            CharSequence translatingAlias;
            translatingAlias = createColumnAlias(baseAlias, translatingModel);

            // add trackable expression to a cursor model
            cursorModel.addBottomUpColumn(queryColumnPool.next().of(baseAlias, node));

            qc = queryColumnPool.next().of(translatingAlias, nextLiteral(baseAlias));
            translatingModel.addBottomUpColumn(qc);

        } else {
            final CharSequence al = translatingModel.getColumnNameToAliasMap().get(qc.getAlias());
            if (alias != null && !Chars.equalsIgnoreCase(al, alias)) {
                QueryColumn existing = translatingModel.getAliasToColumnMap().get(alias);
                if (existing == null) {
                    // create new column
                    qc = nextColumn(alias, al);
                    translatingModel.addBottomUpColumn(qc);

                    if (innerVirtualModel != null) {
                        innerVirtualModel.addBottomUpColumn(qc);
                    }

                    return qc;
                }

                if (compareNodesExact(node, existing.getAst())) {
                    return existing;
                }

                throw SqlException.invalidColumn(node.position, "duplicate alias");
            }

            // check if column is in an inner virtual model as requested
            qc = translatingModel.getAliasToColumnMap().get(al);
        }
        if (innerVirtualModel != null) {
            innerVirtualModel.addBottomUpColumn(qc);
        }
        return qc;
    }

    private void addFilterOrEmitJoin(QueryModel parent, int idx, int ai, CharSequence an, ExpressionNode ao, int bi, CharSequence bn, ExpressionNode bo) {
        if (ai == bi && Chars.equals(an, bn)) {
            deletedContexts.add(idx);
            return;
        }

        if (ai == bi) {
            // (same table)
            OperatorExpression eqOp = OperatorExpression.chooseRegistry(configuration.getCairoSqlLegacyOperatorPrecedence()).getOperatorDefinition("=");
            ExpressionNode node = expressionNodePool.next().of(OPERATION, eqOp.operator.token, eqOp.precedence, 0);
            node.paramCount = 2;
            node.lhs = ao;
            node.rhs = bo;
            addWhereNode(parent, ai, node);
        } else {
            // (different tables)
            JoinContext jc = contextPool.next();
            jc.aIndexes.add(ai);
            jc.aNames.add(an);
            jc.aNodes.add(ao);
            jc.bIndexes.add(bi);
            jc.bNames.add(bn);
            jc.bNodes.add(bo);
            jc.slaveIndex = Math.max(ai, bi);
            jc.parents.add(Math.min(ai, bi));
            emittedJoinClauses.add(jc);
        }

        deletedContexts.add(idx);
    }

    private void addFunction(
            QueryColumn qc,
            QueryModel baseModel,
            QueryModel translatingModel,
            QueryModel innerVirtualModel,
            QueryModel windowModel,
            QueryModel groupByModel,
            QueryModel outerVirtualModel,
            QueryModel distinctModel
    ) throws SqlException {
        // Adds what intended to be a function (rather than a literal) to the
        // inner virtual model. It is possible that the function will have
        // the same alias as the existing table columns. We will "temporarily"
        // rename the function alias, so it does not clash. And after that,
        // the "innerColumn" will restore the alias specified by the user. This
        // alias comes on the `qc.getAlias()`.

        QueryColumn virtualColumn = ensureAliasUniqueness(innerVirtualModel, qc);
        innerVirtualModel.addBottomUpColumn(virtualColumn);

        // we also create a column that references this inner layer from outer layer,
        // for example when we have:
        // select a, b+c ...
        // it should translate to:
        // select a, x from (select a, b+c x from (select a,b,c ...))
        final QueryColumn innerColumn = nextColumn(qc.getAlias(), virtualColumn.getAlias());

        // pull literals only into a translating model
        emitLiterals(qc.getAst(), translatingModel, innerVirtualModel, false, baseModel, false);
        groupByModel.addBottomUpColumn(innerColumn);
        windowModel.addBottomUpColumn(innerColumn);
        outerVirtualModel.addBottomUpColumn(innerColumn);
        distinctModel.addBottomUpColumn(innerColumn);
    }

    private void addJoinContext(QueryModel parent, JoinContext context) {
        QueryModel jm = parent.getJoinModels().getQuick(context.slaveIndex);
        JoinContext other = jm.getContext();
        if (other == null || other.slaveIndex == -1) {
            jm.setContext(context);
        } else {
            jm.setContext(mergeContexts(parent, other, context));
        }
    }

    // add table prefix to all column references to make it easier to compare expressions
    private void addMissingTablePrefixesForGroupByQueries(ExpressionNode node, QueryModel baseModel, QueryModel innerVirtualModel) throws SqlException {
        sqlNodeStack.clear();

        ExpressionNode temp = addMissingTablePrefixesForGroupByQueries0(node, baseModel, innerVirtualModel);
        if (temp != node) {
            node.of(LITERAL, temp.token, node.precedence, node.position);
            return;
        }

        // pre-order iterative tree traversal
        // see: http://en.wikipedia.org/wiki/Tree_traversal

        while (!sqlNodeStack.isEmpty() || node != null) {
            if (node != null) {
                if (node.paramCount < 3) {
                    if (node.rhs != null) {
                        temp = addMissingTablePrefixesForGroupByQueries0(node.rhs, baseModel, innerVirtualModel);
                        if (node.rhs == temp) {
                            sqlNodeStack.push(node.rhs);
                        } else {
                            node.rhs = temp;
                        }
                    }

                    if (node.lhs != null) {
                        temp = addMissingTablePrefixesForGroupByQueries0(node.lhs, baseModel, innerVirtualModel);
                        if (temp == node.lhs) {
                            node = node.lhs;
                        } else {
                            node.lhs = temp;
                            node = null;
                        }
                    } else {
                        node = null;
                    }
                } else {
                    for (int i = 1, k = node.paramCount; i < k; i++) {
                        ExpressionNode e = node.args.getQuick(i);
                        temp = addMissingTablePrefixesForGroupByQueries0(e, baseModel, innerVirtualModel);
                        if (e == temp) {
                            sqlNodeStack.push(e);
                        } else {
                            node.args.setQuick(i, temp);
                        }
                    }

                    ExpressionNode e = node.args.getQuick(0);
                    temp = addMissingTablePrefixesForGroupByQueries0(e, baseModel, innerVirtualModel);
                    if (e == temp) {
                        node = e;
                    } else {
                        node.args.setQuick(0, temp);
                        node = null;
                    }
                }
            } else {
                node = sqlNodeStack.poll();
            }
        }
    }

    private ExpressionNode addMissingTablePrefixesForGroupByQueries0(
            ExpressionNode node,
            QueryModel baseModel,
            QueryModel innerVirtualModel
    ) throws SqlException {
        if (node != null && node.type == LITERAL) {
            CharSequence col = node.token;
            final int dot = Chars.indexOfLastUnquoted(col, '.');
            int modelIndex = validateColumnAndGetModelIndex(baseModel, innerVirtualModel, col, dot, node.position, true);
            boolean addAlias = dot == -1 && baseModel.getJoinModels().size() > 1;
            boolean removeAlias = dot > -1 && baseModel.getJoinModels().size() == 1;

            if (addAlias || removeAlias) {
                CharacterStoreEntry entry = characterStore.newEntry();
                if (addAlias) {
                    CharSequence alias = baseModel.getModelAliasIndexes().keys().get(modelIndex);
                    entry.put(alias).put('.').put(col);
                } else {
                    entry.put(col, dot + 1, col.length());
                }
                CharSequence prefixedCol = entry.toImmutable();
                return expressionNodePool.next().of(LITERAL, prefixedCol, node.precedence, node.position);
            }
        }
        return node;
    }

    private void addOuterJoinExpression(QueryModel parent, QueryModel model, int joinIndex, ExpressionNode node) {
        model.setOuterJoinExpressionClause(concatFilters(model.getOuterJoinExpressionClause(), node));
        // add dependency to prevent previous model reordering (left joins are not symmetric)
        if (joinIndex > 0) {
            linkDependencies(parent, joinIndex - 1, joinIndex);
        }
    }

    private void addPostJoinWhereClause(QueryModel model, ExpressionNode node) {
        model.setPostJoinWhereClause(concatFilters(model.getPostJoinWhereClause(), node));
    }

    private void addTimestampToProjection(
            CharSequence columnName,
            ExpressionNode columnAst,
            QueryModel baseModel,
            QueryModel translatingModel,
            QueryModel innerVirtualModel,
            QueryModel windowModel
    ) throws SqlException {
        // add duplicate column names only to group-by model
        // taking into account that column is pre-aliased, e.g.
        // "col, col" will look like "col, col col1"

        LowerCaseCharSequenceObjHashMap<CharSequence> translatingAliasMap = translatingModel.getColumnNameToAliasMap();
        int index = translatingAliasMap.keyIndex(columnAst.token);
        if (index < 0) {
            // column is already being referenced by translating model
            final CharSequence translatedColumnName = translatingAliasMap.valueAtQuick(index);
            final CharSequence innerAlias = createColumnAlias(columnName, innerVirtualModel);
            final QueryColumn translatedColumn = nextColumn(innerAlias, translatedColumnName);
            innerVirtualModel.addBottomUpColumn(translatedColumn);

            // window model is used together with the inner model
            final CharSequence windowAlias = createColumnAlias(innerAlias, windowModel);
            final QueryColumn windowColumn = nextColumn(windowAlias, innerAlias);
            windowModel.addBottomUpColumn(windowColumn);
        } else {
            final CharSequence alias = createColumnAlias(columnName, translatingModel);
            addColumnToTranslatingModel(
                    queryColumnPool.next().of(alias, columnAst),
                    translatingModel,
                    innerVirtualModel,
                    baseModel
            );

            final QueryColumn translatedColumn = nextColumn(alias);

            // create column that references inner alias we just created
            innerVirtualModel.addBottomUpColumn(translatedColumn);
            windowModel.addBottomUpColumn(translatedColumn);
        }
    }

    private void addTopDownColumn(@Transient ExpressionNode node, QueryModel model) {
        if (node != null && node.type == LITERAL) {
            final CharSequence columnName = node.token;
            final int dotIndex = Chars.indexOfLastUnquoted(columnName, '.');
            if (dotIndex == -1) {
                // When there is no dot in column name, it is still possible that column comes from
                // one of the join models. What we need to do here is to assign column to that model
                // which already have this column in alias map
                addTopDownColumn(columnName, model);
            } else {
                int modelIndex = model.getModelAliasIndex(node.token, 0, dotIndex);
                if (modelIndex < 0) {
                    // alias cannot be resolved; we will trust that the calling side will handle this
                    // in this context we do not have a model that is able to resolve table alias
                    return;
                }

                addTopDownColumn0(
                        node,
                        model.getJoinModels().getQuick(modelIndex),
                        node.token.subSequence(dotIndex + 1, node.token.length())
                );
            }
        }
    }

    private void addTopDownColumn(CharSequence columnName, QueryModel model) {
        final ObjList<QueryModel> joinModels = model.getJoinModels();
        final int joinCount = joinModels.size();
        for (int i = 0; i < joinCount; i++) {
            final QueryModel m = joinModels.getQuick(i);
            final QueryColumn column = m.getAliasToColumnMap().get(columnName);
            if (column != null) {
                if (m.getSelectModelType() == QueryModel.SELECT_MODEL_NONE) {
                    m.addTopDownColumn(
                            queryColumnPool.next().of(columnName, nextLiteral(columnName)),
                            columnName
                    );
                } else {
                    m.addTopDownColumn(column, columnName);
                }
                break;
            }
        }
    }

    private void addTopDownColumn0(@Transient ExpressionNode node, QueryModel model, CharSequence name) {
        if (model.isTopDownNameMissing(name)) {
            model.addTopDownColumn(
                    queryColumnPool.next().of(
                            name,
                            expressionNodePool.next().of(node.type, name, node.precedence, node.position)
                    ),
                    name
            );
        }
    }

    /**
     * Adds filters derived from transitivity of equals operation, for example,
     * if there is filter:
     * <p>
     * a.x = b.x and b.x = 10
     * <p>
     * derived filter would be:
     * <p>
     * a.x = 10
     * <p>
     * this filter is not explicitly mentioned, but it might help pre-filtering record sources
     * before hashing.
     */
    private void addTransitiveFilters(QueryModel model) {
        ObjList<QueryModel> joinModels = model.getJoinModels();
        for (int i = 0, n = joinModels.size(); i < n; i++) {
            JoinContext jc = joinModels.getQuick(i).getContext();
            if (jc != null) {
                for (int k = 0, kn = jc.bNames.size(); k < kn; k++) {
                    CharSequence name = jc.bNames.getQuick(k);
                    if (constNameToIndex.get(name) == jc.bIndexes.getQuick(k)) {
                        OperatorExpression op = OperatorExpression.chooseRegistry(configuration.getCairoSqlLegacyOperatorPrecedence()).getOperatorDefinition(constNameToToken.get(name));
                        ExpressionNode node = expressionNodePool.next().of(OPERATION, op.operator.token, op.precedence, 0);
                        node.lhs = jc.aNodes.getQuick(k);
                        node.rhs = constNameToNode.get(name);
                        node.paramCount = 2;
                        addWhereNode(model, jc.slaveIndex, node);
                    }
                }
            }
        }
    }

    private void addWhereNode(QueryModel model, int joinModelIndex, ExpressionNode node) {
        addWhereNode(model.getJoinModels().getQuick(joinModelIndex), node);
    }

    private void addWhereNode(QueryModel model, ExpressionNode node) {
        model.setWhereClause(concatFilters(model.getWhereClause(), node));
    }

    /**
     * Move fields that belong to slave table to left and parent fields
     * to right of equals operator.
     */
    private void alignJoinClauses(QueryModel parent) {
        ObjList<QueryModel> joinModels = parent.getJoinModels();
        for (int i = 0, n = joinModels.size(); i < n; i++) {
            JoinContext jc = joinModels.getQuick(i).getContext();
            if (jc != null) {
                int index = jc.slaveIndex;
                for (int k = 0, kc = jc.aIndexes.size(); k < kc; k++) {
                    if (jc.aIndexes.getQuick(k) != index) {
                        int idx = jc.aIndexes.getQuick(k);
                        CharSequence name = jc.aNames.getQuick(k);
                        ExpressionNode node = jc.aNodes.getQuick(k);

                        jc.aIndexes.setQuick(k, jc.bIndexes.getQuick(k));
                        jc.aNames.setQuick(k, jc.bNames.getQuick(k));
                        jc.aNodes.setQuick(k, jc.bNodes.getQuick(k));

                        jc.bIndexes.setQuick(k, idx);
                        jc.bNames.setQuick(k, name);
                        jc.bNodes.setQuick(k, node);
                    }
                }
            }
        }
    }

    /**
     * Checks that all the order by advice tokens appear as columns for this join model.
     *
     * @param model         model to check
     * @param orderByAdvice advice
     * @return all orders by advice appear in the model columns list
     */
    private boolean allAdviceIsForThisTable(QueryModel model, ObjList<ExpressionNode> orderByAdvice) {
        CharSequence alias;
        LowerCaseCharSequenceObjHashMap<QueryColumn> columnMap = model.getAliasToColumnMap();
        for (int i = 0, n = orderByAdvice.size(); i < n; i++) {
            alias = orderByAdvice.getQuick(i).token;
            if (!columnMap.contains(alias)) {
                return false;
            }
        }
        return true;
    }

    //checks join equality condition and pushes it to optimal join contexts (could be a different join context)
    //NOTE on LEFT JOIN :
    // - left join condition MUST remain as is otherwise it'll produce wrong results
    // - only predicates relating to LEFT table may be pushed down
    // - predicates on both or right table may be added to post join clause as long as they're marked properly (via ExpressionNode.isOuterJoinPredicate)
    private void analyseEquals(QueryModel parent, ExpressionNode node, boolean innerPredicate, QueryModel joinModel) throws SqlException {
        traverseNamesAndIndices(parent, node);
        int aSize = literalCollectorAIndexes.size();
        int bSize = literalCollectorBIndexes.size();

        JoinContext jc;
        boolean canMovePredicate = joinBarriers.excludes(joinModel.getJoinType());
        int joinIndex = parent.getJoinModels().indexOfRef(joinModel);

        //the switch code below assumes expression are simple column references
        if (literalCollector.functionCount > 0) {
            node.innerPredicate = innerPredicate;
            if (canMovePredicate) {
                parent.addParsedWhereNode(node, innerPredicate);
            } else {
                addOuterJoinExpression(parent, joinModel, joinIndex, node);
            }
            return;
        }

        switch (aSize) {
            case 0:
                if (!canMovePredicate) {
                    addOuterJoinExpression(parent, joinModel, joinIndex, node);
                    break;
                }
                if (bSize == 1
                        && literalCollector.nullCount == 0
                        // the table must not be OUTER or ASOF joined
                        && joinBarriers.excludes(parent.getJoinModels().get(literalCollectorBIndexes.get(0)).getJoinType())
                ) {
                    // single table reference + constant
                    jc = contextPool.next();
                    jc.slaveIndex = literalCollectorBIndexes.get(0);

                    addWhereNode(parent, jc.slaveIndex, node);
                    addJoinContext(parent, jc);

                    CharSequence cs = literalCollectorBNames.getQuick(0);
                    constNameToIndex.put(cs, jc.slaveIndex);
                    constNameToNode.put(cs, node.lhs);
                    constNameToToken.put(cs, node.token);
                } else {
                    parent.addParsedWhereNode(node, innerPredicate);
                }
                break;
            case 1:
                jc = contextPool.next();
                int lhi = literalCollectorAIndexes.get(0);
                if (bSize == 1) {
                    int rhi = literalCollectorBIndexes.get(0);
                    if (lhi == rhi) {
                        // single table reference
                        jc.slaveIndex = lhi;
                        if (canMovePredicate) {
                            // we can't push anything into another left join
                            if (jc.slaveIndex != joinIndex &&
                                    joinBarriers.contains(parent.getJoinModels().get(jc.slaveIndex).getJoinType())) {
                                addPostJoinWhereClause(parent.getJoinModels().getQuick(jc.slaveIndex), node);
                            } else {
                                addWhereNode(parent, lhi, node);
                            }
                            return;
                        }
                    } else if (lhi < rhi) {
                        // we must align "a" nodes with slave index
                        // compiler will always be checking "a" columns
                        // against metadata of the slave the context is assigned to
                        jc.aNodes.add(node.lhs);
                        jc.bNodes.add(node.rhs);
                        jc.aNames.add(literalCollectorANames.getQuick(0));
                        jc.bNames.add(literalCollectorBNames.getQuick(0));
                        jc.aIndexes.add(lhi);
                        jc.bIndexes.add(rhi);
                        jc.slaveIndex = rhi;
                        jc.parents.add(lhi);
                    } else {
                        jc.aNodes.add(node.rhs);
                        jc.bNodes.add(node.lhs);
                        jc.aNames.add(literalCollectorBNames.getQuick(0));
                        jc.bNames.add(literalCollectorANames.getQuick(0));
                        jc.aIndexes.add(rhi);
                        jc.bIndexes.add(lhi);
                        jc.slaveIndex = lhi;
                        jc.parents.add(rhi);
                    }

                    if (canMovePredicate || jc.slaveIndex == joinIndex) {
                        //we can't push anything into another left join
                        if (jc.slaveIndex != joinIndex && joinBarriers.contains(parent.getJoinModels().get(jc.slaveIndex).getJoinType())) {
                            addPostJoinWhereClause(parent.getJoinModels().getQuick(jc.slaveIndex), node);
                        } else {
                            addJoinContext(parent, jc);
                            if (lhi != rhi) {
                                linkDependencies(parent, Math.min(lhi, rhi), Math.max(lhi, rhi));
                            }
                        }
                    } else {
                        addOuterJoinExpression(parent, joinModel, joinIndex, node);
                    }
                } else if (bSize == 0
                        && literalCollector.nullCount == 0
                        && joinBarriers.excludes(parent.getJoinModels().get(literalCollectorAIndexes.get(0)).getJoinType())) {
                    // single table reference + constant
                    if (!canMovePredicate) {
                        addOuterJoinExpression(parent, joinModel, joinIndex, node);
                        break;
                    }
                    jc.slaveIndex = lhi;
                    addWhereNode(parent, lhi, node);
                    addJoinContext(parent, jc);

                    CharSequence cs = literalCollectorANames.getQuick(0);
                    constNameToIndex.put(cs, lhi);
                    constNameToNode.put(cs, node.rhs);
                    constNameToToken.put(cs, node.token);
                } else {
                    if (canMovePredicate) {
                        parent.addParsedWhereNode(node, innerPredicate);
                    } else {
                        addOuterJoinExpression(parent, joinModel, joinIndex, node);
                    }
                }
                break;
            default:
                if (canMovePredicate) {
                    node.innerPredicate = innerPredicate;
                    parent.addParsedWhereNode(node, innerPredicate);
                } else {
                    addOuterJoinExpression(parent, joinModel, joinIndex, node);
                }

                break;
        }
    }

    private void analyseRegex(QueryModel parent, ExpressionNode node) throws SqlException {
        traverseNamesAndIndices(parent, node);

        if (literalCollector.nullCount == 0) {
            int aSize = literalCollectorAIndexes.size();
            int bSize = literalCollectorBIndexes.size();
            if (aSize == 1 && bSize == 0) {
                CharSequence name = literalCollectorANames.getQuick(0);
                constNameToIndex.put(name, literalCollectorAIndexes.get(0));
                constNameToNode.put(name, node.rhs);
                constNameToToken.put(name, node.token);
            }
        }
    }

    private void assignFilters(QueryModel parent) throws SqlException {
        tablesSoFar.clear();
        postFilterRemoved.clear();
        postFilterTableRefs.clear();

        literalCollector.withModel(parent);
        ObjList<ExpressionNode> filterNodes = parent.getParsedWhere();
        // collect table indexes from each part of global filter
        int pc = filterNodes.size();
        for (int i = 0; i < pc; i++) {
            IntHashSet indexes = intHashSetPool.next();
            literalCollector.resetCounts();
            traversalAlgo.traverse(filterNodes.getQuick(i), literalCollector.to(indexes));
            postFilterTableRefs.add(indexes);
        }

        IntList ordered = parent.getOrderedJoinModels();
        // match table references to a set of table in join order
        for (int i = 0, n = ordered.size(); i < n; i++) {
            int index = ordered.getQuick(i);
            tablesSoFar.add(index);

            for (int k = 0; k < pc; k++) {
                if (postFilterRemoved.contains(k)) {
                    continue;
                }

                final ExpressionNode node = filterNodes.getQuick(k);

                IntHashSet refs = postFilterTableRefs.getQuick(k);
                int rs = refs.size();
                if (rs == 0) {
                    // condition has no table references
                    postFilterRemoved.add(k);
                    parent.setConstWhereClause(concatFilters(parent.getConstWhereClause(), node));
                } else if (rs == 1 && // single table reference and this table is not joined via OUTER or ASOF
                        joinBarriers.excludes(parent.getJoinModels().getQuick(refs.get(0)).getJoinType())) {
                    // get single table reference out of the way right away
                    // we don't have to wait until "our" table comes along
                    addWhereNode(parent, refs.get(0), node);
                    postFilterRemoved.add(k);
                } else {
                    boolean qualifies = true;
                    // check if filter references table processed so far
                    for (int y = 0; y < rs; y++) {
                        if (tablesSoFar.excludes(refs.get(y))) {
                            qualifies = false;
                            break;
                        }
                    }
                    if (qualifies) {
                        postFilterRemoved.add(k);
                        QueryModel m = parent.getJoinModels().getQuick(index);
                        m.setPostJoinWhereClause(concatFilters(m.getPostJoinWhereClause(), node));
                    }
                }
            }
        }
        assert postFilterRemoved.size() == pc;
    }

    // The model for the following SQL:
    // select * from t1 union all select * from t2 order by x
    // will have "order by" clause on the last model of the union linked list.
    // Semantically, order by must be executed after union. To get there, we will
    // create outer model(s) for the union block and move "order by" there.
    private QueryModel bubbleUpOrderByAndLimitFromUnion(QueryModel model) throws SqlException {
        QueryModel m = model.getUnionModel();
        QueryModel nested = model.getNestedModel();
        if (nested != null) {
            QueryModel _n = bubbleUpOrderByAndLimitFromUnion(nested);
            if (_n != nested) {
                model.setNestedModel(_n);
            }
        }

        if (m != null) {
            // find order by clauses
            if (m.getNestedModel() != null) {
                final QueryModel m1 = bubbleUpOrderByAndLimitFromUnion(m.getNestedModel());
                if (m1 != m) {
                    m.setNestedModel(m1);
                }
            }

            do {
                if (m.getUnionModel() == null) {
                    // last model in the linked list
                    QueryModel un = m.getNestedModel();
                    if (un != null) {
                        int n = un.getOrderBy().size();
                        // order by clause is on the nested model
                        final ObjList<ExpressionNode> orderBy = un.getOrderBy();
                        final IntList orderByDirection = un.getOrderByDirection();
                        // limit is on the parent model
                        final ExpressionNode limitLo = m.getLimitLo();
                        final ExpressionNode limitHi = m.getLimitHi();

                        if (n > 0 || limitHi != null || limitLo != null) {
                            // we have some order by clauses to move
                            QueryModel _nested = queryModelPool.next();
                            for (int i = 0; i < n; i++) {
                                _nested.addOrderBy(orderBy.getQuick(i), orderByDirection.getQuick(i));
                            }
                            orderBy.clear();
                            orderByDirection.clear();
                            m.setLimit(null, null);
                            _nested.setNestedModel(model);
                            QueryModel _model = queryModelPool.next();
                            _model.setNestedModel(_nested);
                            SqlUtil.addSelectStar(_model, queryColumnPool, expressionNodePool);
                            _model.setLimit(limitLo, limitHi);
                            return _model;
                        }
                    }
                    break;
                }

                m = m.getUnionModel();
            } while (true);
        }
        return model;
    }

    // pushing predicates to sample by model is only allowed for sample by fill none align to calendar and expressions on non-timestamp columns
    // pushing for other fill options or sample by first observation could alter a result
    private boolean canPushToSampleBy(final QueryModel model, ObjList<CharSequence> expressionColumns) {
        ObjList<ExpressionNode> fill = model.getSampleByFill();
        int fillCount = fill.size();
        boolean isFillNone = fillCount == 0 || (fillCount == 1 && isNoneKeyword(fill.getQuick(0).token));

        if (!isFillNone || model.getSampleByOffset() == null) {
            return false;
        }

        CharSequence timestamp = findTimestamp(model);
        if (timestamp == null) {
            return true;
        }

        for (int i = 0, n = expressionColumns.size(); i < n; i++) {
            if (Chars.equalsIgnoreCase(expressionColumns.get(i), timestamp)) {
                return false;
            }
        }

        return true;
    }

    private boolean checkForChildAggregates(ExpressionNode node) {
        sqlNodeStack.clear();
        while (node != null) {
            if (node.rhs != null) {
                if (node.rhs.type == FUNCTION && functionParser.getFunctionFactoryCache().isGroupBy(node.rhs.token)) {
                    return true;
                }
                sqlNodeStack.push(node.rhs);
            }

            if (node.lhs != null) {
                if (node.lhs.type == FUNCTION && functionParser.getFunctionFactoryCache().isGroupBy(node.lhs.token)) {
                    return true;
                }
                node = node.lhs;
            } else {
                if (!sqlNodeStack.isEmpty()) {
                    node = sqlNodeStack.poll();
                } else {
                    node = null;
                }
            }
        }
        return false;
    }

    /**
     * Checks whether the given advice is for one table only i.e. consistent table prefix.
     *
     * @param orderByAdvice the given advice
     * @return whether the prefix is consistent or not
     */
    private boolean checkForConsistentPrefix(ObjList<ExpressionNode> orderByAdvice) {
        CharSequence prefix = "";
        for (int i = 0, n = orderByAdvice.size(); i < n; i++) {
            CharSequence token = orderByAdvice.getQuick(i).token;
            int loc = Chars.indexOfLastUnquoted(token, '.');
            if (loc > -1) {
                if (prefix.length() == 0) {
                    prefix = token.subSequence(0, loc);
                } else if (!Chars.equalsIgnoreCase(prefix, token, 0, loc)) {
                    return false;
                }
            }
        }
        return true;
    }

    /**
     * Checks for a dot in the token.
     *
     * @param orderByAdvice the given advice
     * @return whether dot is present or not
     */
    private boolean checkForDot(ObjList<ExpressionNode> orderByAdvice) {
        for (int i = 0, n = orderByAdvice.size(); i < n; i++) {
            if (Chars.indexOfLastUnquoted(orderByAdvice.getQuick(i).token, '.') > -1) {
                return true;
            }
        }
        return false;
    }

    private boolean checkIfTranslatingModelIsRedundant(
            boolean useInnerModel,
            boolean useGroupByModel,
            boolean useWindowModel,
            boolean forceTranslatingModel,
            boolean checkTranslatingModel,
            QueryModel translatingModel
    ) {
        // check if the translating model is redundant, e.g.
        // that it neither chooses between tables nor renames columns
        boolean translationIsRedundant = (useInnerModel || useGroupByModel || useWindowModel) && !forceTranslatingModel;
        if (translationIsRedundant && checkTranslatingModel) {
            for (int i = 0, n = translatingModel.getBottomUpColumns().size(); i < n; i++) {
                QueryColumn column = translatingModel.getBottomUpColumns().getQuick(i);
                if (!Chars.equalsIgnoreCase(column.getAst().token, column.getAlias())) {
                    translationIsRedundant = false;
                    break;
                }
            }
        }
        return translationIsRedundant;
    }

    private QueryColumn checkSimpleIntegerColumn(ExpressionNode column, QueryModel model) {
        if (column == null || column.type != LITERAL) {
            return null;
        }

        CharSequence tok = column.token;
        final int dot = Chars.indexOfLastUnquoted(tok, '.');
        QueryColumn qc = getQueryColumn(model, tok, dot);

        if (qc != null &&
                (qc.getColumnType() == ColumnType.BYTE ||
                        qc.getColumnType() == ColumnType.SHORT ||
                        qc.getColumnType() == ColumnType.INT ||
                        qc.getColumnType() == ColumnType.LONG)) {
            return qc;
        }
        return null;
    }

    /**
     * Choose models are required in 3 specific cases:
     * - Column duplicating.
     * - Column reordering.
     * - Column hiding. Nested model might select more columns for the purpose of using them for
     * ordering. But the ordered column is not visible to the user and hidden by the select model.
     * - Multiplexing joined tables.
     * <p>
     * It is conceivable that the optimiser creates degenerate cases of "choose" models:
     * - Column renaming
     * - No-op, e.g. selecting the exact same columns as the nested models
     * - Choose model stacking, e.g. choose->choose->group by
     * <p>
     * This particular method implementation deals with stacked models.
     * <p>
     * Limitation: this does not collapse top-down-model, which makes it
     * necessary to call this method before top-down-models.
     *
     * @param model the starting model.
     */
    private void collapseStackedChooseModels(@Nullable QueryModel model) {
        if (model == null) {
            return;
        }

        QueryModel nested = model.getNestedModel();
        if (
                model.getSelectModelType() == QueryModel.SELECT_MODEL_CHOOSE
                        && nested != null
                        && nested.getSelectModelType() == QueryModel.SELECT_MODEL_CHOOSE
                        && nested.getBottomUpColumns().size() <= model.getBottomUpColumns().size()
        ) {
            QueryModel nn = nested.getNestedModel();
            model.mergePartially(nested, queryColumnPool);
            model.setNestedModel(nn);

            // same model, we changed nested
            collapseStackedChooseModels(model);
        } else {
            collapseStackedChooseModels(nested);
        }

        for (int i = 1, n = model.getJoinModels().size(); i < n; i++) {
            collapseStackedChooseModels(model.getJoinModels().getQuick(i));
        }

        collapseStackedChooseModels(model.getUnionModel());
    }

    private void collectModelAlias(QueryModel parent, int modelIndex, QueryModel model) throws SqlException {
        final ExpressionNode alias = model.getAlias() != null ? model.getAlias() : model.getTableNameExpr();
        if (parent.addModelAliasIndex(alias, modelIndex)) {
            return;
        }
        // If both models are the same, and we already added the alias to it via a subquery, it's not a duplicate,
        // it's only a duplicate if its being applied to a different model.
        if (parent != model) {
            throw SqlException.position(alias.position).put("Duplicate table or alias: ").put(alias.token);
        }
    }

    private ExpressionNode concatFilters(ExpressionNode old, ExpressionNode filter) {
        if (old == null) {
            return filter;
        } else {
            OperatorExpression andOp = OperatorExpression.chooseRegistry(configuration.getCairoSqlLegacyOperatorPrecedence()).getOperatorDefinition("and");
            ExpressionNode node = expressionNodePool.next().of(OPERATION, andOp.operator.token, andOp.precedence, filter.position);
            node.paramCount = 2;
            node.lhs = old;
            node.rhs = filter;
            return node;
        }
    }

    private void copyColumnTypesFromMetadata(QueryModel model, TableRecordMetadata m) {
        for (int i = 0, k = m.getColumnCount(); i < k; i++) {
            model.addUpdateTableColumnMetadata(m.getColumnType(i), m.getColumnName(i));
        }
    }

    private void copyColumnsFromMetadata(QueryModel model, RecordMetadata m) throws SqlException {
        // column names are not allowed to have a dot
        for (int i = 0, k = m.getColumnCount(); i < k; i++) {
            CharSequence columnName = createColumnAlias(m.getColumnName(i), model, false);
            QueryColumn column = queryColumnPool.next().of(
                    columnName,
                    expressionNodePool.next().of(
                            LITERAL,
                            columnName,
                            0,
                            0
                    ),
                    true,
                    m.getColumnType(i)
            );
            model.addField(column);
        }

        // validate explicitly defined timestamp, if it exists
        ExpressionNode timestamp = model.getTimestamp();
        if (timestamp == null) {
            if (m.getTimestampIndex() != -1) {
                model.setTimestamp(expressionNodePool.next().of(LITERAL, m.getColumnName(m.getTimestampIndex()), 0, 0));
            }
        } else {
            int index = m.getColumnIndexQuiet(timestamp.token);
            if (index == -1) {
                throw SqlException.invalidColumn(timestamp.position, timestamp.token);
            } else if (!ColumnType.isTimestamp(m.getColumnType(index))) {
                throw SqlException.$(timestamp.position, "not a TIMESTAMP");
            }
        }
    }

    private CharSequence createColumnAlias(CharSequence name, QueryModel model, boolean nonLiteral) {
        return SqlUtil.createColumnAlias(characterStore, name, Chars.indexOfLastUnquoted(name, '.'), model.getAliasToColumnMap(), nonLiteral);
    }

    private CharSequence createColumnAlias(CharSequence name, QueryModel model) {
        return SqlUtil.createColumnAlias(characterStore, name, Chars.indexOfLastUnquoted(name, '.'), model.getAliasToColumnMap());
    }

    private CharSequence createColumnAlias(ExpressionNode node, QueryModel model) {
        return SqlUtil.createColumnAlias(characterStore, node.token, Chars.indexOfLastUnquoted(node.token, '.'), model.getAliasToColumnMap());
    }

    // use only if input is a column literal!
    private QueryColumn createGroupByColumn(
            CharSequence columnAlias,
            ExpressionNode columnAst,
            QueryModel baseModel,
            QueryModel translatingModel,
            QueryModel innerVirtualModel,
            QueryModel groupByModel
    ) throws SqlException {
        // add duplicate column names only to group-by model
        // taking into account that column is pre-aliased, e.g.
        // "col, col" will look like "col, col col1"

        LowerCaseCharSequenceObjHashMap<CharSequence> translatingAliasMap = translatingModel.getColumnNameToAliasMap();
        int index = translatingAliasMap.keyIndex(columnAst.token);
        if (index < 0) {
            // column is already being referenced by translating model
            final CharSequence translatedColumnName = translatingAliasMap.valueAtQuick(index);
            final CharSequence innerAlias = createColumnAlias(columnAlias, groupByModel);
            final QueryColumn translatedColumn = nextColumn(innerAlias, translatedColumnName);
            innerVirtualModel.addBottomUpColumn(columnAst.position, translatedColumn, true);
            groupByModel.addBottomUpColumn(translatedColumn);
            return translatedColumn;
        } else {
            final CharSequence alias = createColumnAlias(columnAlias, translatingModel);
            addColumnToTranslatingModel(
                    queryColumnPool.next().of(alias, columnAst),
                    translatingModel,
                    innerVirtualModel,
                    baseModel
            );

            final QueryColumn translatedColumn = nextColumn(alias);
            groupByModel.addBottomUpColumn(translatedColumn);
            return translatedColumn;
        }
    }

    /**
     * Creates dependencies via implied columns, typically timestamp.
     * Dependencies like that are not explicitly expressed in SQL query and
     * therefore are not created by analyzing "where" clause.
     * <p>
     * Explicit dependencies however are required for table ordering.
     *
     * @param parent the parent model
     */
    private void createImpliedDependencies(QueryModel parent) {
        ObjList<QueryModel> models = parent.getJoinModels();
        JoinContext jc;
        for (int i = 0, n = models.size(); i < n; i++) {
            QueryModel m = models.getQuick(i);
            if (joinsRequiringTimestamp[m.getJoinType()]) {
                linkDependencies(parent, 0, i);
                if (m.getContext() == null) {
                    m.setContext(jc = contextPool.next());
                    jc.parents.add(0);
                    jc.slaveIndex = i;
                }
            }
        }
    }

    // order hash is used to determine redundant order when parsing window function definition
    private void createOrderHash(QueryModel model) {
        LowerCaseCharSequenceIntHashMap hash = model.getOrderHash();
        hash.clear();

        final ObjList<ExpressionNode> orderBy = model.getOrderBy();
        final int n = orderBy.size();

        if (n > 0) {
            final IntList orderByDirection = model.getOrderByDirection();
            for (int i = 0; i < n; i++) {
                // if a column appears multiple times in the ORDER BY clause, then we use only the first occurrence.
                // why? consider this clause: ORDER BY A DESC, A ASC. In this case we want to order to be "A DESC" only.
                // why? "A ASC" is a lower in priority, and it's applicable if and only if the items within first clause
                // are equal. but if the items are already equal then there is no point in ordering by the same column again.
                // unconditional put() would be a bug as a lower priority ordering would replace ordering with a higher priority.
                hash.putIfAbsent(orderBy.getQuick(i).token, orderByDirection.getQuick(i));
            }
        }

        final QueryModel nestedModel = model.getNestedModel();
        if (nestedModel != null) {
            createOrderHash(nestedModel);
        }

        final ObjList<QueryModel> joinModels = model.getJoinModels();
        for (int i = 1, z = joinModels.size(); i < z; i++) {
            createOrderHash(joinModels.getQuick(i));
        }

        final QueryModel union = model.getUnionModel();
        if (union != null) {
            createOrderHash(union);
        }
    }

    // add the existing group by column to outer and distinct models
    private boolean createSelectColumn(
            CharSequence alias,
            CharSequence columnName,
            QueryModel groupByModel,
            QueryModel outerModel,
            QueryModel distinctModel
    ) throws SqlException {
        QueryColumn groupByColumn = groupByModel.getAliasToColumnMap().get(columnName);
        QueryColumn outerColumn = nextColumn(alias, groupByColumn.getAlias());
        outerColumn = ensureAliasUniqueness(outerModel, outerColumn);
        outerModel.addBottomUpColumn(outerColumn);

        boolean sameAlias = Chars.equalsIgnoreCase(groupByColumn.getAlias(), outerColumn.getAlias());
        if (distinctModel != null) {
            if (sameAlias) {
                distinctModel.addBottomUpColumn(outerColumn);
            } else { // we've to use alias from the outer model
                QueryColumn distinctColumn = nextColumn(outerColumn.getAlias());
                distinctColumn = ensureAliasUniqueness(distinctModel, distinctColumn);
                distinctModel.addBottomUpColumn(distinctColumn);
            }
        }

        return sameAlias;
    }

    private void createSelectColumn(
            CharSequence columnName,
            ExpressionNode columnAst,
            boolean allowDuplicates,
            QueryModel baseModel,
            QueryModel translatingModel,
            QueryModel innerVirtualModel,
            QueryModel windowModel,
            QueryModel groupByModel,
            QueryModel outerModel,
            QueryModel distinctModel
    ) throws SqlException {
        // add duplicate column names only to group-by model
        // taking into account that column is pre-aliased, e.g.
        // "col, col" will look like "col, col col1"

        final LowerCaseCharSequenceObjHashMap<CharSequence> translatingAliasMap = translatingModel.getColumnNameToAliasMap();
        final int index = translatingAliasMap.keyIndex(columnAst.token);
        if (index < 0) {
            // check if the column is a duplicate, i.e. already referenced by the group-by model
            if (!allowDuplicates && groupByModel.getAliasToColumnMap().contains(columnName)) {
                throw SqlException.duplicateColumn(columnAst.position, columnName);
            }
            // column is already being referenced by translating model
            final CharSequence translatedColumnName = translatingAliasMap.valueAtQuick(index);
            final CharSequence innerAlias = createColumnAlias(columnName, groupByModel);
            final QueryColumn translatedColumn = nextColumn(innerAlias, translatedColumnName);
            innerVirtualModel.addBottomUpColumn(columnAst.position, translatedColumn, true);
            groupByModel.addBottomUpColumn(translatedColumn);

            // case 1: inner model is redundant and will be eliminated, should add translatedColumn directly
            // case 2: inner model will be sandwiched between the windowModel and the translateModel, while translatedColumn.token already exists as a column in the innerVirtualModel,
            // adding translatedColumn to windowModel is safe.
            windowModel.addBottomUpColumn(translatedColumn);
            outerModel.addBottomUpColumn(translatedColumn);
            if (distinctModel != null) {
                distinctModel.addBottomUpColumn(translatedColumn);
            }
        } else {
            final CharSequence alias;
            if (groupByModel.getAliasToColumnMap().contains(columnName)) {
                // the column is not yet translated, but another column is referenced via the same name
                if (!allowDuplicates) {
                    throw SqlException.duplicateColumn(columnAst.position, columnName);
                }
                alias = createColumnAlias(columnName, groupByModel);
            } else {
                alias = createColumnAlias(columnName, translatingModel);
            }
            addColumnToTranslatingModel(
                    queryColumnPool.next().of(alias, columnAst),
                    translatingModel,
                    innerVirtualModel,
                    baseModel
            );

            final QueryColumn translatedColumn = nextColumn(alias, columnAst.position);

            // create column that references inner alias we just created
            innerVirtualModel.addBottomUpColumn(translatedColumn);
            windowModel.addBottomUpColumn(translatedColumn);
            groupByModel.addBottomUpColumn(translatedColumn);
            outerModel.addBottomUpColumn(translatedColumn);
            if (distinctModel != null) {
                distinctModel.addBottomUpColumn(translatedColumn);
            }
        }
    }

    private void createSelectColumnsForWildcard(
            QueryColumn qc,
            boolean hasJoins,
            QueryModel baseModel,
            QueryModel translatingModel,
            QueryModel innerModel,
            QueryModel windowModel,
            QueryModel groupByModel,
            QueryModel outerModel,
            QueryModel distinctModel
    ) throws SqlException {
        // this could be a wildcard, such as '*' or 'a.*'
        int dot = Chars.indexOfLastUnquoted(qc.getAst().token, '.');
        if (dot > -1) {
            int index = baseModel.getModelAliasIndex(qc.getAst().token, 0, dot);
            if (index == -1) {
                throw SqlException.$(qc.getAst().position, "invalid table alias");
            }

            // we are targeting a single table
            createSelectColumnsForWildcard0(
                    baseModel.getJoinModels().getQuick(index),
                    hasJoins,
                    qc.getAst().position,
                    translatingModel,
                    innerModel,
                    windowModel,
                    groupByModel,
                    outerModel,
                    distinctModel
            );
        } else {
            ObjList<QueryModel> models = baseModel.getJoinModels();
            for (int j = 0, z = models.size(); j < z; j++) {
                createSelectColumnsForWildcard0(
                        models.getQuick(j),
                        hasJoins,
                        qc.getAst().position,
                        translatingModel,
                        innerModel,
                        windowModel,
                        groupByModel,
                        outerModel,
                        distinctModel
                );
            }
        }
    }

    private void createSelectColumnsForWildcard0(
            QueryModel srcModel,
            boolean hasJoins,
            int wildcardPosition,
            QueryModel translatingModel,
            QueryModel innerModel,
            QueryModel windowModel,
            QueryModel groupByModel,
            QueryModel outerModel,
            QueryModel distinctModel
    ) throws SqlException {
        final ObjList<CharSequence> columnNames = srcModel.getWildcardColumnNames();
        for (int j = 0, z = columnNames.size(); j < z; j++) {
            CharSequence name = columnNames.getQuick(j);
            // this is a check to see if a column has to be added to a wildcard list
            QueryColumn qc = srcModel.getAliasToColumnMap().get(name);
            if (qc.isIncludeIntoWildcard()) {
                CharSequence token;
                if (hasJoins) {
                    CharacterStoreEntry characterStoreEntry = characterStore.newEntry();
                    characterStoreEntry.put(srcModel.getName());
                    characterStoreEntry.put('.');
                    characterStoreEntry.put(name);
                    token = characterStoreEntry.toImmutable();
                } else {
                    token = name;
                }
                createSelectColumn(
                        name,
                        nextLiteral(token, wildcardPosition),
                        true,
                        null, // do not validate
                        translatingModel,
                        innerModel,
                        windowModel,
                        groupByModel,
                        outerModel,
                        distinctModel
                );
            }
        }
    }

    @NotNull
    private QueryModel createWrapperModel(QueryModel model) {
        // these are early stages of model processing
        // to create the outer query, we will need a pair of models
        QueryModel _model = queryModelPool.next();
        QueryModel _nested = queryModelPool.next();

        // nest them
        _model.setNestedModel(_nested);
        _nested.setNestedModel(model);

        _model.setModelPosition(model.getModelPosition());
        _nested.setModelPosition(model.getModelPosition());

        // bubble up the union model, so that wrapper models are
        // subject to set operations
        QueryModel unionModel = model.getUnionModel();
        model.setUnionModel(null);
        _model.setUnionModel(unionModel);
        return _model;
    }

    private int doReorderTables(QueryModel parent, IntList ordered) {
        tempCrossIndexes.clear();
        ordered.clear();
        this.orderingStack.clear();
        ObjList<QueryModel> joinModels = parent.getJoinModels();

        int cost = 0;

        for (int i = 0, n = joinModels.size(); i < n; i++) {
            QueryModel q = joinModels.getQuick(i);
            if (q.getJoinType() == QueryModel.JOIN_CROSS || q.getContext() == null || q.getContext().parents.size() == 0) {
                if (q.getDependencies().size() > 0) {
                    orderingStack.add(i);
                } else {
                    tempCrossIndexes.add(i);
                }
            } else {
                q.getContext().inCount = q.getContext().parents.size();
            }
        }

        while (orderingStack.notEmpty()) {
            // remove a node n from orderingStack
            int index = orderingStack.poll();

            ordered.add(index);

            QueryModel m = joinModels.getQuick(index);

            if (m.getJoinType() == QueryModel.JOIN_CROSS) {
                cost += 10;
            } else {
                cost += 5;
            }

            IntHashSet dependencies = m.getDependencies();

            //for each node m with an-edge e from n to m do
            for (int i = 0, k = dependencies.size(); i < k; i++) {
                int depIndex = dependencies.get(i);
                JoinContext jc = joinModels.getQuick(depIndex).getContext();
                if (jc != null && --jc.inCount == 0) {
                    orderingStack.add(depIndex);
                }
            }
        }

        //Check to see if all edges are removed
        for (int i = 0, n = joinModels.size(); i < n; i++) {
            QueryModel m = joinModels.getQuick(i);
            if (m.getContext() != null && m.getContext().inCount > 0) {
                return Integer.MAX_VALUE;
            }
        }

        // add pure crosses at the end of ordered table list
        for (int i = 0, n = tempCrossIndexes.size(); i < n; i++) {
            ordered.add(tempCrossIndexes.getQuick(i));
        }

        return cost;
    }

    private ExpressionNode doReplaceLiteral(
            @Transient ExpressionNode node,
            QueryModel translatingModel,
            QueryModel innerVirtualModel,
            boolean addColumnToInnerVirtualModel,
            QueryModel baseModel,
            boolean windowCall
    ) throws SqlException {
        if (windowCall) {
            assert innerVirtualModel != null;
            ExpressionNode n = doReplaceLiteral0(node, translatingModel, innerVirtualModel, false, baseModel);
            LowerCaseCharSequenceObjHashMap<CharSequence> map = innerVirtualModel.getColumnNameToAliasMap();
            int index = map.keyIndex(n.token);
            if (index > -1) {
                // column is not referenced by inner model
                CharSequence alias = createColumnAlias(n.token, innerVirtualModel);
                innerVirtualModel.addBottomUpColumn(queryColumnPool.next().of(alias, n));
                // when alias is not the same as token, e.g., column aliases as "token" is already on the list,
                // we have to create a new expression node that uses this alias
                if (alias != n.token) {
                    return nextLiteral(alias);
                } else {
                    return n;
                }
            } else {
                // column is already referenced
                return nextLiteral(map.valueAt(index), node.position);
            }
        }
        return doReplaceLiteral0(node, translatingModel, innerVirtualModel, addColumnToInnerVirtualModel, baseModel);
    }

    private ExpressionNode doReplaceLiteral0(
            ExpressionNode node,
            QueryModel translatingModel,
            QueryModel innerVirtualModel,
            boolean addColumnToInnerVirtualModel,
            QueryModel baseModel
    ) throws SqlException {
        final LowerCaseCharSequenceObjHashMap<CharSequence> map = translatingModel.getColumnNameToAliasMap();
        int index = map.keyIndex(node.token);
        final CharSequence alias;
        if (index > -1) {
            // there is a possibility that column references join the table, but in a different way
            // for example. main column could be tab1.y and the "missing" one just "y"
            // which is the same thing.
            // To disambiguate this situation we need to go over all join tables and see if the
            // column matches any of join tables unambiguously.

            final int joinCount = baseModel.getJoinModels().size();
            if (joinCount > 1) {
                boolean found = false;
                final StringSink sink = Misc.getThreadLocalSink();
                for (int i = 0; i < joinCount; i++) {
                    final QueryModel jm = baseModel.getJoinModels().getQuick(i);
                    if (jm.getAliasToColumnMap().keyIndex(node.token) < 0) {
                        if (found) {
                            throw SqlException.ambiguousColumn(node.position, node.token);
                        }
                        if (jm.getAlias() != null) {
                            sink.put(jm.getAlias().token);
                        } else {
                            sink.put(jm.getTableName());
                        }

                        sink.put('.');
                        sink.put(node.token);

                        if ((index = map.keyIndex(sink)) < 0) {
                            found = true;
                        }
                    }
                }

                if (found) {
                    return nextLiteral(map.valueAtQuick(index), node.position);
                }
            }

            // also search the virtual model and do not register the literal with the
            // translating model if this is a projection only reference.
            if (baseModel.getAliasToColumnMap().excludes(node.token) && innerVirtualModel.getAliasToColumnMap().contains(node.token)) {
                return node;
            }

            // this is the first time we've seen this column and must create alias
            alias = createColumnAlias(node, translatingModel);
            QueryColumn column = queryColumnPool.next().of(alias, node);
            // add column to both models
            addColumnToTranslatingModel(column, translatingModel, innerVirtualModel, baseModel);
            if (addColumnToInnerVirtualModel) {
                ExpressionNode innerToken = expressionNodePool.next().of(LITERAL, alias, node.precedence, node.position);
                QueryColumn innerColumn = queryColumnPool.next().of(alias, innerToken);
                innerVirtualModel.addBottomUpColumn(innerColumn);
            }
        } else {
            // It might be the case that we previously added the column to
            // the translating model, but not to the inner one.
            alias = map.valueAtQuick(index);
            if (addColumnToInnerVirtualModel && innerVirtualModel.getAliasToColumnMap().excludes(alias)) {
                innerVirtualModel.addBottomUpColumn(nextColumn(alias), true);
            }
        }
        return nextLiteral(alias, node.position);
    }

    private void doRewriteOrderByPositionForUnionModels(QueryModel model, QueryModel parent, QueryModel next) throws SqlException {
        final int columnCount = model.getBottomUpColumns().size();
        while (next != null) {
            if (next.getBottomUpColumns().size() != columnCount) {
                throw SqlException.$(next.getModelPosition(), "queries have different number of columns");
            }
            rewriteOrderByPosition(next);
            parent.setUnionModel(next);
            parent = next;
            next = next.getUnionModel();
        }
    }

    /**
     * Copies orderByAdvice and removes table prefixes.
     *
     * @return prefix-less advice
     */
    private ObjList<ExpressionNode> duplicateAdviceAndTakeSuffix() {
        int d;
        CharSequence token;
        ExpressionNode node;
        ObjList<ExpressionNode> advice = new ObjList<>();
        for (int j = 0, m = orderByAdvice.size(); j < m; j++) {
            node = orderByAdvice.getQuick(j);
            token = node.token;
            d = Chars.indexOfLastUnquoted(token, '.');
            advice.add(expressionNodePool.next().of(node.type, token.subSequence(d + 1, token.length()), node.precedence, node.position));
        }
        return advice;
    }

    private void emitAggregatesAndLiterals(
            @Transient ExpressionNode node,
            QueryModel groupByModel,
            QueryModel translatingModel,
            QueryModel innerVirtualModel,
            QueryModel baseModel,
            ObjList<ExpressionNode> groupByNodes,
            ObjList<CharSequence> groupByAliases
    ) throws SqlException {
        sqlNodeStack.clear();
        while (!sqlNodeStack.isEmpty() || node != null) {
            if (node != null) {
                if (node.paramCount < 3) {
                    if (node.rhs != null) {
                        ExpressionNode n = replaceIfAggregateOrLiteral(
                                node.rhs,
                                groupByModel,
                                translatingModel,
                                innerVirtualModel,
                                baseModel,
                                groupByNodes,
                                groupByAliases
                        );
                        if (node.rhs == n) {
                            sqlNodeStack.push(node.rhs);
                        } else {
                            node.rhs = n;
                        }
                    }

                    ExpressionNode n = replaceIfAggregateOrLiteral(
                            node.lhs,
                            groupByModel,
                            translatingModel,
                            innerVirtualModel,
                            baseModel,
                            groupByNodes,
                            groupByAliases
                    );
                    if (n == node.lhs) {
                        node = node.lhs;
                    } else {
                        node.lhs = n;
                        node = null;
                    }
                } else {
                    for (int i = 0, k = node.paramCount; i < k; i++) {
                        ExpressionNode e = node.args.getQuick(i);
                        ExpressionNode n = replaceIfAggregateOrLiteral(
                                e,
                                groupByModel,
                                translatingModel,
                                innerVirtualModel,
                                baseModel,
                                groupByNodes,
                                groupByAliases
                        );
                        if (e == n) {
                            sqlNodeStack.push(e);
                        } else {
                            node.args.setQuick(i, n);
                        }
                    }
                    node = sqlNodeStack.poll();
                }
            } else {
                node = sqlNodeStack.poll();
            }
        }
    }

    private void emitColumnLiteralsTopDown(ObjList<QueryColumn> columns, QueryModel target) {
        for (int i = 0, n = columns.size(); i < n; i++) {
            final QueryColumn qc = columns.getQuick(i);
            emitLiteralsTopDown(qc.getAst(), target);
            if (qc.isWindowColumn()) {
                final WindowColumn ac = (WindowColumn) qc;
                emitLiteralsTopDown(ac.getPartitionBy(), target);
                emitLiteralsTopDown(ac.getOrderBy(), target);
            }
        }
    }

    // This method will create CROSS-join models in the "baseModel" for all unique cursor
    // function it finds on the node. The "translatingModel" is used to ensure uniqueness
    private void emitCursors(
            @Transient ExpressionNode node,
            QueryModel cursorModel,
            @Nullable QueryModel innerVirtualModel,
            QueryModel translatingModel,
            QueryModel baseModel,
            SqlExecutionContext sqlExecutionContext,
            SqlParserCallback sqlParserCallback
    ) throws SqlException {
        sqlNodeStack.clear();

        // pre-order iterative tree traversal
        // see: http://en.wikipedia.org/wiki/Tree_traversal

        while (!sqlNodeStack.isEmpty() || node != null) {
            if (node != null) {
                if (node.rhs != null) {
                    final ExpressionNode n = replaceIfCursor(
                            node.rhs,
                            cursorModel,
                            innerVirtualModel,
                            translatingModel,
                            baseModel,
                            sqlExecutionContext,
                            sqlParserCallback
                    );
                    if (node.rhs == n) {
                        sqlNodeStack.push(node.rhs);
                    } else {
                        node.rhs = n;
                    }
                }

                final ExpressionNode n = replaceIfCursor(
                        node.lhs,
                        cursorModel,
                        innerVirtualModel,
                        translatingModel,
                        baseModel,
                        sqlExecutionContext,
                        sqlParserCallback
                );
                if (n == node.lhs) {
                    node = node.lhs;
                } else {
                    node.lhs = n;
                    node = null;
                }
            } else {
                node = sqlNodeStack.poll();
            }
        }
    }

    // warning: this method replaces literal with aliases (changes the node)
    private void emitLiterals(
            @Transient ExpressionNode node,
            QueryModel translatingModel,
            QueryModel innerVirtualModel,
            boolean addColumnToInnerVirtualModel,
            QueryModel baseModel,
            boolean windowCall
    ) throws SqlException {
        sqlNodeStack.clear();

        // pre-order iterative tree traversal
        // see: http://en.wikipedia.org/wiki/Tree_traversal

        while (!sqlNodeStack.isEmpty() || node != null) {
            if (node != null) {
                if (node.paramCount < 3) {
                    if (node.rhs != null) {
                        ExpressionNode n = replaceLiteral(
                                node.rhs,
                                translatingModel,
                                innerVirtualModel,
                                addColumnToInnerVirtualModel,
                                baseModel,
                                windowCall
                        );
                        if (node.rhs == n) {
                            sqlNodeStack.push(node.rhs);
                        } else {
                            node.rhs = n;
                        }
                    }

                    ExpressionNode n = replaceLiteral(
                            node.lhs,
                            translatingModel,
                            innerVirtualModel,
                            addColumnToInnerVirtualModel,
                            baseModel,
                            windowCall
                    );
                    if (n == node.lhs) {
                        node = node.lhs;
                    } else {
                        node.lhs = n;
                        node = null;
                    }
                } else {
                    for (int i = 1, k = node.paramCount; i < k; i++) {
                        ExpressionNode e = node.args.getQuick(i);
                        ExpressionNode n = replaceLiteral(
                                e,
                                translatingModel,
                                innerVirtualModel,
                                addColumnToInnerVirtualModel,
                                baseModel,
                                windowCall
                        );
                        if (e == n) {
                            sqlNodeStack.push(e);
                        } else {
                            node.args.setQuick(i, n);
                        }
                    }

                    ExpressionNode e = node.args.getQuick(0);
                    ExpressionNode n = replaceLiteral(
                            e,
                            translatingModel,
                            innerVirtualModel,
                            addColumnToInnerVirtualModel,
                            baseModel,
                            windowCall
                    );
                    if (e == n) {
                        node = e;
                    } else {
                        node.args.setQuick(0, n);
                        node = null;
                    }
                }
            } else {
                node = sqlNodeStack.poll();
            }
        }
    }

    private void emitLiteralsTopDown(@Transient ExpressionNode node, QueryModel model) {
        sqlNodeStack.clear();

        // pre-order iterative tree traversal
        // see: http://en.wikipedia.org/wiki/Tree_traversal

        addTopDownColumn(node, model);

        while (!sqlNodeStack.isEmpty() || node != null) {
            if (node != null) {
                if (node.paramCount < 3) {
                    if (node.rhs != null) {
                        addTopDownColumn(node.rhs, model);
                        sqlNodeStack.push(node.rhs);
                    }

                    if (node.lhs != null) {
                        addTopDownColumn(node.lhs, model);
                    }
                    node = node.lhs;
                } else {
                    for (int i = 1, k = node.paramCount; i < k; i++) {
                        ExpressionNode e = node.args.getQuick(i);
                        addTopDownColumn(e, model);
                        sqlNodeStack.push(e);
                    }

                    final ExpressionNode e = node.args.getQuick(0);
                    addTopDownColumn(e, model);
                    node = e;
                }
            } else {
                node = sqlNodeStack.poll();
            }
        }
    }

    private void emitLiteralsTopDown(ObjList<ExpressionNode> list, QueryModel nested) {
        for (int i = 0, m = list.size(); i < m; i++) {
            emitLiteralsTopDown(list.getQuick(i), nested);
        }
    }

    private QueryColumn ensureAliasUniqueness(QueryModel model, QueryColumn qc) {
        CharSequence alias = createColumnAlias(qc.getAlias(), model);
        if (alias != qc.getAlias()) {
            qc = queryColumnPool.next().of(alias, qc.getAst());
        }
        return qc;
    }

    private void enumerateColumns(QueryModel model, TableRecordMetadata metadata) throws SqlException {
        model.setMetadataVersion(metadata.getMetadataVersion());
        model.setTableId(metadata.getTableId());
        copyColumnsFromMetadata(model, metadata);
        if (model.isUpdate()) {
            copyColumnTypesFromMetadata(model, metadata);
        }
    }

    private void enumerateTableColumns(QueryModel model, SqlExecutionContext executionContext, SqlParserCallback sqlParserCallback) throws SqlException {
        final ObjList<QueryModel> jm = model.getJoinModels();

        // we have plain tables and possibly joins
        // a deal with _this_ model first, it will always be the first element in the join model list
        final ExpressionNode tableNameExpr = model.getTableNameExpr();
        if (tableNameExpr != null || model.getSelectModelType() == QueryModel.SELECT_MODEL_SHOW) {
            if (model.getSelectModelType() == QueryModel.SELECT_MODEL_SHOW || (tableNameExpr != null && tableNameExpr.type == FUNCTION)) {
                parseFunctionAndEnumerateColumns(model, executionContext, sqlParserCallback);
            } else {
                openReaderAndEnumerateColumns(executionContext, model, sqlParserCallback);
            }
        } else {
            final QueryModel nested = model.getNestedModel();
            if (nested != null) {
                enumerateTableColumns(nested, executionContext, sqlParserCallback);
                if (model.isUpdate()) {
                    model.copyUpdateTableMetadata(nested);
                }
            }
        }
        for (int i = 1, n = jm.size(); i < n; i++) {
            enumerateTableColumns(jm.getQuick(i), executionContext, sqlParserCallback);
        }

        if (model.getUnionModel() != null) {
            enumerateTableColumns(model.getUnionModel(), executionContext, sqlParserCallback);
        }
    }

    private void eraseColumnPrefixInWhereClauses(QueryModel model) throws SqlException {
        ObjList<QueryModel> joinModels = model.getJoinModels();
        for (int i = 0, n = joinModels.size(); i < n; i++) {
            QueryModel m = joinModels.getQuick(i);
            ExpressionNode where = m.getWhereClause();

            // join models can have "where" clause
            // although in context of SQL where is executed after joins, this model
            // always localises "where" to a single table and therefore "where" is
            // applied before join. Please see post-join-where for filters that are
            // executed in line with standard SQL behaviour.

            if (where != null) {
                if (where.type == LITERAL) {
                    m.setWhereClause(columnPrefixEraser.rewrite(where));
                } else {
                    traversalAlgo.traverse(where, columnPrefixEraser);
                }
            }

            QueryModel nested = m.getNestedModel();
            if (nested != null) {
                eraseColumnPrefixInWhereClauses(nested);
            }

            nested = m.getUnionModel();
            if (nested != null) {
                eraseColumnPrefixInWhereClauses(nested);
            }
        }
    }

    private long evalNonNegativeLongConstantOrDie(ExpressionNode expr, SqlExecutionContext sqlExecutionContext) throws SqlException {
        if (expr != null) {
            final Function loFunc = functionParser.parseFunction(expr, EmptyRecordMetadata.INSTANCE, sqlExecutionContext);
            if (!loFunc.isConstant()) {
                Misc.free(loFunc);
                throw SqlException.$(expr.position, "constant expression expected");
            }

            try {
                long value;
                if (!(loFunc instanceof CharConstant)) {
                    value = loFunc.getLong(null);
                } else {
                    long tmp = (byte) (loFunc.getChar(null) - '0');
                    value = tmp > -1 && tmp < 10 ? tmp : Numbers.LONG_NULL;
                }

                if (value < 0) {
                    throw SqlException.$(expr.position, "non-negative integer expression expected");
                }
                return value;
            } catch (UnsupportedOperationException | ImplicitCastException e) {
                throw SqlException.$(expr.position, "integer expression expected");
            } finally {
                Misc.free(loFunc);
            }
        }
        return Long.MAX_VALUE;
    }

    private CharSequence findColumnByAst(ObjList<ExpressionNode> groupByNodes, ObjList<CharSequence> groupByAliases, ExpressionNode node) {
        for (int i = 0, max = groupByNodes.size(); i < max; i++) {
            ExpressionNode n = groupByNodes.getQuick(i);
            if (compareNodesExact(node, n)) {
                return groupByAliases.getQuick(i);
            }
        }
        return null;
    }

    private int findColumnIdxByAst(ObjList<ExpressionNode> groupByNodes, ExpressionNode node) {
        for (int i = 0, max = groupByNodes.size(); i < max; i++) {
            ExpressionNode n = groupByNodes.getQuick(i);
            if (compareNodesExact(node, n)) {
                return i;
            }
        }
        return -1;
    }

    private CharSequence findQueryColumnByAst(ObjList<QueryColumn> bottomUpColumns, ExpressionNode node) {
        for (int i = 0, max = bottomUpColumns.size(); i < max; i++) {
            QueryColumn qc = bottomUpColumns.getQuick(i);
            if (compareNodesExact(qc.getAst(), node)) {
                return qc.getAlias();
            }
        }
        return null;
    }

    private CharSequence findTimestamp(QueryModel model) {
        if (model != null) {
            CharSequence timestamp;
            if (model.getTimestamp() != null) {
                timestamp = model.getTimestamp().token;
            } else {
                timestamp = findTimestamp(model.getNestedModel());
            }

            if (timestamp != null) {
                CharSequence name = model.getColumnNameToAliasMap().get(timestamp);
                if (name == null) {
                    // could be select *
                    if (model.getColumnNameToAliasMap().contains("*") || model.getColumnNameToAliasMap().size() == 0) {
                        return timestamp;
                    }
                } else {
                    return name;
                }
            }
        }
        return null;
    }

    private void fixAndCollectExprToken(
            ExpressionNode node,
            CharSequence old,
            CharSequence newToken,
            CharSequenceHashSet set,
            CharSequenceHashSet set2
    ) {
        sqlNodeStack.clear();
        while (node != null) {
            if (node.type == LITERAL) {
                if (Chars.equalsIgnoreCase(node.token, old)) {
                    node.token = newToken;
                } else if (!set.contains(node.token)) {
                    set2.add(node.token);
                }
            }

            if (node.paramCount < 3) {
                if (node.lhs != null) {
                    sqlNodeStack.push(node.lhs);
                }

                if (node.rhs != null) {
                    node = node.rhs;
                    continue;
                }
            } else {
                for (int i = 1, k = node.paramCount; i < k; i++) {
                    sqlNodeStack.push(node.args.getQuick(i));
                }
                node = node.args.getQuick(0);
                continue;
            }

            if (!sqlNodeStack.isEmpty()) {
                node = this.sqlNodeStack.poll();
            } else {
                node = null;
            }
        }
    }

    private Function getLoFunction(ExpressionNode limit, SqlExecutionContext executionContext) throws SqlException {
        final Function func = functionParser.parseFunction(limit, EmptyRecordMetadata.INSTANCE, executionContext);
        final int type = func.getType();
        if (limitTypes.excludes(type)) {
            return null;
        }
        func.init(null, executionContext);
        return func;
    }

    private ObjList<ExpressionNode> getOrderByAdvice(QueryModel model, int orderByMnemonic) {
        orderByAdvice.clear();
        ObjList<ExpressionNode> orderBy = model.getOrderBy();

        int len = orderBy.size();
        if (len == 0) {
            // propagate advice in case nested model can implement it efficiently (e.g., with backward scan)
            if (orderByMnemonic == OrderByMnemonic.ORDER_BY_INVARIANT && model.getOrderByAdvice().size() > 0) {
                orderBy = model.getOrderByAdvice();
                len = orderBy.size();
            } else {
                return orderByAdvice;
            }
        }

        LowerCaseCharSequenceObjHashMap<QueryColumn> map = model.getAliasToColumnMap();
        for (int i = 0; i < len; i++) {
            ExpressionNode orderByNode = orderBy.getQuick(i);
            QueryColumn queryColumn = map.get(orderByNode.token);
            if (queryColumn == null) { // order by can't be pushed down
                orderByAdvice.clear();
                break;
            }

            if (queryColumn.getAst().type == LITERAL) {
                orderByAdvice.add(queryColumn.getAst());
            } else {
                orderByAdvice.clear();
                break;
            }
        }
        return orderByAdvice;
    }

    private IntList getOrderByAdviceDirection(QueryModel model, int orderByMnemonic) {
        IntList orderByDirection = model.getOrderByDirection();
        if (model.getOrderBy().size() == 0
                && orderByMnemonic == OrderByMnemonic.ORDER_BY_INVARIANT) {
            return model.getOrderByDirectionAdvice();
        }
        return orderByDirection;
    }

    private QueryColumn getQueryColumn(QueryModel model, CharSequence columnName, int dot) {
        ObjList<QueryModel> joinModels = model.getJoinModels();
        QueryColumn column = null;
        if (dot == -1) {
            for (int i = 0, n = joinModels.size(); i < n; i++) {
                QueryColumn qc = joinModels.getQuick(i).getAliasToColumnMap().get(columnName);
                if (qc == null) {
                    continue;
                }
                if (column != null) {
                    return null;//more than one column match
                }
                column = qc;
            }
        } else {
            int index = model.getModelAliasIndex(columnName, 0, dot);
            if (index == -1) {
                return null;
            }
            return joinModels.getQuick(index).getAliasToColumnMap().get(columnName, dot + 1, columnName.length());
        }
        return column;
    }

    private CharSequence getTranslatedColumnAlias(QueryModel model, QueryModel stopModel, CharSequence token) {
        if (model == stopModel) {
            return token;
        }

        CharSequence nestedAlias = getTranslatedColumnAlias(model.getNestedModel(), stopModel, token);

        if (nestedAlias != null) {
            CharSequence alias = model.getColumnNameToAliasMap().get(nestedAlias);
            if (alias == null) {
                tempQueryModel = model;
                tempColumnAlias = nestedAlias;
            }
            return alias;
        } else {
            return null;
        }
    }

    private boolean hasNoAggregateQueryColumns(QueryModel model) {
        final ObjList<QueryColumn> columns = model.getBottomUpColumns();
        for (int i = 0, k = columns.size(); i < k; i++) {
            QueryColumn qc = columns.getQuick(i);
            if (qc.getAst().type != LITERAL) {
                if (qc.getAst().type == FUNCTION) {
                    if (functionParser.getFunctionFactoryCache().isGroupBy(qc.getAst().token)) {
                        return false;
                    } else if (functionParser.getFunctionFactoryCache().isCursor(qc.getAst().token)) {
                        continue;
                    }
                }

                if (checkForChildAggregates(qc.getAst())) {
                    return false;
                }
            }
        }
        return true;
    }

    private void homogenizeCrossJoins(QueryModel parent) {
        ObjList<QueryModel> joinModels = parent.getJoinModels();
        for (int i = 0, n = joinModels.size(); i < n; i++) {
            QueryModel m = joinModels.getQuick(i);
            JoinContext c = m.getContext();

            if (m.getJoinType() == QueryModel.JOIN_CROSS) {
                if (c != null && c.parents.size() > 0) {
                    m.setJoinType(QueryModel.JOIN_INNER);
                }
            } else if (m.getJoinType() == QueryModel.JOIN_OUTER &&
                    c == null &&
                    m.getJoinCriteria() != null) {
                m.setJoinType(QueryModel.JOIN_CROSS_LEFT);
            } else if (m.getJoinType() != QueryModel.JOIN_ASOF &&
                    m.getJoinType() != QueryModel.JOIN_SPLICE &&
                    (c == null || c.parents.size() == 0)
            ) {
                m.setJoinType(QueryModel.JOIN_CROSS);
            }
        }
    }

    private void initialiseOperatorExpressions() {
        final OperatorRegistry registry = OperatorExpression.getRegistry();
        opGeq = registry.map.get(">=");
        opLt = registry.map.get("<");
        opAnd = registry.map.get("and");
        opEq = registry.map.get("=");
    }

    private boolean isAmbiguousColumn(QueryModel model, CharSequence columnName) {
        final int dot = Chars.indexOfLastUnquoted(columnName, '.');
        if (dot == -1) {
            ObjList<QueryModel> joinModels = model.getJoinModels();
            int index = -1;
            for (int i = 0, n = joinModels.size(); i < n; i++) {
                if (joinModels.getQuick(i).getColumnNameToAliasMap().excludes(columnName)) {
                    continue;
                }
                if (index != -1) {
                    return true;
                }
                index = i;
            }
        }
        return false;
    }

    private boolean isEffectivelyConstantExpression(ExpressionNode node) {
        sqlNodeStack.clear();
        while (node != null) {
            if (node.type != OPERATION
                    && node.type != CONSTANT
                    && !(node.type == FUNCTION && functionParser.getFunctionFactoryCache().isRuntimeConstant(node.token))) {
                return false;
            }

            if (node.lhs != null) {
                sqlNodeStack.push(node.lhs);
            }

            if (node.rhs != null) {
                node = node.rhs;
            } else {
                if (!sqlNodeStack.isEmpty()) {
                    node = this.sqlNodeStack.poll();
                } else {
                    node = null;
                }
            }
        }

        return true;
    }

    private boolean isIntegerConstant(ExpressionNode n) {
        if (n.type != CONSTANT) {
            return false;
        }

        try {
            Numbers.parseLong(n.token);
            return true;
        } catch (NumericException ne) {
            return false;
        }
    }

    private boolean isSimpleIntegerColumn(ExpressionNode column, QueryModel model) {
        return checkSimpleIntegerColumn(column, model) != null;
    }

    private ExpressionNode makeJoinAlias() {
        CharacterStoreEntry characterStoreEntry = characterStore.newEntry();
        characterStoreEntry.put(QueryModel.SUB_QUERY_ALIAS_PREFIX).put(defaultAliasCount++);
        return nextLiteral(characterStoreEntry.toImmutable());
    }

    private ExpressionNode makeModelAlias(CharSequence modelAlias, ExpressionNode node) {
        CharacterStoreEntry characterStoreEntry = characterStore.newEntry();
        characterStoreEntry.put(modelAlias).put('.').put(node.token);
        return nextLiteral(characterStoreEntry.toImmutable(), node.position);
    }

    private ExpressionNode makeOperation(CharSequence token, ExpressionNode lhs, ExpressionNode rhs) {
        OperatorExpression op = OperatorExpression.chooseRegistry(configuration.getCairoSqlLegacyOperatorPrecedence()).getOperatorDefinition(token);
        ExpressionNode node = expressionNodePool.next().of(OPERATION, op.operator.token, op.precedence, 0);
        node.paramCount = 2;
        node.lhs = lhs;
        node.rhs = rhs;
        return node;
    }

    @SuppressWarnings("BooleanMethodIsAlwaysInverted")
    private boolean matchesWithOrWithoutTablePrefix(@NotNull CharSequence name, @NotNull CharSequence table, CharSequence target) {
        if (target == null) {
            return false;
        }
        final int dotIndex = Chars.indexOfLastUnquoted(name, '.');
        return dotIndex > 0
                ? Chars.equalsIgnoreCase(table, name, 0, dotIndex) && Chars.equalsIgnoreCase(target, name, dotIndex + 1, name.length())
                : Chars.equalsIgnoreCase(name, target);
    }

    private JoinContext mergeContexts(QueryModel parent, JoinContext a, JoinContext b) {
        assert a.slaveIndex == b.slaveIndex;

        deletedContexts.clear();
        JoinContext r = contextPool.next();
        // check if we are merging a.x = b.x to a.y = b.y
        // or a.x = b.x to a.x = b.y, e.g., one of the columns in the same table
        for (int i = 0, n = b.aNames.size(); i < n; i++) {
            CharSequence ban = b.aNames.getQuick(i);
            int bai = b.aIndexes.getQuick(i);
            ExpressionNode bao = b.aNodes.getQuick(i);

            CharSequence bbn = b.bNames.getQuick(i);
            int bbi = b.bIndexes.getQuick(i);
            ExpressionNode bbo = b.bNodes.getQuick(i);

            for (int k = 0, z = a.aNames.size(); k < z; k++) {
                final CharSequence aan = a.aNames.getQuick(k);
                final int aai = a.aIndexes.getQuick(k);
                final ExpressionNode aao = a.aNodes.getQuick(k);
                final CharSequence abn = a.bNames.getQuick(k);
                final int abi = a.bIndexes.getQuick(k);
                final ExpressionNode abo = a.bNodes.getQuick(k);

                if (aai == bai && Chars.equals(aan, ban)) {
                    // a.x = ?.x
                    //  |     ?
                    // a.x = ?.y
                    addFilterOrEmitJoin(parent, k, abi, abn, abo, bbi, bbn, bbo);
                    break;
                } else if (abi == bai && Chars.equals(abn, ban)) {
                    // a.y = b.x
                    //    /
                    // b.x = a.x
                    addFilterOrEmitJoin(parent, k, aai, aan, aao, bbi, bbn, bbo);
                    break;
                } else if (aai == bbi && Chars.equals(aan, bbn)) {
                    // a.x = b.x
                    //     \
                    // b.y = a.x
                    addFilterOrEmitJoin(parent, k, abi, abn, abo, bai, ban, bao);
                    break;
                } else if (abi == bbi && Chars.equals(abn, bbn)) {
                    // a.x = b.x
                    //        |
                    // a.y = b.x
                    addFilterOrEmitJoin(parent, k, aai, aan, aao, bai, ban, bao);
                    break;
                }
            }
            r.aIndexes.add(bai);
            r.aNames.add(ban);
            r.aNodes.add(bao);
            r.bIndexes.add(bbi);
            r.bNames.add(bbn);
            r.bNodes.add(bbo);
            int max = Math.max(bai, bbi);
            int min = Math.min(bai, bbi);
            r.slaveIndex = max;
            r.parents.add(min);
            linkDependencies(parent, min, max);
        }

        // add remaining a nodes
        for (int i = 0, n = a.aNames.size(); i < n; i++) {
            int aai, abi, min, max;

            aai = a.aIndexes.getQuick(i);
            abi = a.bIndexes.getQuick(i);

            if (aai < abi) {
                min = aai;
                max = abi;
            } else {
                min = abi;
                max = aai;
            }

            if (deletedContexts.contains(i)) {
                if (r.parents.excludes(min)) {
                    unlinkDependencies(parent, min, max);
                }
            } else {
                r.aNames.add(a.aNames.getQuick(i));
                r.bNames.add(a.bNames.getQuick(i));
                r.aIndexes.add(aai);
                r.bIndexes.add(abi);
                r.aNodes.add(a.aNodes.getQuick(i));
                r.bNodes.add(a.bNodes.getQuick(i));

                r.parents.add(min);
                r.slaveIndex = max;
                linkDependencies(parent, min, max);
            }
        }
        return r;
    }

    private JoinContext moveClauses(QueryModel parent, JoinContext from, JoinContext to, IntList positions) {
        int p = 0;
        int m = positions.size();

        JoinContext result = contextPool.next();
        result.slaveIndex = from.slaveIndex;

        for (int i = 0, n = from.aIndexes.size(); i < n; i++) {
            // logically, those clauses we move away from "from" context
            // should no longer exist in "from", but instead of implementing
            // "delete" function, which would be manipulating an underlying array
            // on every invocation; we copy retained clauses to new context,
            // which is "result".
            // hence, whenever it exists in "positions" we copy clause to "to"
            // otherwise copy to "result"
            JoinContext t = p < m && i == positions.getQuick(p) ? to : result;
            int ai = from.aIndexes.getQuick(i);
            int bi = from.bIndexes.getQuick(i);
            t.aIndexes.add(ai);
            t.aNames.add(from.aNames.getQuick(i));
            t.aNodes.add(from.aNodes.getQuick(i));
            t.bIndexes.add(bi);
            t.bNames.add(from.bNames.getQuick(i));
            t.bNodes.add(from.bNodes.getQuick(i));

            // either ai or bi is definitely belongs to this context
            if (ai != t.slaveIndex) {
                t.parents.add(ai);
                linkDependencies(parent, ai, bi);
            } else {
                t.parents.add(bi);
                linkDependencies(parent, bi, ai);
            }
        }

        return result;
    }

    private QueryModel moveOrderByFunctionsIntoOuterSelect(QueryModel model) throws SqlException {
        // at this point order by should be on the nested model of this model :)
        QueryModel unionModel = model.getUnionModel();
        if (unionModel != null) {
            model.setUnionModel(moveOrderByFunctionsIntoOuterSelect(unionModel));
        }

        QueryModel nested = model.getNestedModel();
        if (nested != null) {
            for (int jm = 0, jmn = nested.getJoinModels().size(); jm < jmn; jm++) {
                QueryModel joinModel = nested.getJoinModels().getQuick(jm);
                if (joinModel != nested && joinModel.getNestedModel() != null) {
                    joinModel.setNestedModel(moveOrderByFunctionsIntoOuterSelect(joinModel.getNestedModel()));
                }
            }

            QueryModel nestedNested = nested.getNestedModel();
            if (nestedNested != null) {
                nested.setNestedModel(moveOrderByFunctionsIntoOuterSelect(nestedNested));
            }

            final ObjList<ExpressionNode> orderBy = nested.getOrderBy();
            final int n = orderBy.size();
            boolean moved = false;
            for (int i = 0; i < n; i++) {
                ExpressionNode node = orderBy.getQuick(i);
                if (node.type == FUNCTION || node.type == OPERATION) {
                    CharSequence alias = findQueryColumnByAst(model.getBottomUpColumns(), node);
                    if (alias == null) {
                        // add this function to bottom-up columns and replace this expression with index
                        alias = SqlUtil.createColumnAlias(characterStore, node.token, Chars.indexOfLastUnquoted(node.token, '.'), model.getAliasToColumnMap(), true);
                        QueryColumn qc = queryColumnPool.next().of(
                                alias,
                                node,
                                false
                        );
                        model.getAliasToColumnMap().put(alias, qc);
                        model.getBottomUpColumns().add(qc);
                        moved = true;
                    }
                    // on "else" branch, when order by expression matched projection
                    // we can just replace order by with projection alias without having to
                    // add an extra model
                    orderBy.setQuick(i, nextLiteral(alias));
                }
            }

            if (moved) {
                return wrapWithSelectWildcard(model);
            }
        }
        return model;
    }

    private void moveTimestampToChooseModel(QueryModel model) {
        QueryModel nested = model.getNestedModel();
        if (nested != null) {
            moveTimestampToChooseModel(nested);
            ExpressionNode timestamp = nested.getTimestamp();
            if (
                    timestamp != null
                            && nested.getSelectModelType() == QueryModel.SELECT_MODEL_NONE
                            && nested.getTableName() == null
                            && nested.getTableNameFunction() == null
                            && nested.getLatestBy().size() == 0
            ) {
                model.setTimestamp(timestamp);
                model.setExplicitTimestamp(nested.isExplicitTimestamp());
                nested.setTimestamp(null);
                nested.setExplicitTimestamp(false);
            }
        }

        final ObjList<QueryModel> joinModels = model.getJoinModels();
        if (joinModels.size() > 1) {
            for (int i = 1, n = joinModels.size(); i < n; i++) {
                moveTimestampToChooseModel(joinModels.getQuick(i));
            }
        }

        nested = model.getUnionModel();
        if (nested != null) {
            moveTimestampToChooseModel(nested);
        }
    }

    private void moveWhereInsideSubQueries(QueryModel model) throws SqlException {
        if (
                model.getSelectModelType() != QueryModel.SELECT_MODEL_DISTINCT
                        // in theory, we could push down predicates as long as they align with ALL partition by clauses and remove whole partition(s)
                        && model.getSelectModelType() != QueryModel.SELECT_MODEL_WINDOW
        ) {
            model.getParsedWhere().clear();
            final ObjList<ExpressionNode> nodes = model.parseWhereClause();
            model.setWhereClause(null);

            final int n = nodes.size();
            if (n > 0) {
                for (int i = 0; i < n; i++) {
                    final ExpressionNode node = nodes.getQuick(i);
                    // collect table references this where clause element
                    literalCollectorAIndexes.clear();
                    literalCollectorANames.clear();
                    literalCollector.withModel(model);
                    literalCollector.resetCounts();
                    traversalAlgo.traverse(node, literalCollector.lhs());

                    tempList.clear();
                    for (int j = 0; j < literalCollectorAIndexes.size(); j++) {
                        int tableExpressionReference = literalCollectorAIndexes.get(j);
                        int position = tempList.binarySearchUniqueList(tableExpressionReference);
                        if (position < 0) {
                            tempList.insert(-(position + 1), tableExpressionReference);
                        }
                    }

                    int distinctIndexes = tempList.size();

                    // at this point, we must not have constant conditions in where clause
                    // this could be either referencing constant of a sub-query
                    if (literalCollectorAIndexes.size() == 0) {
                        // keep condition with this model
                        addWhereNode(model, node);
                        continue;
                    } else if (distinctIndexes > 1) {
                        int greatest = tempList.get(distinctIndexes - 1);
                        final QueryModel m = model.getJoinModels().get(greatest);
                        m.setPostJoinWhereClause(concatFilters(m.getPostJoinWhereClause(), nodes.getQuick(i)));
                        continue;
                    }

                    // by now all where clause must reference single table only and all column references have to be valid,
                    // they would have been rewritten and validated as join analysis stage
                    final int tableIndex = literalCollectorAIndexes.get(0);
                    final QueryModel parent = model.getJoinModels().getQuick(tableIndex);

                    // Do not move where clauses inside outer join models because that'd change result
                    int joinType = parent.getJoinType();
                    if (tableIndex > 0
                            && (joinBarriers.contains(joinType))
                    ) {
                        QueryModel joinModel = model.getJoinModels().getQuick(tableIndex);
                        joinModel.setPostJoinWhereClause(concatFilters(joinModel.getPostJoinWhereClause(), node));
                        continue;
                    }

                    final QueryModel nested = parent.getNestedModel();
                    if (nested == null
                            || nested.getLatestBy().size() > 0
                            || nested.getLimitLo() != null
                            || nested.getLimitHi() != null
                            || nested.getUnionModel() != null
                            || (nested.getSampleBy() != null && !canPushToSampleBy(nested, literalCollectorANames))
                    ) {
                        // there is no nested model for this table, keep where clause element with this model
                        addWhereNode(parent, node);
                    } else {
                        // now that we have identified sub-query we have to rewrite our where clause
                        // to potentially replace all column references with actual literals used inside
                        // sub-query, for example:
                        // (select a x, b from T) where x = 10
                        // we can't move "x" inside sub-query because it is not a field.
                        // Instead, we have to translate "x" to actual column expression, which is "a":
                        // select a x, b from T where a = 10

                        // because we are rewriting SqlNode in-place we need to make sure that
                        // none of expression literals reference non-literals in nested query, e.g.
                        // (select a+b x from T) where x > 10
                        // does not warrant inlining of "x > 10" because "x" is not a column
                        //
                        // at this step we would throw exception if one of our literals hits non-literal
                        // in sub-query

                        try {
                            traversalAlgo.traverse(node, literalCheckingVisitor.of(parent.getAliasToColumnMap()));

                            // go ahead and rewrite expression
                            traversalAlgo.traverse(node, literalRewritingVisitor.of(parent.getAliasToColumnNameMap()));

                            // whenever nested model has explicitly defined columns it must also
                            // have its own nested model, where we assign new "where" clauses
                            addWhereNode(nested, node);
                            // we do not have to deal with "union" models here
                            // because "where" clause is made to apply to the result of the union
                        } catch (NonLiteralException ignore) {
                            // keep node where it is
                            addWhereNode(parent, node);
                        }
                    }
                }
                model.getParsedWhere().clear();
            }
        }

        QueryModel nested = model.getNestedModel();
        if (nested != null) {
            moveWhereInsideSubQueries(nested);
        }

        ObjList<QueryModel> joinModels = model.getJoinModels();
        for (int i = 1, m = joinModels.size(); i < m; i++) {
            nested = joinModels.getQuick(i);
            if (nested != model) {
                moveWhereInsideSubQueries(nested);
            }
        }

        nested = model.getUnionModel();
        if (nested != null) {
            moveWhereInsideSubQueries(nested);
        }
    }

    private QueryColumn nextColumn(CharSequence name) {
        return nextColumn(name, 0);
    }

    private QueryColumn nextColumn(CharSequence name, int position) {
        return SqlUtil.nextColumn(queryColumnPool, expressionNodePool, name, name, position);
    }

    private QueryColumn nextColumn(CharSequence alias, CharSequence column) {
        return SqlUtil.nextColumn(queryColumnPool, expressionNodePool, alias, column, 0);
    }

    private ExpressionNode nextLiteral(CharSequence token, int position) {
        return SqlUtil.nextLiteral(expressionNodePool, token, position);
    }

    private ExpressionNode nextLiteral(CharSequence token) {
        return nextLiteral(token, 0);
    }

    private boolean nonAggregateFunctionDependsOn(ExpressionNode node, ExpressionNode timestampNode) {
        if (timestampNode == null) {
            return false;
        }

        final CharSequence timestamp = timestampNode.token;
        sqlNodeStack.clear();
        while (node != null) {
            if (node.type == LITERAL && Chars.equalsIgnoreCase(node.token, timestamp)) {
                return true;
            }

            if (node.type != FUNCTION || !functionParser.getFunctionFactoryCache().isGroupBy(node.token)) {
                if (node.paramCount < 3) {
                    if (node.lhs != null) {
                        sqlNodeStack.push(node.lhs);
                    }

                    if (node.rhs != null) {
                        node = node.rhs;
                        continue;
                    }
                } else {
                    for (int i = 1, k = node.paramCount; i < k; i++) {
                        sqlNodeStack.push(node.args.getQuick(i));
                    }
                    node = node.args.getQuick(0);
                    continue;
                }
            }

            if (!sqlNodeStack.isEmpty()) {
                node = this.sqlNodeStack.poll();
            } else {
                node = null;
            }
        }

        return false;
    }

    private void openReaderAndEnumerateColumns(
            SqlExecutionContext executionContext,
            QueryModel model,
            SqlParserCallback sqlParserCallback
    ) throws SqlException {
        final ExpressionNode tableNameExpr = model.getTableNameExpr();

        // table name must not contain quotes by now
        final CharSequence tableName = tableNameExpr.token;
        final int tableNamePosition = tableNameExpr.position;

        int lo = 0;
        int hi = tableName.length();
        if (Chars.startsWith(tableName, QueryModel.NO_ROWID_MARKER)) {
            lo += QueryModel.NO_ROWID_MARKER.length();
        }

        if (lo == hi) {
            throw SqlException.$(tableNamePosition, "come on, where is the table name?");
        }

        final TableToken tableToken = executionContext.getTableTokenIfExists(tableName, lo, hi);
        int status = executionContext.getTableStatus(path, tableToken);

        if (status == TableUtils.TABLE_DOES_NOT_EXIST) {
            try {
                model.getTableNameExpr().type = FUNCTION;
                parseFunctionAndEnumerateColumns(model, executionContext, sqlParserCallback);
                return;
            } catch (SqlException e) {
                throw SqlException.tableDoesNotExist(tableNamePosition, tableName);
            }
        }

        if (status == TableUtils.TABLE_RESERVED) {
            throw SqlException.$(tableNamePosition, "table directory is of unknown format [table=").put(tableName).put(']');
        }

        if (model.isUpdate()) {
            assert lo == 0;
            try (TableRecordMetadata metadata = executionContext.getMetadataForWrite(tableToken, model.getMetadataVersion())) {
                enumerateColumns(model, metadata);
            } catch (CairoException e) {
                if (e.isOutOfMemory() || e.isTableDoesNotExist()) {
                    throw e;
                }
                throw SqlException.position(tableNamePosition).put(e);
            }
        } else {
            try (TableReader reader = executionContext.getReader(tableToken)) {
                enumerateColumns(model, reader.getMetadata());
            } catch (EntryLockedException e) {
                throw SqlException.position(tableNamePosition).put("table is locked: ").put(tableToken.getTableName());
            } catch (CairoException e) {
                if (e.isOutOfMemory() || e.isTableDoesNotExist()) {
                    throw e;
                }
                throw SqlException.position(tableNamePosition).put(e);
            }
        }
    }

    private ExpressionNode optimiseBooleanNot(final ExpressionNode node, boolean reverse) {
        if (node.token != null) {
            switch (notOps.get(node.token)) {
                case NOT_OP_NOT:
                    if (reverse) {
                        return optimiseBooleanNot(node.rhs, false);
                    } else {
                        switch (node.rhs.type) {
                            case LITERAL:
                            case CONSTANT:
                                break;
                            default:
                                return optimiseBooleanNot(node.rhs, true);
                        }
                    }
                    break;
                case NOT_OP_AND:
                    if (reverse) {
                        node.token = "or";
                    }
                    node.lhs = optimiseBooleanNot(node.lhs, reverse);
                    node.rhs = optimiseBooleanNot(node.rhs, reverse);
                    break;
                case NOT_OP_OR:
                    if (reverse) {
                        node.token = "and";
                    }
                    node.lhs = optimiseBooleanNot(node.lhs, reverse);
                    node.rhs = optimiseBooleanNot(node.rhs, reverse);
                    break;
                case NOT_OP_GREATER:
                    if (reverse) {
                        node.token = "<=";
                    }
                    break;
                case NOT_OP_GREATER_EQ:
                    if (reverse) {
                        node.token = "<";
                    }
                    break;
                case NOT_OP_LESS:
                    if (reverse) {
                        node.token = ">=";
                    }
                    break;
                case NOT_OP_LESS_EQ:
                    if (reverse) {
                        node.token = ">";
                    }
                    break;
                case NOT_OP_EQUAL:
                    if (reverse) {
                        node.token = "!=";
                    }
                    break;
                case NOT_OP_NOT_EQ:
                    if (reverse) {
                        node.token = "=";
                    } else {
                        node.token = "!=";
                    }
                    break;
                default:
                    if (reverse) {
                        ExpressionNode n = expressionNodePool.next();
                        n.token = "not";
                        n.paramCount = 1;
                        n.rhs = node;
                        n.type = OPERATION;
                        return n;
                    }
                    break;
            }
        }
        return node;
    }

    private void optimiseBooleanNot(QueryModel model) {
        ExpressionNode where = model.getWhereClause();
        if (where != null) {
            model.setWhereClause(optimiseBooleanNot(where, false));
        }

        if (model.getNestedModel() != null) {
            optimiseBooleanNot(model.getNestedModel());
        }

        ObjList<QueryModel> joinModels = model.getJoinModels();
        for (int i = 1, n = joinModels.size(); i < n; i++) {
            optimiseBooleanNot(joinModels.getQuick(i));
        }

        if (model.getUnionModel() != null && model.getNestedModel() != null) {
            optimiseBooleanNot(model.getNestedModel());
        }
    }

    private void optimiseExpressionModels(
            QueryModel model,
            SqlExecutionContext executionContext,
            SqlParserCallback sqlParserCallback
    ) throws SqlException {
        ObjList<ExpressionNode> expressionModels = model.getExpressionModels();
        final int n = expressionModels.size();
        if (n > 0) {
            for (int i = 0; i < n; i++) {
                final ExpressionNode node = expressionModels.getQuick(i);
                // for expression models that have been converted to
                // the joins, the query model will be set to null.
                if (node.queryModel != null) {
                    QueryModel optimised = optimise(node.queryModel, executionContext, sqlParserCallback);
                    if (optimised != node.queryModel) {
                        node.queryModel = optimised;
                    }
                }
            }
        }

        if (model.getNestedModel() != null) {
            optimiseExpressionModels(model.getNestedModel(), executionContext, sqlParserCallback);
        }

        final ObjList<QueryModel> joinModels = model.getJoinModels();
        final int m = joinModels.size();
        // as usual, we already optimised self (index=0), now optimised others
        if (m > 1) {
            for (int i = 1; i < m; i++) {
                optimiseExpressionModels(joinModels.getQuick(i), executionContext, sqlParserCallback);
            }
        }

        // call out to union models
        if (model.getUnionModel() != null) {
            optimiseExpressionModels(model.getUnionModel(), executionContext, sqlParserCallback);
        }
    }

    private void optimiseJoins(QueryModel model) throws SqlException {
        ObjList<QueryModel> joinModels = model.getJoinModels();

        int n = joinModels.size();
        if (n > 1) {
            emittedJoinClauses = joinClausesSwap1;
            emittedJoinClauses.clear();

            // for sake of clarity, "model" model is the first in the list of
            // joinModels, e.g. joinModels.get(0) == model
            // only "model" model is allowed to have "where" clause,
            // so we can assume that "where" clauses of joinModel elements are all null (except for element 0).
            // in case one of joinModels is suburb, its entire query model will be set as
            // nestedModel, e.g. "where" clause is still null there as well

            ExpressionNode where = model.getWhereClause();

            // clear where clause of model so that
            // optimiser can assign there correct nodes

            model.setWhereClause(null);
            processJoinConditions(model, where, false, model, -1);

            for (int i = 1; i < n; i++) {
                processJoinConditions(model, joinModels.getQuick(i).getJoinCriteria(), true, joinModels.getQuick(i), i);
            }

            processEmittedJoinClauses(model);
            createImpliedDependencies(model);
            homogenizeCrossJoins(model);
            reorderTables(model);
            assignFilters(model);
            alignJoinClauses(model);
            addTransitiveFilters(model);
        }

        for (int i = 0; i < n; i++) {
            QueryModel m = model.getJoinModels().getQuick(i).getNestedModel();
            if (m != null) {
                optimiseJoins(m);
            }

            m = model.getJoinModels().getQuick(i).getUnionModel();
            if (m != null) {
                clearForUnionModelInJoin();
                optimiseJoins(m);
            }
        }
    }

    // removes redundant order by clauses from sub-queries (only those that don't force materialization of other order by clauses )
    private void optimiseOrderBy(QueryModel model, int topLevelOrderByMnemonic) {
        ObjList<QueryColumn> columns = model.getBottomUpColumns();
        int orderByMnemonic;
        int n = columns.size();

        //limit x,y forces order materialization; we can't push order by past it and need to discover actual nested ordering
        if (model.getLimitLo() != null) {
            topLevelOrderByMnemonic = OrderByMnemonic.ORDER_BY_UNKNOWN;
        }
        //if model has explicit timestamp then we should detect and preserve actual order because it might be used for asof/lt/splice join
        if (model.getTimestamp() != null) {
            topLevelOrderByMnemonic = OrderByMnemonic.ORDER_BY_REQUIRED;
        }

        // keep order by on model with window functions to speed up query (especially when it matches window order by)
        if (model.getSelectModelType() == QueryModel.SELECT_MODEL_WINDOW && model.getOrderBy().size() > 0) {
            topLevelOrderByMnemonic = OrderByMnemonic.ORDER_BY_REQUIRED;
        }

        // determine if ordering is required
        switch (topLevelOrderByMnemonic) {
            case OrderByMnemonic.ORDER_BY_UNKNOWN:
                // we have sample by, so expect sub-query has to be ordered
                if (model.getOrderBy().size() > 0 && model.getSampleBy() == null) {
                    orderByMnemonic = OrderByMnemonic.ORDER_BY_INVARIANT;
                } else {
                    orderByMnemonic = OrderByMnemonic.ORDER_BY_REQUIRED;
                }
                if (model.getSampleBy() == null && orderByMnemonic != OrderByMnemonic.ORDER_BY_INVARIANT) {
                    for (int i = 0; i < n; i++) {
                        QueryColumn col = columns.getQuick(i);
                        if (hasAggregates(col.getAst())) {
                            orderByMnemonic = OrderByMnemonic.ORDER_BY_INVARIANT;
                            break;
                        }
                    }
                }
                break;
            case OrderByMnemonic.ORDER_BY_REQUIRED:
                // parent requires order
                // if this model forces ordering - sub-query ordering is not needed
                if (model.getOrderBy().size() > 0) {
                    orderByMnemonic = OrderByMnemonic.ORDER_BY_INVARIANT;
                } else {
                    orderByMnemonic = OrderByMnemonic.ORDER_BY_REQUIRED;
                }
                break;
            default:
                // sub-query ordering is not needed, but we'd like to propagate order by advice (if possible)
                model.getOrderBy().clear();
                if (model.getSampleBy() != null) {
                    orderByMnemonic = OrderByMnemonic.ORDER_BY_REQUIRED;
                } else {
                    orderByMnemonic = OrderByMnemonic.ORDER_BY_INVARIANT;
                }
                break;
        }

        final ObjList<ExpressionNode> orderByAdvice = getOrderByAdvice(model, orderByMnemonic);
        final IntList orderByDirectionAdvice = getOrderByAdviceDirection(model, orderByMnemonic);

        if (
                model.getSelectModelType() == QueryModel.SELECT_MODEL_WINDOW
                        && model.getOrderBy().size() > 0
                        && model.getOrderByAdvice().size() > 0
                        && model.getLimitLo() == null
        ) {
            boolean orderChanges = false;
            if (orderByAdvice.size() != model.getOrderByAdvice().size()) {
                orderChanges = true;
            } else {
                for (int i = 0, max = orderByAdvice.size(); i < max; i++) {
                    if (!orderByAdvice.getQuick(i).equals(model.getOrderBy().getQuick(i)) ||
                            orderByDirectionAdvice.getQuick(i) != model.getOrderByDirection().getQuick(i)) {
                        orderChanges = true;
                    }
                }
            }

            if (orderChanges) {
                // Set artificial limit to trigger LimitRCF use, so that parent models don't use the followedOrderByAdvice flag and skip necessary sort
                // Currently the only way to delineate order by advice is through use of factory that returns false for followedOrderByAdvice().
                // TODO: factories should provide order metadata to enable better sort-skipping
                model.setLimit(expressionNodePool.next().of(CONSTANT, LONG_MAX_VALUE_STR, Integer.MIN_VALUE, 0), null);
            }
        }

        final ObjList<QueryModel> jm = model.getJoinModels();
        pushDownOrderByAdviceToJoinModels(model, jm, orderByMnemonic, orderByDirectionAdvice);

        final QueryModel union = model.getUnionModel();
        if (union != null) {
            union.copyOrderByAdvice(orderByAdvice);
            union.copyOrderByDirectionAdvice(orderByDirectionAdvice);
            union.setOrderByAdviceMnemonic(orderByMnemonic);
            optimiseOrderBy(union, orderByMnemonic);
        }
    }

    private void parseFunctionAndEnumerateColumns(
            @NotNull QueryModel model,
            @NotNull SqlExecutionContext executionContext,
            SqlParserCallback sqlParserCallback
    ) throws SqlException {
        final RecordCursorFactory tableFactory;
        TableToken tableToken;
        if (model.getSelectModelType() == QueryModel.SELECT_MODEL_SHOW) {
            switch (model.getShowKind()) {
                case QueryModel.SHOW_TABLES:
                    tableFactory = new AllTablesFunctionFactory.AllTablesCursorFactory();
                    break;
                case QueryModel.SHOW_COLUMNS:
                    tableToken = executionContext.getTableTokenIfExists(model.getTableNameExpr().token);
                    if (executionContext.getTableStatus(path, tableToken) != TableUtils.TABLE_EXISTS) {
                        throw SqlException.tableDoesNotExist(model.getTableNameExpr().position, model.getTableNameExpr().token);
                    }
                    tableFactory = new ShowColumnsRecordCursorFactory(tableToken, model.getTableNameExpr().position);
                    break;
                case QueryModel.SHOW_PARTITIONS:
                    tableToken = executionContext.getTableTokenIfExists(model.getTableNameExpr().token);
                    if (executionContext.getTableStatus(path, tableToken) != TableUtils.TABLE_EXISTS) {
                        throw SqlException.tableDoesNotExist(model.getTableNameExpr().position, model.getTableNameExpr().token);
                    }
                    tableFactory = new ShowPartitionsRecordCursorFactory(tableToken);
                    break;
                case QueryModel.SHOW_TRANSACTION:
                case QueryModel.SHOW_TRANSACTION_ISOLATION_LEVEL:
                    tableFactory = new ShowTransactionIsolationLevelCursorFactory();
                    break;
                case QueryModel.SHOW_MAX_IDENTIFIER_LENGTH:
                    tableFactory = new ShowMaxIdentifierLengthCursorFactory();
                    break;
                case QueryModel.SHOW_STANDARD_CONFORMING_STRINGS:
                    tableFactory = new ShowStandardConformingStringsCursorFactory();
                    break;
                case QueryModel.SHOW_SEARCH_PATH:
                    tableFactory = new ShowSearchPathCursorFactory();
                    break;
                case QueryModel.SHOW_DATE_STYLE:
                    tableFactory = new ShowDateStyleCursorFactory();
                    break;
                case QueryModel.SHOW_TIME_ZONE:
                    tableFactory = new ShowTimeZoneFactory();
                    break;
                case QueryModel.SHOW_PARAMETERS:
                    tableFactory = new ShowParametersCursorFactory();
                    break;
                case QueryModel.SHOW_SERVER_VERSION:
                    tableFactory = new ShowServerVersionCursorFactory();
                    break;
                case QueryModel.SHOW_SERVER_VERSION_NUM:
                    tableFactory = new ShowServerVersionNumCursorFactory();
                    break;
                case QueryModel.SHOW_CREATE_TABLE:
                    tableFactory = sqlParserCallback.generateShowCreateTableFactory(model, executionContext, path);
                    break;
                case QueryModel.SHOW_CREATE_MAT_VIEW:
                    tableFactory = sqlParserCallback.generateShowCreateMatViewFactory(model, executionContext, path);
                    break;
                default:
                    tableFactory = sqlParserCallback.generateShowSqlFactory(model);
                    break;
            }
            model.setTableNameFunction(tableFactory);
        } else {
            // if we haven't initialised the model, initialise it
            if (model.getTableNameFunction() == null) {
                tableFactory = TableUtils.createCursorFunction(functionParser, model, executionContext).getRecordCursorFactory();
                model.setTableNameFunction(tableFactory);
                tableFactoriesInFlight.add(tableFactory);
            }
        }
        copyColumnsFromMetadata(model, model.getTableNameFunction().getMetadata());
    }

    private void processEmittedJoinClauses(QueryModel model) {
        // pick up join clauses emitted at initial analysis stage
        // as we merge contexts at this level no more clauses is to be emitted
        for (int i = 0, k = emittedJoinClauses.size(); i < k; i++) {
            addJoinContext(model, emittedJoinClauses.getQuick(i));
        }
    }

    /**
     * Splits "where" clauses into "and" concatenated list of boolean expressions.
     *
     * @param node expression n
     */
    private void processJoinConditions(
            QueryModel parent,
            ExpressionNode node,
            boolean innerPredicate,
            QueryModel joinModel,
            int joinIndex
    ) throws SqlException {
        ExpressionNode n = node;
        // pre-order traversal
        sqlNodeStack.clear();
        while (!sqlNodeStack.isEmpty() || n != null) {
            if (n != null) {
                switch (joinOps.get(n.token)) {
                    case JOIN_OP_EQUAL:
                        analyseEquals(parent, n, innerPredicate, joinModel);
                        n = null;
                        break;
                    case JOIN_OP_AND:
                        if (n.rhs != null) {
                            sqlNodeStack.push(n.rhs);
                        }
                        n = n.lhs;
                        break;
                    case JOIN_OP_REGEX:
                        analyseRegex(parent, n);
                        if (joinBarriers.contains(joinModel.getJoinType())) {
                            addOuterJoinExpression(parent, joinModel, joinIndex, n);
                        } else {
                            parent.addParsedWhereNode(n, innerPredicate);
                        }
                        n = null;
                        break;
                    default:
                        if (joinBarriers.contains(joinModel.getJoinType())) {
                            addOuterJoinExpression(parent, joinModel, joinIndex, n);
                        } else {
                            parent.addParsedWhereNode(n, innerPredicate);
                        }
                        n = null;
                        break;
                }
            } else {
                n = sqlNodeStack.poll();
            }
        }
    }

    private void propagateHintsTo(QueryModel targetModel, LowerCaseCharSequenceObjHashMap<CharSequence> hints) {
        if (targetModel == null) {
            return;
        }

        targetModel.copyHints(hints);
        var h = targetModel.getHints();
        propagateHintsTo(targetModel.getNestedModel(), h);

        // propagate hints to join models
        var joinModels = targetModel.getJoinModels();
        for (int i = 1, n = joinModels.size(); i < n; i++) {
            propagateHintsTo(joinModels.getQuick(i), h);
        }
        // propagate to union model
        propagateHintsTo(targetModel.getUnionModel(), h);
    }

    private void propagateTopDownColumns(QueryModel model, boolean allowColumnChange) {
        propagateTopDownColumns0(model, true, null, allowColumnChange);
    }

    /**
     * Pushes columns from top to bottom models.
     * <p>
     * Adding or removing columns to/from union, except, intersect should not happen!
     * UNION/INTERSECT/EXCEPT-ed columns MUST be exactly as specified in the query, otherwise they might produce different result, e.g.
     * <pre>
     * SELECT a
     * FROM (
     *   SELECT 1 as a, 'b' as status
     *   UNION
     *   SELECT 1 as a, 'c' as status
     * );
     * </pre>
     * Now if we push a top-to-bottom and remove b from union column list then we'll get a single '1' but we should get two!
     * Same thing applies to INTERSECT & EXCEPT
     * The only thing that'd be safe to add SET models is a constant literal (but what's the point?).
     * Column/expression pushdown should (probably) ONLY happen for UNION with ALL!
     * <p>
     * allowColumnsChange - determines whether changing columns of given model is acceptable.
     * It is not for columns used in distinct, except, intersect, union (even transitively for the latter three!).
     */
    private void propagateTopDownColumns0(QueryModel model, boolean topLevel, @Nullable QueryModel papaModel, boolean allowColumnsChange) {
        // copy columns to 'protect' column list that shouldn't be modified
        if (!allowColumnsChange && model.getBottomUpColumns().size() > 0) {
            model.copyBottomToTopColumns();
        }

        // skip over NONE model that does not have a table name
        final QueryModel nested = skipNoneTypeModels(model.getNestedModel());
        model.setNestedModel(nested);
        final boolean nestedIsFlex = modelIsFlex(nested);
        final boolean nestedAllowsColumnChange = nested != null && nested.allowsColumnsChange()
                && model.allowsNestedColumnsChange();

        final QueryModel union = skipNoneTypeModels(model.getUnionModel());
        if (!topLevel && modelIsFlex(union)) {
            emitColumnLiteralsTopDown(model.getColumns(), union);
        }

        // process join models and their join conditions
        final ObjList<QueryModel> joinModels = model.getJoinModels();
        for (int i = 1, n = joinModels.size(); i < n; i++) {
            final QueryModel jm = joinModels.getQuick(i);
            final JoinContext jc = jm.getContext();
            if (jc != null && jc.aIndexes.size() > 0) {
                // join clause
                for (int k = 0, z = jc.aIndexes.size(); k < z; k++) {
                    emitLiteralsTopDown(jc.aNodes.getQuick(k), model);
                    emitLiteralsTopDown(jc.bNodes.getQuick(k), model);

                    emitLiteralsTopDown(jc.aNodes.getQuick(k), jm);
                    emitLiteralsTopDown(jc.bNodes.getQuick(k), jm);

                    if (papaModel != null) {
                        emitLiteralsTopDown(jc.aNodes.getQuick(k), papaModel);
                        emitLiteralsTopDown(jc.bNodes.getQuick(k), papaModel);
                    }
                }
            }

            // process post-join-where
            final ExpressionNode postJoinWhere = jm.getPostJoinWhereClause();
            if (postJoinWhere != null) {
                emitLiteralsTopDown(postJoinWhere, jm);
                emitLiteralsTopDown(postJoinWhere, model);
            }

            final ExpressionNode leftJoinWhere = jm.getOuterJoinExpressionClause();
            if (leftJoinWhere != null) {
                emitLiteralsTopDown(leftJoinWhere, jm);
                emitLiteralsTopDown(leftJoinWhere, model);
            }
        }

        final ExpressionNode postJoinWhere = model.getPostJoinWhereClause();
        if (postJoinWhere != null) {
            emitLiteralsTopDown(postJoinWhere, model);
        }

        // propagate join models columns in separate loop to catch columns added to models prior to the current one
        for (int i = 1, n = joinModels.size(); i < n; i++) {
            final QueryModel jm = joinModels.getQuick(i);
            propagateTopDownColumns0(jm, false, model, true);
        }

        // If this is group by model we need to add all non-selected keys, only if this is sub-query
        // For top level models top-down column list will be empty
        if (model.getSelectModelType() == QueryModel.SELECT_MODEL_GROUP_BY && model.getTopDownColumns().size() > 0) {
            final ObjList<QueryColumn> bottomUpColumns = model.getBottomUpColumns();
            for (int i = 0, n = bottomUpColumns.size(); i < n; i++) {
                QueryColumn qc = bottomUpColumns.getQuick(i);
                if (qc.getAst().type != FUNCTION || !functionParser.getFunctionFactoryCache().isGroupBy(qc.getAst().token)) {
                    model.addTopDownColumn(qc, qc.getAlias());
                }
            }
        }

        // latest on
        if (model.getLatestBy().size() > 0) {
            emitLiteralsTopDown(model.getLatestBy(), model);
        }

        // propagate explicit timestamp declaration
        if (model.getTimestamp() != null && nestedIsFlex && nestedAllowsColumnChange) {
            emitLiteralsTopDown(model.getTimestamp(), nested);

            QueryModel unionModel = nested.getUnionModel();
            while (unionModel != null) {
                emitLiteralsTopDown(model.getTimestamp(), unionModel);
                unionModel = unionModel.getUnionModel();
            }
        }

        if (model.getWhereClause() != null) {
            if (allowColumnsChange) {
                emitLiteralsTopDown(model.getWhereClause(), model);
            }
            if (nestedAllowsColumnChange) {
                emitLiteralsTopDown(model.getWhereClause(), nested);

                QueryModel unionModel = nested.getUnionModel();
                while (unionModel != null) {
                    emitLiteralsTopDown(model.getWhereClause(), unionModel);
                    unionModel = unionModel.getUnionModel();
                }
            }
        }

        // propagate 'order by'
        if (!topLevel) {
            emitLiteralsTopDown(model.getOrderBy(), model);
        }

        if (nestedIsFlex && nestedAllowsColumnChange) {
            emitColumnLiteralsTopDown(model.getColumns(), nested);

            final IntList unionColumnIndexes = tempList;
            unionColumnIndexes.clear();
            ObjList<QueryColumn> nestedTopDownColumns = nested.getTopDownColumns();
            for (int i = 0, n = nestedTopDownColumns.size(); i < n; i++) {
                unionColumnIndexes.add(nested.getColumnAliasIndex(nestedTopDownColumns.getQuick(i).getAlias()));
            }

            QueryModel unionModel = nested.getUnionModel();
            while (unionModel != null) {
                // promote bottom-up columns to top-down columns, which
                // indexes correspond to the chosen columns in the "nested" model
                ObjList<QueryColumn> cols = unionModel.getBottomUpColumns();
                for (int i = 0, n = unionColumnIndexes.size(); i < n; i++) {
                    QueryColumn qc = cols.getQuick(unionColumnIndexes.getQuick(i));
                    unionModel.addTopDownColumn(qc, qc.getAlias());
                }
                unionModel = unionModel.getUnionModel();
            }
        }

        // go down the nested path
        if (nested != null) {
            propagateTopDownColumns0(nested, false, null, nestedAllowsColumnChange);
        }

        final QueryModel unionModel = model.getUnionModel();
        if (unionModel != null) {
            // we've to use this value because union-ed models don't have a back-reference and might not know they participate in set operation
            propagateTopDownColumns(unionModel, allowColumnsChange);
        }
    }

    /**
     * Propagates orderByAdvice to nested join models if certain conditions are met.
     * Advice should only be propagated if relevant.
     * Cases:
     * ASOF JOIN
     * Propagate if the ordering is for the primary table only, and timestamp-first
     * OTHER JOINs
     * Propagate down primary table only.
     *
     * @param model                  The current query model
     * @param jm                     The join model list for the current query model
     * @param orderByMnemonic        The advice 'strength'
     * @param orderByDirectionAdvice The advice direction
     */
    private void pushDownOrderByAdviceToJoinModels(QueryModel model, ObjList<QueryModel> jm, int orderByMnemonic, IntList orderByDirectionAdvice) {
        if (model == null) {
            return;
        }
        // loop over the join models
        // get primary model
        QueryModel jm1 = jm.getQuiet(0);
        jm1 = jm1 != null ? jm1.getNestedModel() : null;
        if (jm1 == null) {
            return;
        }

        // get secondary model
        QueryModel jm2 = jm1.getJoinModels().getQuiet(1);
        // don't propagate though group by, sample by, distinct or some window functions
        if (model.getGroupBy().size() != 0
                || model.getSampleBy() != null
                || model.getSelectModelType() == QueryModel.SELECT_MODEL_DISTINCT
                || model.windowStopPropagate()) {
            jm1.setAllowPropagationOfOrderByAdvice(false);
            if (jm2 != null) {
                jm2.setAllowPropagationOfOrderByAdvice(false);
            }
        }
        // placeholder for prefix-stripped advice
        ObjList<ExpressionNode> advice;
        // Check if the orderByAdvice has names qualified by table names i.e 't1.ts' versus 'ts'
        final boolean orderByAdviceHasDot = checkForDot(orderByAdvice);
        // if order by advice has no table prefixes, we preserve original behaviour and pass it on.
        if (!orderByAdviceHasDot) {
            if (allAdviceIsForThisTable(jm1, orderByAdvice)) {
                orderByMnemonic = setAndCopyAdvice(jm1, orderByAdvice, orderByMnemonic, orderByDirectionAdvice);
            }
            optimiseOrderBy(jm1, orderByMnemonic);
            return;
        }
        // if the order by advice is for more than one table, don't propagate it, as a sort will be needed anyway
        if (!checkForConsistentPrefix(orderByAdvice)) {
            return;
        }
        // if the orderByAdvice prefixes do not match the primary table name, don't propagate it
        final CharSequence adviceToken = orderByAdvice.getQuick(0).token;
        final int dotLoc = Chars.indexOfLastUnquoted(adviceToken, '.');
        if (!(Chars.equalsNc(jm1.getTableName(), adviceToken, 0, dotLoc)
                || (jm1.getAlias() != null && Chars.equals(jm1.getAlias().token, adviceToken, 0, dotLoc)))) {
            optimiseOrderBy(jm1, orderByMnemonic);
            return;
        }
        // order by advice is pushable, so now we copy it and strip the table prefix
        advice = duplicateAdviceAndTakeSuffix();
        // if there's a join, we need to handle it differently.
        if (jm2 != null) {
            final int joinType = jm2.getJoinType();
            switch (joinType) {
                case JOIN_ASOF:
                case JOIN_LT:
                    // asof joins required ascending timestamp order, external advice must not
                    // influence them, especially passing INVARIANT mnemonic is dangerous,
                    // because existing ordering might be omitted
                    orderByMnemonic = OrderByMnemonic.ORDER_BY_UNKNOWN;
                    break;
                default:
                    orderByMnemonic = setAndCopyAdvice(jm1, advice, orderByMnemonic, orderByDirectionAdvice);
            }
        } else {
            // fallback to copy the advice to primary
            orderByMnemonic = setAndCopyAdvice(jm1, advice, orderByMnemonic, orderByDirectionAdvice);
        }
        // recursive call
        optimiseOrderBy(jm1, orderByMnemonic);
    }

    /**
     * For a query like this: SELECT ts, b, c from x ORDER BY ts DESC, b DESC LIMIT 100
     * See the model:
     * `select-choose ts, b, c from (x timestamp (ts) order by ts desc, b desc) limit 100`
     * <p>
     * The limit is on the outer select-choose, and not the select-none.
     * This means that we fail to specialise the query whereas we would automatically
     * perform this push down in the case of negative limits.
     * <p>
     * After transformation, we get this model:
     * `select-choose ts, b, c from (x timestamp (ts) order by ts desc, b desc limit 100)`
     */
    private void pushLimitFromChooseToNone(QueryModel model, SqlExecutionContext executionContext) throws SqlException {
        if (model == null) {
            return;
        }

        QueryModel nested = model.getNestedModel();
        Function loFunction;
        long limitValue;

        if (
                model.getSelectModelType() == SELECT_MODEL_CHOOSE
                        && model.getLimitLo() != null
                        && model.getLimitHi() == null
                        && model.getUnionModel() == null
                        && model.getJoinModels().size() == 1
                        && model.getGroupBy().size() == 0
                        && model.getSampleBy() == null
                        && !model.isDistinct()
                        && hasNoAggregateQueryColumns(model)
                        && nested != null
                        && nested.getSelectModelType() == SELECT_MODEL_NONE
                        && nested.getOrderBy().size() > 1 // only for multi-sort case, to get limited size cursor
                        && nested.getWhereClause() == null
                        && nested.getTimestamp() != null
                        && Chars.equalsIgnoreCase(nested.getTimestamp().token, nested.getOrderBy().get(0).token)
                        && nested.getOrderByDirection().get(0) == ORDER_DIRECTION_DESCENDING
                        && (loFunction = getLoFunction(model.getLimitLo(), executionContext)) != null
                        && (loFunction.isConstant() || loFunction.isRuntimeConstant())
                        && (limitValue = loFunction.getLong(null)) > 0
                        && (limitValue >= -executionContext.getCairoEngine().getConfiguration().getSqlMaxNegativeLimit())) {

            nested.setLimit(model.getLimitLo(), null);
            model.setLimit(null, null);

            if (nested.getOrderByAdvice().size() == 0) {
                for (int i = 0, n = nested.getOrderBy().size(); i < n; i++) {
                    nested.getOrderByAdvice().add(nested.getOrderBy().get(i));
                    nested.getOrderByDirectionAdvice().add(nested.getOrderByDirection().get(i));
                }
                nested.setAllowPropagationOfOrderByAdvice(false);
            }
        } else {
            pushLimitFromChooseToNone(model.getNestedModel(), executionContext);
        }
    }

    private ExpressionNode pushOperationOutsideAgg(ExpressionNode agg, ExpressionNode op, ExpressionNode column, ExpressionNode constant, QueryModel model) {
        final QueryColumn qc = checkSimpleIntegerColumn(column, model);
        if (qc == null) {
            return agg;
        }

        agg.rhs = column;

        ExpressionNode count = expressionNodePool.next();
        count.token = "COUNT";
        count.type = FUNCTION;
        // INT and LONG are nullable, so we need to use COUNT(column) for them.
        if (qc.getColumnType() == ColumnType.INT || qc.getColumnType() == ColumnType.LONG) {
            count.paramCount = 1;
            count.rhs = column;
        } else {
            count.paramCount = 0;
        }
        count.position = agg.position;

        OperatorExpression mulOp = OperatorExpression.chooseRegistry(configuration.getCairoSqlLegacyOperatorPrecedence()).getOperatorDefinition("*");
        ExpressionNode mul = expressionNodePool.next().of(OPERATION, mulOp.operator.token, mulOp.precedence, agg.position);
        mul.paramCount = 2;
        mul.lhs = count;
        mul.rhs = constant;

        if (op.lhs == column) { // maintain order for subtraction
            op.lhs = agg;
            op.rhs = mul;
        } else {
            op.lhs = mul;
            op.rhs = agg;
        }

        return op;
    }

    /**
     * Identify joined tables without join clause and try to find other reversible join clauses
     * that may be applied to it. For example when these tables joined
     * <p>
     * from a
     * join b on c.x = b.x
     * join c on c.y = a.y
     * <p>
     * the system that prefers child table with the lowest index will attribute c.x = b.x clause to
     * table "c" leaving "b" without clauses.
     */
    @SuppressWarnings({"StatementWithEmptyBody"})
    private void reorderTables(QueryModel model) {
        ObjList<QueryModel> joinModels = model.getJoinModels();
        int n = joinModels.size();

        tempCrosses.clear();
        // collect crosses
        for (int i = 0; i < n; i++) {
            QueryModel q = joinModels.getQuick(i);
            if (q.getContext() == null || q.getContext().parents.size() == 0) {
                tempCrosses.add(i);
            }
        }

        int cost = Integer.MAX_VALUE;
        int root = -1;

        // analyse state of tree for each set of n-1 crosses
        for (int z = 0, zc = tempCrosses.size(); z < zc; z++) {
            for (int i = 0; i < zc; i++) {
                if (z != i) {
                    int to = tempCrosses.getQuick(i);
                    final JoinContext jc = joinModels.getQuick(to).getContext();
                    // look above i up to OUTER join
                    for (int k = i - 1; k > -1 && swapJoinOrder(model, to, k, jc); k--) ;
                    // look below i for up to OUTER join
                    for (int k = i + 1; k < n && swapJoinOrder(model, to, k, jc); k++) ;
                }
            }

            IntList ordered = model.nextOrderedJoinModels();
            int thisCost = doReorderTables(model, ordered);

            // we have to have root, even if it is expensive
            // so the first iteration sets the root regardless
            // the following iterations might improve it
            if (thisCost < cost || root == -1) {
                root = z;
                cost = thisCost;
                model.setOrderedJoinModels(ordered);
            }
        }

        assert root != -1;
    }

    private ExpressionNode replaceColumnWithAlias(ExpressionNode node, QueryModel model) throws SqlException {
        if (node != null && node.type == LITERAL) {
            final CharSequence col = node.token;
            final int dot = Chars.indexOfLastUnquoted(col, '.');
            final CharSequence alias = validateColumnAndGetAlias(model, col, dot, node.position);
            if (alias != null) {
                return expressionNodePool.next().of(LITERAL, alias, node.precedence, node.position);
            }
        }
        return node;
    }

    private void replaceColumnsWithAliases(ExpressionNode node, QueryModel model) throws SqlException {
        sqlNodeStack.clear();

        ExpressionNode temp = replaceColumnWithAlias(node, model);
        if (temp != node) {
            node.of(LITERAL, temp.token, node.precedence, node.position);
            return;
        }

        // pre-order iterative tree traversal
        // see: http://en.wikipedia.org/wiki/Tree_traversal

        while (!sqlNodeStack.isEmpty() || node != null) {
            if (node != null) {
                if (node.paramCount < 3) {
                    if (node.rhs != null) {
                        temp = replaceColumnWithAlias(node.rhs, model);
                        if (node.rhs == temp) {
                            sqlNodeStack.push(node.rhs);
                        } else {
                            node.rhs = temp;
                        }
                    }

                    if (node.lhs != null) {
                        temp = replaceColumnWithAlias(node.lhs, model);
                        if (temp == node.lhs) {
                            node = node.lhs;
                        } else {
                            node.lhs = temp;
                            node = null;
                        }
                    } else {
                        node = null;
                    }
                } else {
                    for (int i = 1, k = node.paramCount; i < k; i++) {
                        ExpressionNode e = node.args.getQuick(i);
                        temp = replaceColumnWithAlias(e, model);
                        if (e == temp) {
                            sqlNodeStack.push(e);
                        } else {
                            node.args.setQuick(i, temp);
                        }
                    }

                    ExpressionNode e = node.args.getQuick(0);
                    temp = replaceColumnWithAlias(e, model);
                    if (e == temp) {
                        node = e;
                    } else {
                        node.args.setQuick(0, temp);
                        node = null;
                    }
                }
            } else {
                node = sqlNodeStack.poll();
            }
        }
    }

    private ExpressionNode replaceIfAggregateOrLiteral(
            @Transient ExpressionNode node,
            QueryModel groupByModel,
            QueryModel translatingModel,
            QueryModel innerVirtualModel,
            QueryModel baseModel,
            ObjList<ExpressionNode> groupByNodes,
            ObjList<CharSequence> groupByAliases
    ) throws SqlException {
        if (node != null &&
                ((node.type == FUNCTION && functionParser.getFunctionFactoryCache().isGroupBy(node.token)) || node.type == LITERAL)) {
            CharSequence alias = findColumnByAst(groupByNodes, groupByAliases, node);
            if (alias == null) {
                QueryColumn qc = queryColumnPool.next().of(createColumnAlias(node, groupByModel), node);
                groupByModel.addBottomUpColumn(qc);
                alias = qc.getAlias();

                groupByNodes.add(deepClone(expressionNodePool, node));
                groupByAliases.add(alias);

                if (node.type == LITERAL) {
                    doReplaceLiteral(node, translatingModel, innerVirtualModel, true, baseModel, false);
                }
            }

            return nextLiteral(alias);
        }
        return node;
    }

    private ExpressionNode replaceIfCursor(
            @Transient ExpressionNode node,
            QueryModel cursorModel,
            @Nullable QueryModel innerVirtualModel,
            QueryModel translatingModel,
            QueryModel baseModel,
            SqlExecutionContext sqlExecutionContext,
            SqlParserCallback sqlParserCallback
    ) throws SqlException {
        if (node != null && functionParser.getFunctionFactoryCache().isCursor(node.token)) {
            return nextLiteral(
                    addCursorFunctionAsCrossJoin(
                            node,
                            null,
                            cursorModel,
                            innerVirtualModel,
                            translatingModel,
                            baseModel,
                            sqlExecutionContext,
                            sqlParserCallback
                    ).getAlias()
            );
        }
        return node;
    }

    private ExpressionNode replaceIfGroupByExpressionOrAggregate(
            ExpressionNode node,
            QueryModel groupByModel,
            ObjList<ExpressionNode> groupByNodes,
            ObjList<CharSequence> groupByAliases
    ) throws SqlException {
        CharSequence alias = findColumnByAst(groupByNodes, groupByAliases, node);
        if (alias != null) {
            return nextLiteral(alias);
        } else if (node.type == FUNCTION && functionParser.getFunctionFactoryCache().isGroupBy(node.token)) {
            QueryColumn qc = queryColumnPool.next().of(createColumnAlias(node, groupByModel), node);
            groupByModel.addBottomUpColumn(qc);
            return nextLiteral(qc.getAlias());
        }

        if (node.type == LITERAL) {
            throw SqlException.$(node.position, "column must appear in GROUP BY clause or aggregate function");
        }

        return node;
    }

    private ExpressionNode replaceLiteral(
            @Transient ExpressionNode node,
            QueryModel translatingModel,
            QueryModel innerVirtualModel,
            boolean addColumnToInnerVirtualModel,
            QueryModel baseModel,
            boolean windowCall
    ) throws SqlException {
        if (node != null && node.type == LITERAL) {
            try {
                return doReplaceLiteral(
                        node,
                        translatingModel,
                        innerVirtualModel,
                        addColumnToInnerVirtualModel,
                        baseModel,
                        windowCall
                );
            } catch (SqlException e) {
                if (functionParser.findNoArgFunction(node)) {
                    node.type = FUNCTION;
                } else {
                    throw e;
                }
            }
        }
        return node;
    }

    private void replaceLiteralList(
            QueryModel innerVirtualModel,
            QueryModel translatingModel,
            QueryModel baseModel,
            ObjList<ExpressionNode> list
    ) throws SqlException {
        for (int j = 0, n = list.size(); j < n; j++) {
            final ExpressionNode node = list.getQuick(j);
            emitLiterals(node, translatingModel, innerVirtualModel, true, baseModel, true);
            list.setQuick(j, replaceLiteral(node, translatingModel, innerVirtualModel, true, baseModel, true));
        }
    }

    private void resolveJoinColumns(QueryModel model) throws SqlException {
        ObjList<QueryModel> joinModels = model.getJoinModels();
        final int size = joinModels.size();
        final CharSequence modelAlias = setAndGetModelAlias(model);
        // collect own alias
        collectModelAlias(model, 0, model);
        if (size > 1) {
            for (int i = 1; i < size; i++) {
                final QueryModel jm = joinModels.getQuick(i);
                final ObjList<ExpressionNode> jc = jm.getJoinColumns();
                final int joinColumnsSize = jc.size();

                if (joinColumnsSize > 0) {
                    final CharSequence jmAlias = setAndGetModelAlias(jm);
                    ExpressionNode joinCriteria = jm.getJoinCriteria();
                    for (int j = 0; j < joinColumnsSize; j++) {
                        ExpressionNode node = jc.getQuick(j);
                        ExpressionNode eq = makeOperation("=", makeModelAlias(modelAlias, node), makeModelAlias(jmAlias, node));
                        if (joinCriteria == null) {
                            joinCriteria = eq;
                        } else {
                            joinCriteria = makeOperation("and", joinCriteria, eq);
                        }
                    }
                    jm.setJoinCriteria(joinCriteria);
                }
                resolveJoinColumns(jm);
                collectModelAlias(model, i, jm);
            }
        }

        if (model.getNestedModel() != null) {
            resolveJoinColumns(model.getNestedModel());
        }

        // and union models too
        if (model.getUnionModel() != null) {
            resolveJoinColumns(model.getUnionModel());
        }
    }

    // Rewrite:
    // sum(x*10) into sum(x) * 10, etc.
    // sum(x+10) into sum(x) + count(x)*10
    // sum(x-10) into sum(x) - count(x)*10
    private ExpressionNode rewriteAggregate(ExpressionNode agg, QueryModel model) {
        if (agg == null) {
            return null;
        }

        ExpressionNode op = agg.rhs;
        if (
                op != null
                        && agg.type == FUNCTION
                        && functionParser.getFunctionFactoryCache().isGroupBy(agg.token)
                        && Chars.equalsIgnoreCase("sum", agg.token)
                        && op.type == OPERATION
        ) {
            if (Chars.equals(op.token, '*')) { // sum(x*10) == sum(x)*10
                if (isIntegerConstant(op.rhs) && isSimpleIntegerColumn(op.lhs, model)) {
                    agg.rhs = op.lhs;
                    op.lhs = agg;
                    return op;
                } else if (isIntegerConstant(op.lhs) && isSimpleIntegerColumn(op.rhs, model)) {
                    agg.rhs = op.rhs;
                    op.rhs = agg;
                    return op;
                }
            } else if (Chars.equals(op.token, '+') || Chars.equals(op.token, '-')) { // sum(x+10) == sum(x)+count(x)*10 , sum(x-10) == sum(x)-count(x)*10
                if (isIntegerConstant(op.rhs)) {
                    return pushOperationOutsideAgg(agg, op, op.lhs, op.rhs, model);
                } else if (isIntegerConstant(op.lhs)) {
                    return pushOperationOutsideAgg(agg, op, op.rhs, op.lhs, model);
                }
            }
        }

        return agg;
    }

    // This rewrite should be invoked before the select rewrite!
    // Rewrites the following:
    // select count(constant) ... -> select count() ...
    private void rewriteCount(QueryModel model) {
        if (model == null) {
            return;
        }

        if (model.getModelType() == QueryModel.SELECT_MODEL_CHOOSE) {
            final ObjList<QueryColumn> columns = model.getBottomUpColumns();
            int columnCount = columns.size();

            for (int i = 0; i < columnCount; i++) {
                ExpressionNode expr = columns.getQuick(i).getAst();
                if (isCountKeyword(expr.token) && expr.paramCount == 1) {
                    if (expr.rhs.type == CONSTANT && !isNullKeyword(expr.rhs.token)) {
                        // erase constant
                        expr.rhs = null;
                        expr.paramCount = 0;
                    }
                }
            }
        }
        rewriteCount(model.getNestedModel());
        rewriteCount(model.getUnionModel());

        ObjList<QueryModel> joinModels = model.getJoinModels();
        for (int i = 1, n = joinModels.size(); i < n; i++) {
            rewriteCount(joinModels.getQuick(i));
        }
    }

    /**
     * Rewrites expressions such as:
     * <pre>
     * SELECT count_distinct(s) FROM tab WHERE s like '%a';
     * </pre>
     * into more parallel-friendly:
     * <pre>
     * SELECT count(*) FROM (SELECT s FROM tab WHERE s like '%a' AND s IS NOT NULL GROUP BY s);
     * </pre>
     */
    private void rewriteCountDistinct(QueryModel model) throws SqlException {
        final QueryModel nested = model.getNestedModel();
        ExpressionNode countDistinctExpr;

        if (
                nested != null
                        && nested.getNestedModel() == null
                        && nested.getTableName() != null
                        && model.getColumns().size() == 1
                        && (countDistinctExpr = model.getColumns().getQuick(0).getAst()).type == FUNCTION
                        && Chars.equalsIgnoreCase("count_distinct", countDistinctExpr.token)
                        && countDistinctExpr.paramCount == 1
                        && countDistinctExpr.rhs != null
                        && countDistinctExpr.rhs.type != CONSTANT
                        && !isSymbolColumn(countDistinctExpr, nested) // don't rewrite for symbol column because there's a separate optimization in count_distinct
                        && model.getJoinModels().size() == 1
                        && model.getWhereClause() == null
                        && model.getSampleBy() == null
                        && model.getGroupBy().size() == 0
        ) {
            ExpressionNode distinctExpr = countDistinctExpr.rhs;

            QueryModel middle = queryModelPool.next();
            middle.setNestedModel(nested);
            middle.setSelectModelType(QueryModel.SELECT_MODEL_GROUP_BY);
            model.setNestedModel(middle);

            CharSequence innerAlias = createColumnAlias(distinctExpr.token, middle, true);
            QueryColumn qc = queryColumnPool.next().of(innerAlias, distinctExpr);
            middle.addBottomUpColumn(qc);

            ExpressionNode nullExpr = expressionNodePool.next();
            nullExpr.type = CONSTANT;
            nullExpr.token = "null";
            nullExpr.precedence = 0;

            OperatorExpression neqOp = OperatorExpression.chooseRegistry(configuration.getCairoSqlLegacyOperatorPrecedence()).getOperatorDefinition("!=");
            ExpressionNode node = expressionNodePool.next().of(OPERATION, neqOp.operator.token, neqOp.precedence, 0);
            node.paramCount = 2;
            node.lhs = nullExpr;
            node.rhs = distinctExpr;

            nested.setWhereClause(concatFilters(nested.getWhereClause(), node));
            middle.addGroupBy(distinctExpr);

            countDistinctExpr.token = "count";
            countDistinctExpr.paramCount = 0;
            countDistinctExpr.rhs = null;
        }

        if (nested != null) {
            rewriteCountDistinct(nested);
        }

        final QueryModel union = model.getUnionModel();
        if (union != null) {
            rewriteCountDistinct(union);
        }

        ObjList<QueryModel> joinModels = model.getJoinModels();
        for (int i = 1, n = joinModels.size(); i < n; i++) {
            rewriteCountDistinct(joinModels.getQuick(i));
        }
    }

    /**
     * Rewrites "select distinct a,b,c from tab" into "select a,b,c from (select a,b,c,d,count() from tab)".
     * We will not rewrite distinct of group-by or windows functions.
     *
     * @param model input model, it will be validated for the rewrite possibility. If rewrite is impossible,
     *              the input model will be returned verbatim.
     * @return either the input model or newly rewritten model.
     */
    private QueryModel rewriteDistinct(QueryModel model) throws SqlException {
        if (model == null) {
            return null;
        }

        if (model.isDistinct()) {
            // bingo
            // create wrapper models
            QueryModel wrapperNested = queryModelPool.next();
            wrapperNested.setNestedModel(model);
            QueryModel wrapperModel = queryModelPool.next();
            wrapperModel.setNestedModel(wrapperNested);

            ObjList<QueryColumn> bottomUpColumns = model.getBottomUpColumns();
            // Columns might be aliased, if they are, we have to create a new
            // column instance. We also check if we should abandon the rewrite
            // in case we find counterproductive
            boolean abandonRewrite = false;
            for (int i = 0, n = bottomUpColumns.size(); i < n; i++) {
                QueryColumn qc = bottomUpColumns.getQuick(i);
                ExpressionNode ast = qc.getAst();
                CharSequence alias = qc.getAlias();
                if (qc.isWindowColumn() || (ast.type == FUNCTION && functionParser.getFunctionFactoryCache().isGroupBy(ast.token))) {
                    abandonRewrite = true;
                    break;
                }
                if (alias == ast.token && ast.type != FUNCTION && ast.type != ARRAY_ACCESS && ast.type != ARRAY_CONSTRUCTOR) {
                    wrapperModel.addBottomUpColumn(qc);
                } else {
                    wrapperModel.addBottomUpColumn(queryColumnPool.next().of(alias, nextLiteral(alias)));
                }
            }

            if (!abandonRewrite) {
                // remove the distinct flag, model is no longer that
                model.setDistinct(false);

                // if we add "count" aggregate we will transform our model pair into
                // simple group by with an extra column, that wasn't requested. But,
                // it is a good start.

                ExpressionNode countAst = expressionNodePool.next();
                countAst.token = "count";
                countAst.paramCount = 0;
                countAst.type = FUNCTION;

                QueryColumn countColumn = queryColumnPool.next();
                countColumn.of(
                        createColumnAlias("count", model),
                        countAst,
                        false,
                        -1
                );
                model.getBottomUpColumns().add(countColumn);

                // move model attributes to the wrapper
                wrapperModel.setAlias(model.getAlias());
                wrapperModel.setTimestamp(model.getTimestamp());
                wrapperNested.setAlias(model.getAlias());
                wrapperNested.setTimestamp(model.getTimestamp());

                // before dispatching our rewrite, make sure our sub-query has also been re-written
                // the immediate "nested" model is part of the "distinct" pair or model, we skip rewriting that
                // and move onto its nested model.
                model.getNestedModel().setNestedModel(rewriteDistinct(model.getNestedModel().getNestedModel()));

                // if the model has a union, we need to move this union to the wrapper and rewrite it
                wrapperModel.setUnionModel(rewriteDistinct(model.getUnionModel()));
                wrapperModel.setSetOperationType(model.getSetOperationType());
                // also clear the union on the model we just wrapped
                model.setUnionModel(null);
                model.setSetOperationType(SET_OPERATION_UNION_ALL);

                return wrapperModel;
            }
        }

        // recurse into the model hierarchy
        model.setNestedModel(rewriteDistinct(model.getNestedModel()));

        ObjList<QueryModel> joinModels = model.getJoinModels();
        for (int i = 1, n = joinModels.size(); i < n; i++) {
            joinModels.setQuick(i, rewriteDistinct(joinModels.getQuick(i)));
        }

        model.setUnionModel(rewriteDistinct(model.getUnionModel()));

        return model;
    }

    // push aggregate function calls to group by model, replace key column expressions with group by aliases
    // raise error if raw column usage doesn't match one of expressions on group by list
    private ExpressionNode rewriteGroupBySelectExpression(
            final @Transient ExpressionNode topLevelNode,
            QueryModel groupByModel,
            ObjList<ExpressionNode> groupByNodes,
            ObjList<CharSequence> groupByAliases
    ) throws SqlException {
        sqlNodeStack.clear();

        // pre-order iterative tree traversal
        // see: http://en.wikipedia.org/wiki/Tree_traversal

        ExpressionNode temp = replaceIfGroupByExpressionOrAggregate(topLevelNode, groupByModel, groupByNodes, groupByAliases);
        if (temp != topLevelNode) {
            return temp;
        }

        ExpressionNode node = topLevelNode;

        while (!sqlNodeStack.isEmpty() || node != null) {
            if (node != null) {
                if (node.paramCount < 3) {
                    if (node.rhs != null) {
                        temp = replaceIfGroupByExpressionOrAggregate(node.rhs, groupByModel, groupByNodes, groupByAliases);
                        if (node.rhs == temp) {
                            sqlNodeStack.push(node.rhs);
                        } else {
                            node.rhs = temp;
                        }
                    }

                    if (node.lhs != null) {
                        temp = replaceIfGroupByExpressionOrAggregate(node.lhs, groupByModel, groupByNodes, groupByAliases);
                        if (temp == node.lhs) {
                            node = node.lhs;
                        } else {
                            node.lhs = temp;
                            node = null;
                        }
                    } else {
                        node = null;
                    }
                } else {
                    for (int i = 1, k = node.paramCount; i < k; i++) {
                        ExpressionNode e = node.args.getQuick(i);
                        temp = replaceIfGroupByExpressionOrAggregate(e, groupByModel, groupByNodes, groupByAliases);
                        if (e == temp) {
                            sqlNodeStack.push(e);
                        } else {
                            node.args.setQuick(i, temp);
                        }
                    }

                    ExpressionNode e = node.args.getQuick(0);
                    temp = replaceIfGroupByExpressionOrAggregate(e, groupByModel, groupByNodes, groupByAliases);
                    if (e == temp) {
                        node = e;
                    } else {
                        node.args.setQuick(0, temp);
                        node = null;
                    }
                }
            } else {
                node = sqlNodeStack.poll();
            }
        }

        return topLevelNode;
    }

    /**
     * For queries on tables with designated timestamp, no where clause and no order by or order by ts only :
     * <p>
     * For example:
     * select a,b from X limit -10 -> select a,b from (select * from X order by ts desc limit 10) order by ts asc
     * select a,b from X order by ts limit -10 -> select a,b  from (select * from X order by ts desc limit 10) order by ts asc
     * select a,b from X order by ts desc limit -10 -> select a,b from (select * from X order by ts asc limit 10) order by ts desc
     *
     * @param model input model
     */
    private void rewriteMultipleTermLimitedOrderByPart1(QueryModel model) {
        if (model != null) {
            if (
                    model.getSelectModelType() == QueryModel.SELECT_MODEL_CHOOSE
                            && model.getNestedModel() != null
                            && model.getNestedModel().getSelectModelType() == QueryModel.SELECT_MODEL_NONE
                            && model.getNestedModel().getOrderBy() != null
                            && model.getNestedModel().getOrderBy().size() > 1
                            && model.getNestedModel().getTimestamp() != null
                            && model.getLimitLo() != null
                            && model.getLimitHi() == null
                            && Chars.equals(model.getLimitLo().token, '-')
            ) {
                QueryModel nested = model.getNestedModel();

                int firstOrderByDir = nested.getOrderByDirection().get(0);
                if (firstOrderByDir != ORDER_DIRECTION_ASCENDING) {
                    return;
                }

                ExpressionNode firstOrderByArg = nested.getOrderBy().get(0);

                if (!Chars.equalsIgnoreCase(firstOrderByArg.token, nested.getTimestamp().token)) {
                    return;
                }

                // we want to push down a limited reverse scan, and then sort into the intended ordering afterward

                // first, copy the order by up
                for (int i = 0, n = nested.getOrderBy().size(); i < n; i++) {
                    model.addOrderBy(nested.getOrderBy().get(i), nested.getOrderByDirection().get(i));
                }

                if (nested.getOrderByAdvice().size() == 0) {
                    for (int i = 0, n = nested.getOrderBy().size(); i < n; i++) {
                        nested.getOrderByAdvice().add(nested.getOrderBy().get(i));
                        // we have to reverse the sorting order of the additional (to timestamp)
                        // terms because we are using reverse timestamp scan and also topN sort logic
                        // this is negative limit!
                        int orderDirection = nested.getOrderByDirection().get(i) == ORDER_DIRECTION_DESCENDING ? ORDER_DIRECTION_ASCENDING : ORDER_DIRECTION_DESCENDING;
                        nested.getOrderByDirectionAdvice().add(orderDirection);
                        nested.getOrderByDirection().setQuick(i, orderDirection);
                    }
                    // reverse the scan
                    nested.getOrderByDirection().set(0, ORDER_DIRECTION_DESCENDING);
                } else {
                    // assume already filled
                    nested.getOrderByDirectionAdvice().set(0, ORDER_DIRECTION_DESCENDING);
                }

                nested.setAllowPropagationOfOrderByAdvice(false); // stop propagation

                // copy the integral part, i.e. if it's -3, then 3
                nested.setLimit(model.getLimitLo().rhs, null);

                // remove limit from outer
                model.setLimit(null, null);
                rewriteMultipleTermLimitedOrderByPart1(nested.getNestedModel());
            } else {
                rewriteMultipleTermLimitedOrderByPart1(model.getNestedModel());
            }
            final ObjList<QueryModel> joinModels = model.getJoinModels();
            for (int i = 1, n = joinModels.size(); i < n; i++) {
                rewriteMultipleTermLimitedOrderByPart1(joinModels.getQuick(i));
            }
            rewriteMultipleTermLimitedOrderByPart1(model.getUnionModel());
        }
    }

    /**
     * Scans for NONE models, basically those that query table and if they have
     * order by descending timestamp only. These models are tagged for the generator
     * to handle the entire pipeline correctly.
     * <p>
     * Additionally, we scan the same models and separately tag them if they
     * ordered by descending timestamp, together with other fields.
     * <p>
     * We go deep and wide, as in include joins and unions.
     *
     * @param model the starting point
     */
    private void rewriteMultipleTermLimitedOrderByPart2(QueryModel model) {
        if (model == null) {
            return;
        }

        if (model.getModelType() == SELECT_MODEL_NONE || model.getModelType() == SELECT_MODEL_CHOOSE) {
            boolean orderDescendingByDesignatedTimestampOnly;
            IntList direction = model.getOrderByDirectionAdvice();
            if (direction.size() < 1) {
                orderDescendingByDesignatedTimestampOnly = false;
            } else {
                orderDescendingByDesignatedTimestampOnly = model.getOrderByAdvice().size() == 1
                        && model.getTimestamp() != null
                        && Chars.equalsIgnoreCase(model.getOrderByAdvice().getQuick(0).token, model.getTimestamp().token)
                        && direction.get(0) == ORDER_DIRECTION_DESCENDING;
            }

            model.setOrderDescendingByDesignatedTimestampOnly(orderDescendingByDesignatedTimestampOnly);
            model.setForceBackwardScan(
                    orderDescendingByDesignatedTimestampOnly || (
                            model.getOrderByAdvice().size() > 1
                                    && model.getTimestamp() != null
                                    && Chars.equalsIgnoreCase(model.getOrderByAdvice().getQuick(0).token, model.getTimestamp().token)
                                    && model.getLimitLo() != null && !Chars.equals(model.getLimitLo().token, '-'))
            );
        }

        rewriteMultipleTermLimitedOrderByPart2(model.getNestedModel());
        rewriteMultipleTermLimitedOrderByPart2(model.getUnionModel());

        ObjList<QueryModel> joinModels = model.getJoinModels();
        // ignore self
        for (int i = 1, n = joinModels.size(); i < n; i++) {
            rewriteMultipleTermLimitedOrderByPart2(joinModels.getQuick(i));
        }
    }

    /**
     * Rewrites order by clause to achieve simple column resolution for model parser.
     * Order by must never reference column that doesn't exist in its own select list.
     * <p>
     * Because order by clause logically executes after "select" it must be able to
     * reference results of arithmetic expression, aggregation function results, arithmetic with
     * aggregation results and window functions. Somewhat contradictory to this order by must
     * also be able to reference columns of table or sub-query that are not even in select clause.
     *
     * @param model inbound model
     * @return outbound model
     * @throws SqlException when column names are ambiguous or not found at all.
     */
    private QueryModel rewriteOrderBy(final QueryModel model) throws SqlException {
        // find base model and check if there is "group-by" model in between
        // when we are dealing with "group by" model some implicit "order by" columns have to be dropped,
        // However, in the following example
        // select a, b from T order by c
        // ordering does affect query result
        QueryModel result = model;
        QueryModel base = model;
        QueryModel baseParent = model;
        QueryModel wrapper = null;
        QueryModel limitModel = model;//bottom-most model which contains limit, order by can't be moved past it
        final int modelColumnCount = model.getBottomUpColumns().size();
        boolean groupByOrDistinct = false;

        while (base.getBottomUpColumns().size() > 0 && !base.isNestedModelIsSubQuery()) {
            baseParent = base;

            final QueryModel union = base.getUnionModel();
            if (union != null) {
                final QueryModel rewritten = rewriteOrderBy(union);
                if (rewritten != union) {
                    base.setUnionModel(rewritten);
                }
            }

            base = base.getNestedModel();
            if (base.getLimitLo() != null) {
                limitModel = base;
            }
            final int selectModelType = baseParent.getSelectModelType();
            groupByOrDistinct = groupByOrDistinct
                    || selectModelType == QueryModel.SELECT_MODEL_GROUP_BY
                    || selectModelType == QueryModel.SELECT_MODEL_DISTINCT;
        }

        // find out how "order by" columns are referenced
        ObjList<ExpressionNode> orderByNodes = base.getOrderBy();
        int sz = orderByNodes.size();
        if (sz > 0) {
            // for each order by column check how deep we need to go between "model" and "base"
            for (int i = 0; i < sz; i++) {
                final ExpressionNode orderBy = orderByNodes.getQuick(i);
                CharSequence column = orderBy.token;
                int dot = Chars.indexOfLastUnquoted(column, '.');
                // is this a table reference?
                if (dot > -1 || model.getAliasToColumnMap().excludes(column)) {
                    // validate column
                    validateColumnAndGetModelIndex(base, null, column, dot, orderBy.position, false);
                    // good news, our column matched base model
                    // this condition is to ignore order by columns that are not in select and behind group by
                    if (base != model) {
                        // check if column is aliased as either
                        // "x y" or "tab.x y" or "t.x y", where "t" is alias of table "tab"
                        final LowerCaseCharSequenceObjHashMap<CharSequence> map = baseParent.getColumnNameToAliasMap();
                        CharSequence alias = null;
                        int index = map.keyIndex(column);
                        if (index > -1 && dot > -1) {
                            // we have the following that are true:
                            // 1. column does have table alias, e.g. tab.x
                            // 2. column definitely exists
                            // 3. column is _not_ referenced as select tab.x from tab
                            //
                            // lets check if column is referenced as select x from tab
                            // this will determine is column is referenced by select at all
                            index = map.keyIndex(column, dot + 1, column.length());
                        }

                        if (index > -1) {
                            QueryColumn qc = getQueryColumn(baseParent, column, dot);
                            if (qc != null) {
                                index = map.keyIndex(qc.getAst().token);
                            }
                        }

                        if (index < 0) {
                            // we have found alias, rewrite order by column
                            orderBy.token = map.valueAtQuick(index);

                            tempQueryModel = null;
                            tempColumnAlias = null;

                            // if necessary, propagate column to limit model that'll receive order by
                            if (limitModel != baseParent) {
                                CharSequence translatedColumnAlias = getTranslatedColumnAlias(limitModel, baseParent, orderBy.token);
                                if (translatedColumnAlias == null) {
                                    // add column ref to the most-nested model that doesn't have it
                                    alias = SqlUtil.createColumnAlias(characterStore, tempColumnAlias, Chars.indexOfLastUnquoted(tempColumnAlias, '.'), tempQueryModel.getAliasToColumnMap());
                                    tempQueryModel.addBottomUpColumn(nextColumn(alias, tempColumnAlias));

                                    // and then push to upper models
                                    QueryModel m = limitModel;
                                    while (m != tempQueryModel) {
                                        m.addBottomUpColumn(nextColumn(alias));
                                        m = m.getNestedModel();
                                    }

                                    tempQueryModel = null;
                                    tempColumnAlias = null;
                                    orderBy.token = alias;

                                    // if necessary, add external model to maintain output
                                    if (limitModel == model && wrapper == null) {
                                        wrapper = queryModelPool.next();
                                        wrapper.setSelectModelType(QueryModel.SELECT_MODEL_CHOOSE);
                                        for (int j = 0; j < modelColumnCount; j++) {
                                            QueryColumn qc = model.getBottomUpColumns().getQuick(j);
                                            wrapper.addBottomUpColumn(nextColumn(qc.getAlias()));
                                        }
                                        result = wrapper;
                                        wrapper.setNestedModel(model);
                                    }
                                } else {
                                    orderBy.token = translatedColumnAlias;
                                }
                            }
                        } else {
                            if (dot > -1 && !base.getModelAliasIndexes().contains(column, 0, dot)) {
                                throw SqlException.invalidColumn(orderBy.position, column);
                            }

                            // we must attempt to ascend order by column
                            // when we have group-by or distinct model, ascent is not possible
                            if (groupByOrDistinct) {
                                throw SqlException.position(orderBy.position)
                                        .put("ORDER BY expressions must appear in select list. ")
                                        .put("Invalid column: ")
                                        .put(column);
                            } else {
                                if (dot > -1
                                        && base.getModelAliasIndexes().contains(column, 0, dot)
                                        && base.getModelAliasIndexes().size() == 1) {
                                    column = column.subSequence(dot + 1, column.length()); // remove alias
                                    dot = -1;
                                }

                                if (baseParent.getSelectModelType() != QueryModel.SELECT_MODEL_CHOOSE) {
                                    QueryModel synthetic = queryModelPool.next();
                                    synthetic.setSelectModelType(QueryModel.SELECT_MODEL_CHOOSE);
                                    for (int j = 0, z = baseParent.getBottomUpColumns().size(); j < z; j++) {
                                        QueryColumn qc = baseParent.getBottomUpColumns().getQuick(j);
                                        if (qc.getAst().type == FUNCTION || qc.getAst().type == OPERATION) {
                                            emitLiterals(qc.getAst(), synthetic, null, false, baseParent.getNestedModel(), false);
                                        } else {
                                            synthetic.addBottomUpColumnIfNotExists(qc);
                                        }
                                    }
                                    synthetic.setNestedModel(base);
                                    baseParent.setNestedModel(synthetic);
                                    baseParent = synthetic;

                                    // the column may appear in the list after literals from expressions have been emitted
                                    index = synthetic.getColumnNameToAliasMap().keyIndex(column);

                                    if (index < 0) {
                                        alias = synthetic.getColumnNameToAliasMap().valueAtQuick(index);
                                    }
                                }

                                if (alias == null) {
                                    alias = SqlUtil.createColumnAlias(characterStore, column, dot, baseParent.getAliasToColumnMap());
                                    baseParent.addBottomUpColumn(nextColumn(alias, column));
                                }

                                // do we have more than one parent model?
                                if (model != baseParent) {
                                    QueryModel m = model;
                                    do {
                                        m.addBottomUpColumn(nextColumn(alias));
                                        m = m.getNestedModel();
                                    } while (m != baseParent);
                                }

                                orderBy.token = alias;

                                if (wrapper == null) {
                                    wrapper = queryModelPool.next();
                                    wrapper.setSelectModelType(QueryModel.SELECT_MODEL_CHOOSE);
                                    for (int j = 0; j < modelColumnCount; j++) {
                                        QueryColumn qc = model.getBottomUpColumns().getQuick(j);
                                        wrapper.addBottomUpColumn(nextColumn(qc.getAlias()));
                                    }
                                    result = wrapper;
                                    wrapper.setNestedModel(model);
                                }
                            }
                        }
                    }
                }
                // order by can't be pushed through limit clause because it'll produce bad results
                if (base != baseParent && base != limitModel) {
                    limitModel.addOrderBy(orderBy, base.getOrderByDirection().getQuick(i));
                }
            }

            if (base != model && base != limitModel) {
                base.clearOrderBy();
            }
        }

        final QueryModel nested = base.getNestedModel();
        if (nested != null) {
            final QueryModel rewritten = rewriteOrderBy(nested);
            if (rewritten != nested) {
                base.setNestedModel(rewritten);
            }
        }

        final QueryModel union = base.getUnionModel();
        if (union != null) {
            final QueryModel rewritten = rewriteOrderBy(union);
            if (rewritten != union) {
                base.setUnionModel(rewritten);
            }
        }

        ObjList<QueryModel> joinModels = base.getJoinModels();
        for (int i = 1, n = joinModels.size(); i < n; i++) {
            // we can ignore result of order by rewrite for because
            // 1. when join model is not a sub-query it will always have all the fields, so order by wouldn't
            //    introduce synthetic model (no column needs to be hidden)
            // 2. when join model is a sub-query it will have nested model, which can be rewritten. Parent model
            //    would remain the same again.
            rewriteOrderBy(joinModels.getQuick(i));
        }

        return result;
    }

    /**
     * Replaces references to column index in "order by" clause, such as "... order by 1"
     * with column names. The method traverses "deep" model hierarchy excluding "unions"
     *
     * @param model root model
     * @throws SqlException in case of any SQL syntax issues.
     */
    private void rewriteOrderByPosition(final QueryModel model) throws SqlException {
        QueryModel base = model;
        QueryModel baseParent = model;
        QueryModel baseGroupBy = null;
        QueryModel baseOuter = null;
        QueryModel baseDistinct = null;
        // while order by is initially kept in the base model (most inner one)
        // columns used in order by could be stored in one of many models : inner model, group by model, window or outer model
        // here we've to descend and keep track of all of those
        while (base.getBottomUpColumns().size() > 0) {
            // Check if the model contains the full list of selected columns and, thus, can be used as the parent.
            if (!base.isSelectTranslation()) {
                baseParent = base;
            }
            switch (base.getSelectModelType()) {
                case QueryModel.SELECT_MODEL_DISTINCT:
                    baseDistinct = base;
                    break;
                case QueryModel.SELECT_MODEL_GROUP_BY:
                    baseGroupBy = base;
                    break;
                case QueryModel.SELECT_MODEL_VIRTUAL:
                case QueryModel.SELECT_MODEL_CHOOSE:
                    QueryModel nested = base.getNestedModel();
                    if (nested != null && nested.getSelectModelType() == QueryModel.SELECT_MODEL_GROUP_BY) {
                        baseOuter = base;
                    }
                    break;
            }
            base = base.getNestedModel();
        }

        if (baseDistinct != null) {
            baseParent = baseDistinct;
        } else if (baseOuter != null) {
            baseParent = baseOuter;
        } else if (baseGroupBy != null) {
            baseParent = baseGroupBy;
        }

        ObjList<ExpressionNode> orderByNodes = base.getOrderBy();
        int sz = orderByNodes.size();
        if (sz > 0) {
            final ObjList<QueryColumn> columns = baseParent.getBottomUpColumns();
            final int columnCount = columns.size();
            for (int i = 0; i < sz; i++) {
                final ExpressionNode orderBy = orderByNodes.getQuick(i);
                final CharSequence column = orderBy.token;

                // fast check to rule out an obvious non-numeric
                char first = column.charAt(0);
                if (first < '0' || first > '9') {
                    continue;
                }

                try {
                    final int position = Numbers.parseInt(column);
                    if (position < 1 || position > columnCount) {
                        // it could be out of range, or it could be intended as a column name. let's check for a
                        // matching column.
                        if (baseParent.getAliasToColumnMap().get(column) != null) {
                            continue;
                        } else {
                            throw SqlException.$(
                                            orderBy.position,
                                            "order column position is out of range [max="
                                    )
                                    .put(columnCount)
                                    .put(']');
                        }
                    }
                    orderByNodes.setQuick(
                            i,
                            expressionNodePool.next().of(
                                    LITERAL,
                                    columns.get(position - 1).getName(),
                                    -1,
                                    orderBy.position
                            )
                    );
                } catch (NumericException e) {
                    // fallback when not a valid numeric
                }
            }
        }

        QueryModel nested = base.getNestedModel();
        if (nested != null) {
            rewriteOrderByPosition(nested);
        }

        ObjList<QueryModel> joinModels = base.getJoinModels();
        for (int i = 1, n = joinModels.size(); i < n; i++) {
            // we can ignore result of order by rewrite for because
            // 1. when join model is not a sub-query it will always have all the fields, so order by wouldn't
            //    introduce synthetic model (no column needs to be hidden)
            // 2. when join model is a sub-query it will have nested model, which can be rewritten. Parent model
            //    would remain the same again.
            rewriteOrderByPosition(joinModels.getQuick(i));
        }
    }

    private void rewriteOrderByPositionForUnionModels(final QueryModel model) throws SqlException {
        QueryModel next = model.getUnionModel();
        if (next != null) {
            doRewriteOrderByPositionForUnionModels(model, model, next);
        }

        next = model.getNestedModel();
        if (next != null) {
            rewriteOrderByPositionForUnionModels(next);
        }

        ObjList<QueryModel> joinModels = model.getJoinModels();
        for (int i = 1, n = joinModels.size(); i < n; i++) {
            rewriteOrderByPositionForUnionModels(joinModels.getQuick(i));
        }
    }

    /*
        Reads the `PIVOT` aggregate columns and adds them to the inner group by model.
     */
    private void rewritePivotAddAggregatesToModels(@NotNull ObjList<QueryColumn> nestedPivotColumns, @NotNull QueryModel groupByModel) throws SqlException {
        for (int i = 0, n = nestedPivotColumns.size(); i < n; i++) {
            QueryColumn pivotColumn = nestedPivotColumns.getQuick(i);
            CharSequence alias = pivotColumn.getAlias() == null ? pivotColumn.getAst().token : pivotColumn.getAlias();
            try {
                groupByModel.addBottomUpColumn(queryColumnPool.next().of(
                        alias,
                        pivotColumn.getAst()
                ));
            } catch (SqlException e) {
                // todo(nwoolmer): see if this is now deprecated code
                assert e.getMessage().contains("Duplicate");
                // backup plan, we need to alias
                int suffix = 1;
                int aliasLength = alias.length();
                CharacterStoreEntry cse = characterStore.newEntry();
                cse.put(alias);
                do {
                    cse.trimTo(aliasLength);
                    cse.put(suffix++);
                } while (groupByModel.getColumnAliasIndex(cse.toImmutable()) >= 0 && suffix < 500);
                groupByModel.addBottomUpColumn(queryColumnPool.next().of(
                        cse.toImmutable(),
                        pivotColumn.getAst()
                ));
                pivotColumn.setAlias(cse.toImmutable());
            }
        }
    }

    private void rewritePivotBuildForInExpressionsAndAddThemToWhereClause(QueryModel nested, QueryModel groupByModel) throws SqlException {
        ExpressionNode forInExpr = null;
        assert nested.getPivotFor() != null;

        for (int j = 0, n = nested.getPivotFor().size(); j <= n; j++) {

            // Catch the final index before OOB error reading `getPivotFor()`.
            // Flush last expression and break.
            if (j == n) {
                if (forInExpr != null) {
                    rewritePivotFinaliseInExprAndAddToWhere(forInExpr, nested, null);
                }
                break;
            }

            QueryColumn forColumn = nested.getPivotFor().getQuick(j);
            ExpressionNode forExpr = forColumn.getAst();

            if (forExpr.type == LITERAL) {
                if (forInExpr != null) {
                   /*
                    Let's check for the `ELSE` case.

                    If there is an `ELSE`, we will need an additional column that inverts the for expression.

                    Additionally, we don't want this to end up in the WHERE clause, or we will miss out data.
                   */

                    //noinspection ConstantValue
                    assert j < n;

                    QueryColumn maybeElseColumn = forColumn;
                    if (!SqlUtil.isPivotElseToken(forColumn.getAst().token)) {
                        // We stashed the alias in the alias slot of this placeholder column.
                        maybeElseColumn = null;
                        // if it wasn't else, then it is the name for the next group
                        // need to go back one entry
                        j--;
                    }
                    rewritePivotFinaliseInExprAndAddToWhere(forInExpr, nested, maybeElseColumn);
                    forInExpr = null;
                    continue;
                }

                ExpressionNode groupByName = nextLiteral(forColumn.getName(), forColumn.getAst().position);
                groupByModel.addGroupBy(groupByName);

                // If this name is not already part of the bottom-up columns, then we should add it.
                // But we should not add duplicates!
                if (!groupByModel.getAliasToColumnMap().contains(groupByName.token)) {
                    groupByModel.addBottomUpColumn(nextColumn(groupByName.token, groupByName.position));
                }

                // Create a new expression, ready for accumulation.
                forInExpr = expressionNodePool.next().of(FUNCTION, "in", 0, forColumn.getAst().position);
                forInExpr.lhs = forColumn.getAst();
            } else if (forInExpr != null) {
                // accumulating sublist
                forInExpr.args.add(forExpr);
            } else {
                // unreachable
                throw new UnsupportedOperationException();
            }
        }
    }

    private int rewritePivotCalculateForInExprIndices(ObjList<QueryColumn> pivotFor, ObjList<ExpressionNode> outPivotForNames, IntList outForMaxes, IntList outForDepths) throws SqlException {
        int expectedPivotColumnsPerAggregateFunction = 0;
        for (int j = 0, n = pivotFor.size(); j < n; j++) {
            ExpressionNode forExpr = pivotFor.getQuick(j).getAst();

            if (forExpr.type != LITERAL) {
                throw SqlException.$(forExpr.position, "unexpected expression");
            }

            outPivotForNames.add(forExpr);
            j++;
            outForDepths.add(j);

            int start = j;
            while (j < n) {
                ExpressionNode arg = pivotFor.getQuick(j).getAst();
                if (arg.type == LITERAL) {
                    j--;
                    break;
                }
                if (j + 1 >= n) {
                    break;
                }
                j++;
            }

            int numInArgs = j + 1 - start;
            int maxIndex = j;

            outForMaxes.add(maxIndex);

            if (expectedPivotColumnsPerAggregateFunction == 0) {
                expectedPivotColumnsPerAggregateFunction = numInArgs;
            } else {
                expectedPivotColumnsPerAggregateFunction *= numInArgs;
            }
        }

        return expectedPivotColumnsPerAggregateFunction;
    }

    /**
     * Rationalises the constructed IN expression and adds to WHERE clause.
     * <p>
     * If an ELSE clause is present, then we must not add it to the WHERE clause. Instead, we need to
     * invert the IN expression with NOT, and then stash it for later.
     */
    private void rewritePivotFinaliseInExprAndAddToWhere(ExpressionNode forInExpr, QueryModel nested, @Nullable QueryColumn elseColumn) {
        /*
            Depending on number of args, we need to rationalise the expression.

            If it has 2 or more, we need to use the args list, and ensure it is in the correct format. That means
            it needs to have the args in reverse order ,and the name on the end.

            If not, then we need the name on the LHS, and the single argument on the RHS.
         */
        int size = forInExpr.args.size();
        if (size >= 2) {
            forInExpr.args.reverse();
            forInExpr.args.add(forInExpr.lhs);
            forInExpr.lhs = null;
            forInExpr.paramCount = forInExpr.args.size();
        } else {
            forInExpr.rhs = forInExpr.args.getLast();
            forInExpr.paramCount = 2;
            forInExpr.args.clear();
        }

        if (elseColumn != null) {
            /*
                We cannot add it to the WHERE filter, but we will need to invert and stash it.

                We will be cheeky and update our column, stashing it in the AST...
             */
            final ExpressionNode notExpr = expressionNodePool.next().of(OPERATION, "not", 0, elseColumn.getAst().position);
            notExpr.lhs = forInExpr;
            notExpr.paramCount = 1;
            elseColumn.setAst(notExpr);
        } else {
            /*
                We don't have an ELSE catch-all column, so we just add it to the WHERE clause to filter data out ASAP.
             */
            if (nested.getWhereClause() == null) {
                nested.setWhereClause(forInExpr);
            } else {
                nested.setWhereClause(rewritePivotMakeBinaryExpression(nested.getWhereClause(), forInExpr, "and", opAnd));
            }
        }
    }

    /**
     * This adds aliases to the `PIVOT` aggregate columns if deemed necessary.
     * If they are all already aliased, no actions are taken.
     * If there are duplicate aggregates i.e. multiple SUMs in one PIVOT, an alias will be added.
     */
    private void rewritePivotGenerateAliases(QueryModel nested) {
        assert nested.getPivotColumns() != null;
        ObjList<QueryColumn> pivotColumns = nested.getPivotColumns();
        int pivotColumnSize = pivotColumns.size();

        boolean someAreNotAliased = false;
        boolean duplicateAggregates = false;

        /*
            This map counts how many entries for each aggregate function name there are.
         */
        CharSequenceIntHashMap aggregateDedupe = csIntHashMapPool.next();

        /*
            This set is used to check for any repeating aliases in the data.
         */
        CharSequenceHashSet aliasDedupe = csHashSetPool.next();

        /*
            This used to build up an alias, which is later converted to an immutable entry.
         */
        StringSink sink = stringSinkPool.next();

        try {
            for (int i = 0; i < pivotColumnSize; i++) {
                final QueryColumn pc = pivotColumns.getQuick(i);
                duplicateAggregates |= (aggregateDedupe.incrementAndReturnValue(pc.getAst().token) > 0);
                someAreNotAliased |= (pc.getAlias() == null);
            }

            if (someAreNotAliased && duplicateAggregates) {
                CharSequence tok;
                for (int i = 0; i < pivotColumnSize; i++) {
                    final QueryColumn col = pivotColumns.getQuick(i);

                    /*
                        If it is aliased, we'll keep it.
                     */
                    if (col.getAlias() != null) {
                        aliasDedupe.add(col.getAlias());
                        continue;
                    }

                    tok = col.getAst().token;
                    sink.clear();

                    /*
                        Otherwise, we will build an alias using an incrementing counter.
                    */
                    if (aggregateDedupe.get(tok) > 0) {
                        // need to alias it
                        sink.put(tok).put('_').put(col.getAst().rhs);
                        if (aliasDedupe.contains(sink)) {
                            // already duplicate, so we will append a digit
                            int aliasLength = sink.length();
                            int suffix = 1;
                            do {
                                sink.trimTo(aliasLength);
                                sink.put(suffix++);
                            } while (aliasDedupe.contains(sink) && suffix < PIVOT_MAX_ALIAS_INTEGER);
                        }
                        CharacterStoreEntry cse = characterStore.newEntry();
                        cse.put(sink);
                        CharSequence cs = cse.toImmutable();

                        // Sanity check
                        assert aliasDedupe.add(cs);
                        col.setAlias(cs);
                    }
                }
            }
        } finally {
            csIntHashMapPool.release(aggregateDedupe);
            csHashSetPool.release(aliasDedupe);
            stringSinkPool.release(sink);
        }
    }

    /**
     * Lifts the group by expressions originated from `model`'s nested `QueryModel` to columns on both input models.
     * Additionally, moves the group by expression themselves from the nested model to `groupByModel`.
     */
    private void rewritePivotLiftGroupByExpressionsToColumns(QueryModel model, QueryModel groupByModel) throws SqlException {
        ObjList<ExpressionNode> nestedGroupBy = model.getNestedModel().getGroupBy();
        for (int i = 0, n = nestedGroupBy.size(); i < n; i++) {
            ExpressionNode groupByExpr = nestedGroupBy.getQuick(i);
            if (groupByExpr.type == CONSTANT) {
                // todo: (at some point) support positional group by with PIVOT.
                // This has special logic elsewhere in the optimiser.
                throw SqlException.$(groupByExpr.position, "cannot use positional group by inside `PIVOT`");
            } else {
                model.addBottomUpColumn(queryColumnPool.next().of(groupByExpr.token, groupByExpr));
                groupByModel.addBottomUpColumn(queryColumnPool.next().of(groupByExpr.token, groupByExpr));
            }
        }
        groupByModel.moveGroupByFrom(model.getNestedModel());
    }

    /**
     * Recursive. Replaces SAMPLE BY models with GROUP BY + ORDER BY. For now, the rewrite
     * avoids the following:
     * - linear and prev fills
     * <p>
     * When "timestamp" column is not explicitly selected, this method has to do
     * a trick to add artificial timestamp to the original model and then wrap the original
     * model into a sub-query, to select all the intended columns but the artificial timestamp.
     * <p>
     * When time zone or offset is specified, an intermediate model is also added.
     *
     * @param model the input model, it is expected to be very early in optimisation process
     *              the typical sample by model consists of two objects, the outer one with the
     *              list of columns and the inner one with sample by clauses
     */
    private QueryModel rewriteSampleBy(@Nullable QueryModel model, @Transient SqlExecutionContext sqlExecutionContext) throws SqlException {
        if (model == null) {
            return null;
        }

        final QueryModel nested = model.getNestedModel();
        if (nested != null) {
            // "sample by" details will be on the nested model of the query
            final ExpressionNode sampleBy = nested.getSampleBy();
            final ExpressionNode sampleByOffset = nested.getSampleByOffset();
            final ObjList<ExpressionNode> sampleByFill = nested.getSampleByFill();
            final ExpressionNode sampleByTimezoneName = nested.getSampleByTimezoneName() != null && !isUTC(nested.getSampleByTimezoneName().token)
                    ? nested.getSampleByTimezoneName()
                    : null;
            final ExpressionNode sampleByUnit = nested.getSampleByUnit();
            final ExpressionNode timestamp = nested.getTimestamp();
            final int sampleByFillSize = sampleByFill.size();
            final ExpressionNode sampleByFrom = nested.getSampleByFrom();
            final ExpressionNode sampleByTo = nested.getSampleByTo();

            final ObjList<ExpressionNode> groupBy = nested.getGroupBy();
            if (sampleBy != null && groupBy != null && groupBy.size() > 0) {
                throw SqlException.$(groupBy.getQuick(0).position, "SELECT query must not contain both GROUP BY and SAMPLE BY");
            }

            if (
                    sampleBy != null
                            && timestamp != null
                            // null offset means ALIGN TO FIRST OBSERVATION, and we only support ALIGN TO CALENDAR
                            && sampleByOffset != null
                            // for now, time zone and offset are supported only when there is no FILL()
                            && (sampleByFillSize == 0 || (sampleByTimezoneName == null && isZeroOffset(sampleByOffset.token)))
                            && (sampleByFillSize == 0 || (sampleByFillSize == 1 && !isPrevKeyword(sampleByFill.getQuick(0).token) && !isLinearKeyword(sampleByFill.getQuick(0).token)))
                            && sampleByUnit == null
                            && (sampleByFrom == null || ((sampleByFrom.type != BIND_VARIABLE) && (sampleByFrom.type != FUNCTION) && (sampleByFrom.type != OPERATION)))
            ) {
                // Validate that the model does not have wildcard column names.
                // Using wildcard in group-by expression makes SQL ambiguous and
                // error-prone. For example, additive table metadata changes (adding a column)
                // will change the outcome of existing queries, if those supported wildcards for
                // as group-by keys.
                final ObjList<ExpressionNode> maybeKeyed = new ObjList<>();
                for (int i = 0, n = model.getColumns().size(); i < n; i++) {
                    final QueryColumn column = model.getColumns().getQuick(i);
                    final ExpressionNode ast = column.getAst();
                    if (ast.isWildcard()) {
                        throw SqlException.$(column.getAst().position, "wildcard column select is not allowed in sample-by queries");
                    }

                    if (ast.type == LITERAL || ast.type == FUNCTION || ast.type == OPERATION) {
                        maybeKeyed.add(ast);
                    }
                }

                if (hasNoAggregateQueryColumns(model)) {
                    throw SqlException.$(nested.getSampleBy().position, "at least one aggregation function must be present in 'select' clause");
                }

                validateConstOrRuntimeConstFunction(sampleByTimezoneName, sqlExecutionContext);

                // When timestamp is not explicitly selected, we will
                // need to add it artificially to enable group-by to
                // have access to bucket key. If this happens, the artificial
                // timestamp is added as the last column and this flag is set.
                // SAMPLE_BY_REWRITE_WRAP_REMOVE_TIMESTAMP

                // Another reason for creating the wrapper is to re-introduce the copies of the
                // timestamp column. These are actively removed from the group-by model, to make sure they
                // don't pollute the group-by keys.

                int wrapAction = SAMPLE_BY_REWRITE_NO_WRAP;

                if (sampleByTimezoneName != null && !isUTC(sampleByTimezoneName.token)) {
                    wrapAction |= SAMPLE_BY_REWRITE_WRAP_CONVERT_TIME_ZONE;
                }

                // this may or may not be our guy, but may not be, depending on fill settings

                // plan of action:
                // 1. analyze sample by expression and replace expression in the same position where timestamp
                //    is in the select clause (timestamp may not be selected, we have to have a wrapper)
                // 2. clear the sample by clause
                // 3. wrap the result into an order by to maintain the timestamp order, but this can be optional

                // the timestamp could be selected but also aliased
                CharSequence timestampColumn = timestamp.token;
                CharSequence timestampAlias = null;
                for (int i = 0, n = model.getColumns().size(); i < n; i++) {
                    final QueryColumn qc = model.getBottomUpColumns().getQuick(i);
                    if (qc.getAst().type == LITERAL && Chars.equalsIgnoreCase(qc.getAst().token, timestampColumn)) {
                        timestampAlias = qc.getAlias();
                    }
                }

                if (timestampAlias == null) {
                    // Let's not give up yet, the timestamp column might be prefixed
                    // with either table name or table alias
                    if (nested.getAlias() != null) {
                        // table is indeed aliased
                        CharacterStoreEntry e = characterStore.newEntry();
                        e.put(nested.getAlias().token).putAscii('.').put(timestamp.token);
                        CharSequence tableAliasPrefixedTimestampColumn = e.toImmutable();
                        timestampAlias = model.getColumnNameToAliasMap().get(tableAliasPrefixedTimestampColumn);
                        if (timestampAlias != null) {
                            timestampColumn = tableAliasPrefixedTimestampColumn;
                        }
                    }

                    // still nothing? Let's try table prefix very last time.
                    if (timestampAlias == null && nested.getTableName() != null) {
                        CharacterStoreEntry e = characterStore.newEntry();
                        e.put(nested.getTableName()).putAscii('.').put(timestamp.token);
                        CharSequence tableNamePrefixedTimestampColumn = e.toImmutable();
                        timestampAlias = model.getColumnNameToAliasMap().get(tableNamePrefixedTimestampColumn);
                        if (timestampAlias != null) {
                            timestampColumn = tableNamePrefixedTimestampColumn;
                        }
                    }
                }

                if (timestampAlias == null && nested.getJoinModels().size() > 1 && isAmbiguousColumn(nested, timestampColumn)) {
                    // We're dealing with a join, let's check if the timestamp needs a prefix.
                    final CharSequence tableAlias = nested.getAlias() != null ? nested.getAlias().token : nested.getTableName();
                    final CharacterStoreEntry e = characterStore.newEntry();
                    e.put(tableAlias).putAscii('.').put(timestamp.token);
                    timestampColumn = e.toImmutable();
                }

                if (maybeKeyed.size() > 0 &&
                        ((sampleByFrom != null || sampleByTo != null) || (sampleByFillSize > 0 && !isNoneKeyword(sampleByFill.getQuick(0).token)))) {
                    boolean isKeyed = false;

                    final CharSequence tableName = nested.getTableName();
                    // down-sampling of sub-queries will yield a null table name
                    if (tableName == null) {
                        return model;
                    }
                    for (int i = 0, n = maybeKeyed.size(); i < n; i++) {
                        final ExpressionNode expr = maybeKeyed.getQuick(i);
                        switch (expr.type) {
                            case LITERAL:
                                if (!matchesWithOrWithoutTablePrefix(expr.token, tableName, timestamp.token)
                                        && !matchesWithOrWithoutTablePrefix(expr.token, tableName, timestampAlias)) {
                                    isKeyed = true;
                                }
                                break;
                            case OPERATION:
                                isKeyed = true;
                                break;
                            case FUNCTION:
                                if (!functionParser.getFunctionFactoryCache().isGroupBy(expr.token)) {
                                    isKeyed = true;
                                }
                                break;
                        }
                    }

                    if (isKeyed) {
                        // drop out early, since we don't handle keyed
                        nested.setNestedModel(rewriteSampleBy(nested.getNestedModel(), sqlExecutionContext));

                        // join models
                        for (int j = 1, m = nested.getJoinModels().size(); j < m; j++) {
                            QueryModel joinModel = nested.getJoinModels().getQuick(j);
                            joinModel.setNestedModel(rewriteSampleBy(joinModel.getNestedModel(), sqlExecutionContext));
                        }

                        // unions
                        model.setUnionModel(rewriteSampleBy(model.getUnionModel(), sqlExecutionContext));
                        return model;
                    }
                }

                // These lists collect timestamp copies that we remove from the group-by model.
                // The goal is to re-populate the wrapper model with the copies in the correct positions.
                final ObjList<QueryColumn> insetColumnAliases = new ObjList<>();
                tempList.clear();
                existsDependedTokens.clear();
                existsDependedTokens.add(timestampColumn);
                int needRemoveColumns = 0;
                boolean timestampOnly = true;

                // Check if there are more aliased timestamp references, e.g.
                // `select timestamp a, timestamp b, timestamp c`
                // We will remove copies from this model and add them back in the wrapper

                // columnToAlias map is lossy, it only stores "last" alias (non-deterministic)
                // to find other aliases we have to loop thru all the columns. We are removing
                // columns in this loop, that is why there is no auto-increment.
                for (int i = 0, k = 0, n = model.getBottomUpColumns().size(); i < n; k++) {
                    final QueryColumn qc = model.getBottomUpColumns().getQuick(i);
                    final boolean isFunctionWithTsColumn = (qc.getAst().type == FUNCTION || qc.getAst().type == OPERATION)
                            && nonAggregateFunctionDependsOn(qc.getAst(), nested.getTimestamp());

                    if (
                            isFunctionWithTsColumn ||
                                    // check all literals that refer timestamp column, except the one
                                    // with our chosen timestamp alias
                                    (timestampAlias != null && qc.getAst().type == LITERAL
                                            && Chars.equalsIgnoreCase(qc.getAst().token, timestampColumn)
                                            && !Chars.equalsIgnoreCase(qc.getAlias(), timestampAlias))
                    ) {
                        model.removeColumn(i);
                        // Collect indexes of the removed columns, as they appear in the original list.
                        // This is a "deleting" loop, the "i" is not representative of the original column
                        // positions, which is why we need another index "k".
                        tempList.add(k);
                        insetColumnAliases.add(qc);
                        n--;
                        wrapAction |= SAMPLE_BY_REWRITE_WRAP_ADD_TIMESTAMP_COPIES;
                        if (isFunctionWithTsColumn) {
                            timestampOnly = false;
                        }
                    } else {
                        if (!Chars.equalsIgnoreCase(qc.getAst().token, timestampColumn)) {
                            timestampOnly = false;
                        }
                        i++;
                    }
                }

                // the "select" clause does not include timestamp
                if (timestampAlias == null) {
                    wrapAction |= SAMPLE_BY_REWRITE_WRAP_REMOVE_TIMESTAMP;

                    // Add artificial timestamp column at the end of the
                    // selected column list. While doing that we also
                    // need to avoid alias conflicts.

                    timestampAlias = createColumnAlias(timestampColumn, model);
                    model.addBottomUpColumnIfNotExists(nextColumn(timestampAlias, timestamp.position));

                    timestampOnly = false;
                    needRemoveColumns++;
                }

                if ((wrapAction & SAMPLE_BY_REWRITE_WRAP_ADD_TIMESTAMP_COPIES) != 0) {
                    // column alias indexes have shifted because of the removal of duplicate timestamp columns
                    model.updateColumnAliasIndexes();
                }

                final int timestampPos = model.getColumnAliasIndex(timestampAlias);
                if (timestampPos == -1) {
                    throw SqlException.$(timestamp.position, "unexpected timestamp expression");
                }

                final ExpressionNode tsFloorFunc = expressionNodePool.next();
                tsFloorFunc.token = TimestampFloorFunctionFactory.NAME;
                tsFloorFunc.type = FUNCTION;
                tsFloorFunc.paramCount = 5;

                CharacterStoreEntry characterStoreEntry = characterStore.newEntry();
                characterStoreEntry.put('\'').put(sampleBy.token).put('\'');

                final ExpressionNode tsFloorIntervalParam = expressionNodePool.next();
                tsFloorIntervalParam.token = characterStoreEntry.toImmutable();
                tsFloorIntervalParam.paramCount = 0;
                tsFloorIntervalParam.type = CONSTANT;
                tsFloorIntervalParam.position = sampleBy.position;

                final ExpressionNode tsFloorTsParam = expressionNodePool.next();
                tsFloorTsParam.token = timestampColumn;
                tsFloorTsParam.position = model.getBottomUpColumns().getQuick(timestampPos).getAst().position;
                tsFloorTsParam.paramCount = 0;
                tsFloorTsParam.type = LITERAL;

                if (sampleByTimezoneName != null) {
                    tsFloorFunc.args.add(sampleByTimezoneName);
                } else {
                    final ExpressionNode nullTimezone = expressionNodePool.next();
                    nullTimezone.type = CONSTANT;
                    nullTimezone.token = "null";
                    nullTimezone.precedence = 0;
                    tsFloorFunc.args.add(nullTimezone);
                }
                tsFloorFunc.args.add(sampleByOffset);
                // If SAMPLE BY FROM ... is present, we need to include it in the timestamp_floor() call.
                // This value is populated from the FROM clause and anchors the calendar-aligned buckets
                // to an offset other than the unix epoch.
                if (sampleByFrom != null) {
                    tsFloorFunc.args.add(sampleByFrom);
                } else {
                    final ExpressionNode nullExpr = expressionNodePool.next();
                    nullExpr.type = CONSTANT;
                    nullExpr.token = "null";
                    nullExpr.precedence = 0;
                    tsFloorFunc.args.add(nullExpr);
                }
                tsFloorFunc.args.add(tsFloorTsParam);
                tsFloorFunc.args.add(tsFloorIntervalParam);

                model.getBottomUpColumns().setQuick(
                        timestampPos,
                        queryColumnPool.next().of(timestampAlias, tsFloorFunc)
                );

                if (timestampOnly || nested.getGroupBy().size() > 0) {
                    nested.addGroupBy(tsFloorFunc);
                }

                nested.setFillFrom(sampleByFrom);
                nested.setFillTo(sampleByTo);
                nested.setFillStride(sampleBy);
                nested.setFillValues(sampleByFill);

                // clear sample by (but keep FILL and FROM-TO)
                nested.setSampleBy(null);
                nested.setSampleByOffset(null);
                nested.setSampleByFromTo(null, null);

                if ((wrapAction & SAMPLE_BY_REWRITE_WRAP_ADD_TIMESTAMP_COPIES) != 0) {
                    missingDependedTokens.clear();
                    for (int i = 0, size = insetColumnAliases.size(); i < size; i++) {
                        fixAndCollectExprToken(insetColumnAliases.get(i).getAst(), timestampColumn, timestampAlias, existsDependedTokens, missingDependedTokens);
                    }
                    for (int i = 0, size = missingDependedTokens.size(); i < size; i++) {
                        model.addBottomUpColumnIfNotExists(nextColumn(missingDependedTokens.get(i)));
                    }
                    needRemoveColumns += missingDependedTokens.size();
                }

                // Normalize ORDER BY by replacing column names with their aliases.
                // That's because we may have to move explicit ORDER BY to an upper level, e.g. after to_utc() conversion.
                if (nested.getOrderBy().size() > 0) {
                    final ObjList<ExpressionNode> orderBy = nested.getOrderBy();
                    for (int i = 0, n = orderBy.size(); i < n; i++) {
                        replaceColumnsWithAliases(orderBy.getQuick(i), model);
                    }
                }

                QueryModel orderByModel = nested;
                CharSequence orderByTimestamp = timestamp.token;
                // Inject an intermediate model with to_utc() function in place of the timestamp.
                if ((wrapAction & SAMPLE_BY_REWRITE_WRAP_CONVERT_TIME_ZONE) != 0) {
                    model = wrapWithSelectModel(model, model.getBottomUpColumns().size());
                    model.setSelectModelType(QueryModel.SELECT_MODEL_CHOOSE);
                    orderByModel = model.getNestedModel();
                    orderByTimestamp = timestampAlias;

                    final QueryColumn qc = model.getBottomUpColumns().getQuick(timestampPos);
                    if (timestampAlias == null || qc.getAst().type != LITERAL && !Chars.equalsIgnoreCase(qc.getAlias(), timestampAlias)) {
                        throw SqlException.$(qc.getAst().position, "unexpected non-timestamp column at position ").put(timestampPos);
                    }

                    final ExpressionNode toUtcFunc = expressionNodePool.next();
                    toUtcFunc.token = ToUTCTimestampFunctionFactory.NAME;
                    toUtcFunc.type = FUNCTION;
                    toUtcFunc.paramCount = 2;
                    final ExpressionNode toUtcParam = expressionNodePool.next();
                    toUtcParam.token = timestampAlias;
                    toUtcParam.position = timestamp.position;
                    toUtcParam.paramCount = 0;
                    toUtcParam.type = LITERAL;
                    toUtcFunc.lhs = toUtcParam;
                    toUtcFunc.rhs = sampleByTimezoneName;
                    qc.of(timestampAlias, toUtcFunc);
                }

                if (nested.getOrderBy().size() == 0) {
                    // There is no explicit ORDER BY, so we need to add one.
                    final ExpressionNode orderBy = expressionNodePool.next();
                    orderBy.token = timestampAlias;
                    orderBy.type = LITERAL;
                    orderByModel.getOrderBy().add(orderBy);
                    orderByModel.getOrderByDirection().add(0);
                    orderByModel.setTimestamp(nextLiteral(orderByTimestamp));
                }

                if ((wrapAction & SAMPLE_BY_REWRITE_WRAP_ADD_TIMESTAMP_COPIES) != 0 && needRemoveColumns > 0) {
                    model = wrapWithSelectModel(model, model.getBottomUpColumns().size() - needRemoveColumns);
                    addColumnToSelectModel(model, tempList, insetColumnAliases, timestampAlias);
                    orderByModel = model.getNestedModel();
                } else if ((wrapAction & SAMPLE_BY_REWRITE_WRAP_ADD_TIMESTAMP_COPIES) != 0) {
                    model = wrapWithSelectModel(model, tempList, insetColumnAliases, timestampAlias);
                    orderByModel = model.getNestedModel();
                } else if ((wrapAction & SAMPLE_BY_REWRITE_WRAP_REMOVE_TIMESTAMP) != 0) {
                    // We added artificial timestamp, which has to be removed
                    // in the outer query. Single query consists of two
                    // nested QueryModel instances. The outer of the two is
                    // SELECT model and the inner of the two is the model providing
                    // all available columns.

                    // copy columns from the "sample by" SELECT model
                    model = wrapWithSelectModel(model, model.getBottomUpColumns().size() - 1);
                    orderByModel = model.getNestedModel();
                }

                // We need to move explicit ORDER BY upper level in two cases:
                // 1. If there is to_utc() conversion due to time zone, we need to place the ORDER BY
                //    at the to_utc() level as to_utc() may change the order of rows.
                // 2. If we removed functions with timestamp column as an argument, they could be
                //    used in the ORDER BY clause, so we need to move it at the level where
                //    the functions are restored.
                final boolean orderByMoveRequired = (wrapAction & SAMPLE_BY_REWRITE_WRAP_CONVERT_TIME_ZONE) != 0
                        || (wrapAction & SAMPLE_BY_REWRITE_WRAP_ADD_TIMESTAMP_COPIES) != 0;
                if (orderByMoveRequired && nested.getOrderBy().size() > 0) {
                    final ObjList<ExpressionNode> orderBy = nested.getOrderBy();
                    final IntList orderByDirection = nested.getOrderByDirection();
                    for (int i = 0, n = orderBy.size(); i < n; i++) {
                        orderByModel.addOrderBy(orderBy.getQuick(i), orderByDirection.getQuick(i));
                    }
                    nested.clearOrderBy();
                }
            }

            // recurse nested models
            nested.setNestedModel(rewriteSampleBy(nested.getNestedModel(), sqlExecutionContext));

            // join models
            for (int i = 1, n = nested.getJoinModels().size(); i < n; i++) {
                QueryModel joinModel = nested.getJoinModels().getQuick(i);
                joinModel.setNestedModel(rewriteSampleBy(joinModel.getNestedModel(), sqlExecutionContext));
            }
        }

        // unions
        model.setUnionModel(rewriteSampleBy(model.getUnionModel(), sqlExecutionContext));
        return model;
    }

    /**
     * Copies the SAMPLE BY FROM-TO interval into a WHERE clause if no WHERE clause over designated
     * timestamps has been provided.
     * <p>
     * This is to allow for the generation of an interval scan and minimise reading of un-needed data.
     */
    private void rewriteSampleByFromTo(QueryModel model) throws SqlException {
        QueryModel curr;
        QueryModel fromToModel;
        QueryModel whereModel = null;
        ExpressionNode sampleFrom;
        ExpressionNode sampleTo;

        // extract sample from-to expressions
        // these should be in the nested model
        if (model == null) {
            return;
        }

        fromToModel = model.getNestedModel();
        if (fromToModel == null) {
            return;
        }

        sampleFrom = fromToModel.getSampleByFrom();
        sampleTo = fromToModel.getSampleByTo();

        // if from-to is present
        if (sampleFrom != null || sampleTo != null) {
            curr = model;
            ExpressionNode whereClause = null;
            while (curr != null && whereClause == null) {
                whereClause = curr.getWhereClause();
                if (whereClause != null) {
                    whereModel = curr;
                }
                curr = curr.getNestedModel();
            }

            // Add TO-FROM interval to WHERE clause.
            // If WHERE present and already contains a timestamp clause,
            // add it anyway, as it will be ANDed with the existing clause narrowing down existing filtering.

            ExpressionNode intervalClause;
            ExpressionNode timestamp = fromToModel.getTimestamp();
            QueryModel toAddWhereClause = fromToModel;

            if (timestamp == null) {
                // we probably need to check for a where clause
                if (whereClause != null) {
                    toAddWhereClause = whereModel;
                    timestamp = whereModel.getTimestamp();
                }
            }
            if (timestamp == null) {
                throw SqlException.$(fromToModel.getSampleBy().position, "Sample by requires a designated TIMESTAMP");
            }

            if (Chars.indexOf(timestamp.token, '.') < 0) {
                // prefix the timestamp column name only if the table is not dotted
                // this is to handle cases where we use system tables, which are prefixed
                // downstream code cannot handle `"sys.telemetry.wal".created`
                // it will break in `where` optimization and later metadata lookups
                CharacterStoreEntry e = characterStore.newEntry();
                if (Chars.indexOf(toAddWhereClause.getTableName(), '.') != -1) {
                    // Table name has . in the name, quote it
                    e.putAscii('\"').put(toAddWhereClause.getTableName()).putAscii("\".").put(timestamp.token);
                } else {
                    e.put(toAddWhereClause.getTableName()).put('.').put(timestamp.token);
                }
                CharSequence prefixedTimestamp = e.toImmutable();
                timestamp = expressionNodePool.next().of(LITERAL, prefixedTimestamp, timestamp.precedence, timestamp.position);
            }

            // construct an appropriate where clause
            if (sampleFrom != null && sampleTo != null) {
                ExpressionNode geqNode = expressionNodePool.next().of(OPERATION, opGeq.operator.token, opGeq.precedence, 0);
                geqNode.lhs = timestamp;
                geqNode.rhs = sampleFrom;
                geqNode.paramCount = 2;

                ExpressionNode ltNode = expressionNodePool.next().of(OPERATION, opLt.operator.token, opLt.precedence, 0);
                ltNode.lhs = timestamp;
                ltNode.rhs = sampleTo;
                ltNode.paramCount = 2;

                ExpressionNode andNode = expressionNodePool.next().of(OPERATION, opAnd.operator.token, opAnd.precedence, 0);
                andNode.lhs = geqNode;
                andNode.rhs = ltNode;
                andNode.paramCount = 2;
                intervalClause = andNode;
            } else if (sampleFrom != null) {
                ExpressionNode geqNode = expressionNodePool.next().of(OPERATION, opGeq.operator.token, opGeq.precedence, 0);
                geqNode.lhs = timestamp;
                geqNode.rhs = sampleFrom;
                geqNode.paramCount = 2;
                intervalClause = geqNode;
            } else { // sampleTo != null
                ExpressionNode ltNode = expressionNodePool.next().of(OPERATION, opLt.operator.token, opLt.precedence, 0);
                ltNode.lhs = timestamp;
                ltNode.rhs = sampleTo;
                ltNode.paramCount = 2;
                intervalClause = ltNode;
            }

            if (whereClause != null) {
                ExpressionNode andNode = expressionNodePool.next().of(OPERATION, "and", 15, 0);
                andNode.lhs = intervalClause;
                andNode.rhs = whereClause;
                andNode.paramCount = 2;
                toAddWhereClause.setWhereClause(andNode);
            } else {
                toAddWhereClause.setWhereClause(intervalClause);
            }
        }

        // recurse
        rewriteSampleByFromTo(fromToModel.getNestedModel());

        // join
        for (int i = 1, n = fromToModel.getJoinModels().size(); i < n; i++) {
            QueryModel joinModel = fromToModel.getJoinModels().getQuick(i);
            rewriteSampleByFromTo(joinModel.getNestedModel());
        }

        // union
        rewriteSampleByFromTo(model.getUnionModel());
    }

    private @Nullable QueryColumn rewriteSelect0HandleFunction(
            SqlExecutionContext sqlExecutionContext,
            SqlParserCallback sqlParserCallback,
            QueryColumn qc,
            QueryModel windowModel,
            QueryModel outerVirtualModel,
            QueryModel distinctModel,
            QueryModel translatingModel,
            QueryModel innerVirtualModel,
            QueryModel baseModel,
            boolean useOuterModel,
            QueryModel groupByModel,
            ExpressionNode sampleBy,
            QueryModel cursorModel
    ) throws SqlException {
        // when column is direct call to aggregation function, such as
        // select sum(x) ...
        // we can add it to group-by model right away
        if (qc.isWindowColumn()) {
            windowModel.addBottomUpColumn(qc);
            QueryColumn ref = nextColumn(qc.getAlias());
            outerVirtualModel.addBottomUpColumn(ref);
            distinctModel.addBottomUpColumn(ref);
            // ensure literals referenced by window column are present in nested models
            emitLiterals(qc.getAst(), translatingModel, innerVirtualModel, true, baseModel, true);
            return null;
        } else if (functionParser.getFunctionFactoryCache().isGroupBy(qc.getAst().token)) {
            addMissingTablePrefixesForGroupByQueries(qc.getAst(), baseModel, innerVirtualModel);
            CharSequence matchingCol = findColumnByAst(groupByNodes, groupByAliases, qc.getAst());
            if (useOuterModel && matchingCol != null) {
                QueryColumn ref = nextColumn(qc.getAlias(), matchingCol);
                ref = ensureAliasUniqueness(outerVirtualModel, ref);
                outerVirtualModel.addBottomUpColumn(ref);
                distinctModel.addBottomUpColumn(ref);
                emitLiterals(qc.getAst(), translatingModel, innerVirtualModel, true, baseModel, false);
                return null;
            }

            qc = ensureAliasUniqueness(groupByModel, qc);
            groupByModel.addBottomUpColumn(qc);

            groupByNodes.add(deepClone(expressionNodePool, qc.getAst()));
            groupByAliases.add(qc.getAlias());

            // group-by column references might be needed when we have
            // outer model supporting arithmetic such as:
            // select sum(a)+sum(b) ...
            QueryColumn ref = nextColumn(qc.getAlias());
            // it is possible to order by a group-by column, which isn't referenced by
            // the SQL projection. In this case we need to preserve the wildcard visibility
            ref.setIncludeIntoWildcard(qc.isIncludeIntoWildcard());
            outerVirtualModel.addBottomUpColumn(ref);
            distinctModel.addBottomUpColumn(ref);
            // sample-by implementation requires innerVirtualModel
            emitLiterals(qc.getAst(), translatingModel, innerVirtualModel, sampleBy != null, baseModel, false);
            return null;
        } else if (functionParser.getFunctionFactoryCache().isCursor(qc.getAst().token)) {
            // this is a select on projection, e.g. something like
            // select a, b, c, (select 1 from tab) from tab2
            addCursorFunctionAsCrossJoin(
                    qc.getAst(),
                    qc.getAlias(),
                    cursorModel,
                    innerVirtualModel,
                    translatingModel,
                    baseModel,
                    sqlExecutionContext,
                    sqlParserCallback
            );
            return null;
        }
        return qc;
    }

    private int rewriteSelect0HandleOperation(
            SqlExecutionContext sqlExecutionContext,
            SqlParserCallback sqlParserCallback,
            QueryColumn qc,
            boolean explicitGroupBy,
            AtomicInteger nonAggSelectCount,
            int rewriteStatus,
            QueryModel outerVirtualModel,
            QueryModel distinctModel,
            QueryModel groupByModel,
            QueryModel baseModel,
            QueryModel innerVirtualModel,
            int columnIndex,
            QueryModel cursorModel,
            QueryModel translatingModel,
            ExpressionNode sampleBy,
            QueryModel windowModel
    ) throws SqlException {
        // dealing with OPERATIONs here (and FUNCTIONS that have not bailed out yet)
        if (explicitGroupBy) {
            nonAggSelectCount.incrementAndGet();
            if (isEffectivelyConstantExpression(qc.getAst())) {
                rewriteStatus |= REWRITE_STATUS_USE_OUTER_MODEL;
                rewriteStatus &= ~REWRITE_STATUS_OUTER_VIRTUAL_IS_SELECT_CHOOSE;
                outerVirtualModel.addBottomUpColumn(qc);
                distinctModel.addBottomUpColumn(qc);
                return rewriteStatus;
            }

            final int beforeSplit = groupByModel.getBottomUpColumns().size();

            final ExpressionNode originalNode = qc.getAst();
            // if the alias is in groupByAliases, it means that we've already seen
            // the column in the GROUP BY clause and emitted literals for it to
            // the inner models; in this case, if we add a missing table prefix to
            // column's nodes, it may break the references; to avoid that, clone the node
            ExpressionNode node = groupByAliases.indexOf(qc.getAlias()) != -1
                    ? deepClone(expressionNodePool, originalNode)
                    : originalNode;

            // add table or alias prefix to the literal arguments of this function or operator
            addMissingTablePrefixesForGroupByQueries(node, baseModel, innerVirtualModel);

            // if there is explicit GROUP BY clause then we've to replace matching expressions with aliases in outer virtual model
            node = rewriteGroupBySelectExpression(node, groupByModel, groupByNodes, groupByAliases);
            if (originalNode == node) {
                rewriteStatus |= REWRITE_STATUS_USE_OUTER_MODEL;
            } else {
                if (Chars.equalsIgnoreCase(originalNode.token, qc.getAlias())) {
                    int idx = groupByAliases.indexOf(originalNode.token);
                    if (columnIndex != idx) {
                        rewriteStatus |= REWRITE_STATUS_USE_OUTER_MODEL;
                    }
                    groupByUsed.set(idx, true);
                } else {
                    rewriteStatus |= REWRITE_STATUS_USE_OUTER_MODEL;
                }
                qc.of(qc.getAlias(), node, qc.isIncludeIntoWildcard(), qc.getColumnType());
            }

            emitCursors(
                    qc.getAst(),
                    cursorModel,
                    innerVirtualModel,
                    translatingModel,
                    baseModel,
                    sqlExecutionContext,
                    sqlParserCallback
            );
            qc = ensureAliasUniqueness(outerVirtualModel, qc);
            outerVirtualModel.addBottomUpColumn(qc);
            distinctModel.addBottomUpColumn(nextColumn(qc.getAlias()));

            // group-by column could have spit out a function call, e.g.
            // select sum(f(x)) from t -> select sum(col) from (select f(x) col) from t)
            for (int j = beforeSplit, n = groupByModel.getBottomUpColumns().size(); j < n; j++) {
                emitLiterals(
                        groupByModel.getBottomUpColumns().getQuick(j).getAst(),
                        translatingModel,
                        innerVirtualModel,
                        true,
                        baseModel,
                        false
                );
            }
            return rewriteStatus;
        }

        // this is not a direct call to aggregation function, in which case
        // we emit aggregation function into group-by model and leave the rest in outer model
        // more specifically we are dealing with something like
        // select sum(f(x)) - sum(f(y)) from tab
        // we don't know if "f(x)" is a function call or a literal, e.g. sum(x)
        final int beforeSplit = groupByModel.getBottomUpColumns().size();
        if (checkForChildAggregates(qc.getAst()) || (sampleBy != null && nonAggregateFunctionDependsOn(qc.getAst(), baseModel.getTimestamp()))) {
            // push aggregates and literals outside aggregate functions
            emitAggregatesAndLiterals(
                    qc.getAst(),
                    groupByModel,
                    translatingModel,
                    innerVirtualModel,
                    baseModel,
                    groupByNodes,
                    groupByAliases
            );
            emitCursors(
                    qc.getAst(),
                    cursorModel,
                    innerVirtualModel,
                    translatingModel,
                    baseModel,
                    sqlExecutionContext,
                    sqlParserCallback
            );

            qc = ensureAliasUniqueness(outerVirtualModel, qc);
            outerVirtualModel.addBottomUpColumn(qc);
            distinctModel.addBottomUpColumn(nextColumn(qc.getAlias()));
            for (int j = beforeSplit, n = groupByModel.getBottomUpColumns().size(); j < n; j++) {
                emitLiterals(
                        groupByModel.getBottomUpColumns().getQuick(j).getAst(),
                        translatingModel,
                        innerVirtualModel,
                        true,
                        baseModel,
                        false
                );
            }
            rewriteStatus |= REWRITE_STATUS_USE_OUTER_MODEL;
        } else {
            emitCursors(
                    qc.getAst(),
                    cursorModel,
                    null,
                    translatingModel,
                    baseModel,
                    sqlExecutionContext,
                    sqlParserCallback
            );
            if ((rewriteStatus & REWRITE_STATUS_USE_GROUP_BY_MODEL) != 0) {
                // exclude constant columns from group-by, for example:
                // select 1, id, sum(x) from ...
                // keying map on constant '1' is unnecessary; this column can be selected
                // after the group-by in the "outerVirtualModel"
                if (isEffectivelyConstantExpression(qc.getAst())) {
                    rewriteStatus &= ~REWRITE_STATUS_OUTER_VIRTUAL_IS_SELECT_CHOOSE;
                    outerVirtualModel.addBottomUpColumn(qc);
                    distinctModel.addBottomUpColumn(qc);
                    return rewriteStatus;
                }

                // sample-by queries will still require innerVirtualModel
                if (sampleBy == null) {
                    qc = ensureAliasUniqueness(groupByModel, qc);
                    groupByModel.addBottomUpColumn(qc);
                    // group-by column references might be needed when we have
                    // outer model supporting arithmetic such as:
                    // select sum(a)+sum(b) ...
                    QueryColumn ref = nextColumn(qc.getAlias());
                    outerVirtualModel.addBottomUpColumn(ref);
                    distinctModel.addBottomUpColumn(ref);
                    emitLiterals(
                            qc.getAst(),
                            translatingModel,
                            innerVirtualModel,
                            false,
                            baseModel,
                            false
                    );
                    // this model won't be used in group-by case; this is because
                    // group-by can process virtual functions by itself. However,
                    // we need innerVirtualModel complete to do the projection validation
                    // We add column after literal emission/validation to avoid allowing expression
                    // self-referencing and passing validation
                    innerVirtualModel.addBottomUpColumn(qc);
                    return rewriteStatus;
                }
            }

            addFunction(
                    qc,
                    baseModel,
                    translatingModel,
                    innerVirtualModel,
                    windowModel,
                    groupByModel,
                    outerVirtualModel,
                    distinctModel
            );
        }
        return rewriteStatus;
    }

    // flatParent = true means that parent model does not have selected columns
    private QueryModel rewriteSelectClause(
            QueryModel model,
            boolean flatParent,
            SqlExecutionContext sqlExecutionContext,
            SqlParserCallback sqlParserCallback
    ) throws SqlException {
        if (model.getUnionModel() != null) {
            QueryModel rewrittenUnionModel = rewriteSelectClause(
                    model.getUnionModel(),
                    true,
                    sqlExecutionContext,
                    sqlParserCallback
            );
            if (rewrittenUnionModel != model.getUnionModel()) {
                model.setUnionModel(rewrittenUnionModel);
            }
        }

        ObjList<QueryModel> models = model.getJoinModels();
        for (int i = 0, n = models.size(); i < n; i++) {
            final QueryModel m = models.getQuick(i);
            final boolean flatModel = m.getBottomUpColumns().size() == 0;
            final QueryModel nestedModel = m.getNestedModel();
            if (nestedModel != null) {
                QueryModel rewritten = rewriteSelectClause(nestedModel, flatModel, sqlExecutionContext, sqlParserCallback);
                if (rewritten != nestedModel) {
                    m.setNestedModel(rewritten);
                    // since we have rewritten nested model, we also have to update column hash
                    m.copyColumnsFrom(rewritten, queryColumnPool, expressionNodePool);
                }
            }

            if (flatModel) {
                if (flatParent && m.getSampleBy() != null) {
                    throw SqlException.$(m.getSampleBy().position, "'sample by' must be used with 'select' clause, which contains aggregate expression(s)");
                }
            } else {
                model.replaceJoinModel(i, rewriteSelectClause0(m, sqlExecutionContext, sqlParserCallback));
            }
        }

        // "model" is always the first in its own list of join models
        return models.getQuick(0);
    }

    @NotNull
    private QueryModel rewriteSelectClause0(
            final QueryModel model,
            SqlExecutionContext sqlExecutionContext,
            SqlParserCallback sqlParserCallback
    ) throws SqlException {
        assert model.getNestedModel() != null;

        groupByAliases.clear();
        groupByNodes.clear();

        final QueryModel groupByModel = queryModelPool.next();
        groupByModel.setSelectModelType(QueryModel.SELECT_MODEL_GROUP_BY);
        final QueryModel distinctModel = queryModelPool.next();
        distinctModel.setSelectModelType(QueryModel.SELECT_MODEL_DISTINCT);
        final QueryModel outerVirtualModel = queryModelPool.next();
        outerVirtualModel.setSelectModelType(QueryModel.SELECT_MODEL_VIRTUAL);
        final QueryModel innerVirtualModel = queryModelPool.next();
        innerVirtualModel.setSelectModelType(QueryModel.SELECT_MODEL_VIRTUAL);
        final QueryModel windowModel = queryModelPool.next();
        windowModel.setSelectModelType(QueryModel.SELECT_MODEL_WINDOW);
        final QueryModel translatingModel = queryModelPool.next();
        translatingModel.setSelectModelType(QueryModel.SELECT_MODEL_CHOOSE);
        // this is a dangling model, which isn't chained with any other
        // we use it to ensure expression and alias uniqueness
        final QueryModel cursorModel = queryModelPool.next();
        int rewriteStatus = 0;
        if (model.isDistinct()) {
            rewriteStatus |= REWRITE_STATUS_USE_DISTINCT_MODEL;
        }

        final ObjList<QueryColumn> columns = model.getBottomUpColumns();
        final QueryModel baseModel = model.getNestedModel();
        final boolean hasJoins = baseModel.getJoinModels().size() > 1;

        // sample by clause should be promoted to all the models as well as validated
        final ExpressionNode sampleBy = baseModel.getSampleBy();
        if (sampleBy != null) {
            // move sample by to group by model
            groupByModel.moveSampleByFrom(baseModel);
        }

        if (baseModel.getGroupBy().size() > 0) {
            groupByModel.moveGroupByFrom(baseModel);
            // group by should be implemented even if there are no aggregate functions
            rewriteStatus |= REWRITE_STATUS_USE_GROUP_BY_MODEL;
        }

        // cursor model should have all columns that base model has to properly resolve duplicate names
        cursorModel.getAliasToColumnMap().putAll(baseModel.getAliasToColumnMap());

        // take a look at the select list
        for (int i = 0, k = columns.size(); i < k; i++) {
            QueryColumn qc = columns.getQuick(i);
            final boolean window = qc.isWindowColumn();

            // fail-fast if this is an arithmetic expression where we expect window function
            if (window && qc.getAst().type != FUNCTION) {
                throw SqlException.$(qc.getAst().position, "Window function expected");
            }

            if (qc.getAst().type == BIND_VARIABLE) {
                rewriteStatus |= REWRITE_STATUS_USE_INNER_MODEL;
            } else if (qc.getAst().type != LITERAL) {
                if (qc.getAst().type == FUNCTION) {
                    if (window) {
                        rewriteStatus |= REWRITE_STATUS_USE_WINDOW_MODEL;
                        continue;
                    } else if (functionParser.getFunctionFactoryCache().isGroupBy(qc.getAst().token)) {
                        rewriteStatus |= REWRITE_STATUS_USE_GROUP_BY_MODEL;

                        if (groupByModel.getSampleByFill().size() > 0) { // fill breaks if column is de-duplicated
                            continue;
                        }

                        // aggregates cannot yet reference the projection, they have to reference the columns from
                        // the underlying table(s) or sub-queries
                        ExpressionNode repl = rewriteAggregate(qc.getAst(), baseModel);
                        if (repl == qc.getAst()) { // no rewrite
                            if ((rewriteStatus & REWRITE_STATUS_USE_OUTER_MODEL) == 0) { // so try to push duplicate aggregates to nested model
                                for (int j = i + 1; j < k; j++) {
                                    if (compareNodesExact(qc.getAst(), columns.get(j).getAst())) {
                                        rewriteStatus |= REWRITE_STATUS_USE_OUTER_MODEL;
                                        break;
                                    }
                                }
                            }
                            continue;
                        }

                        rewriteStatus |= REWRITE_STATUS_USE_OUTER_MODEL;
                        qc.of(qc.getAlias(), repl);
                    } else if (functionParser.getFunctionFactoryCache().isCursor(qc.getAst().token)) {
                        continue;
                    }
                }

                if (checkForChildAggregates(qc.getAst())) {
                    rewriteStatus |= REWRITE_STATUS_USE_GROUP_BY_MODEL;
                    rewriteStatus |= REWRITE_STATUS_USE_OUTER_MODEL;
                } else {
                    rewriteStatus |= REWRITE_STATUS_USE_INNER_MODEL;
                }
            }
        }

        // group-by generator can cope with virtual columns, it does not require virtual model to be its base
        // however, sample-by single-threaded implementation still relies on the innerVirtualModel, hence the fork
        if ((rewriteStatus & REWRITE_STATUS_USE_GROUP_BY_MODEL) != 0 && sampleBy == null) {
            rewriteStatus &= ~REWRITE_STATUS_USE_INNER_MODEL;
        }

        rewriteStatus |= REWRITE_STATUS_OUTER_VIRTUAL_IS_SELECT_CHOOSE;
        // if there are explicit group by columns then nothing else should go to group by model
        // select columns should either match group by columns exactly or go to outer virtual model
        ObjList<ExpressionNode> groupBy = groupByModel.getGroupBy();
        boolean explicitGroupBy = groupBy.size() > 0;

        if (explicitGroupBy) {
            // Outer model is not needed only if select clause is the same as group by plus aggregate function calls
            for (int i = 0, n = groupBy.size(); i < n; i++) {
                ExpressionNode node = groupBy.getQuick(i);
                CharSequence alias = null;
                int originalNodePosition = -1;

                // group by select clause alias
                if (node.type == LITERAL) {
                    // If literal is select clause alias then use its AST //sym1 -> ccy x -> a
                    // NOTE: this is merely a shortcut and doesn't mean that alias exists at group by stage !
                    // while
                    //   select a as d from t group by d;
                    // works, the following does not
                    //   select a as d from t group by d + d;
                    QueryColumn qc = model.getAliasToColumnMap().get(node.token);
                    if (qc != null && (qc.getAst().type != LITERAL || !Chars.equals(node.token, qc.getAst().token))) {
                        originalNodePosition = node.position;
                        node = qc.getAst();
                        alias = qc.getAlias();
                    }
                } else if (node.type == CONSTANT) { // group by column index
                    try {
                        int columnIdx = Numbers.parseInt(node.token);
                        // group by column index is 1-based
                        if (columnIdx < 1 || columnIdx > columns.size()) {
                            throw SqlException.$(node.position, "GROUP BY position ").put(columnIdx).put(" is not in select list");
                        }
                        columnIdx--;

                        QueryColumn qc = columns.getQuick(columnIdx);

                        originalNodePosition = node.position;
                        node = qc.getAst();
                        alias = qc.getAlias();
                    } catch (NumericException e) {
                        // ignore
                    }
                }

                if (node.type == LITERAL && Chars.endsWith(node.token, '*')) {
                    throw SqlException.$(node.position, "'*' is not allowed in GROUP BY");
                }

                // this loop is processing group-by columns that can only reference
                // the columns from the underlying table(s). They cannot reference the projection itself
                addMissingTablePrefixesForGroupByQueries(node, baseModel, innerVirtualModel);
                // ignore duplicates in group by
                if (findColumnByAst(groupByNodes, groupByAliases, node) != null) {
                    continue;
                }

                validateGroupByExpression(node, originalNodePosition);

                if (node.type == LITERAL) {
                    if (alias == null) {
                        alias = createColumnAlias(node, groupByModel);
                    } else {
                        alias = createColumnAlias(alias, innerVirtualModel, true);
                    }
                    QueryColumn groupByColumn = createGroupByColumn(
                            alias,
                            node,
                            baseModel,
                            translatingModel,
                            innerVirtualModel,
                            groupByModel
                    );

                    groupByNodes.add(node);
                    groupByAliases.add(groupByColumn.getAlias());
                }
                // If there's at least one other group by column then we can ignore constant expressions,
                // otherwise we've to include not to affect the outcome, e.g.
                // if table t is empty then
                // select count(*) from t  returns 0  but
                // select count(*) from t group by 12+3 returns empty result
                // if we removed 12+3 then we'd affect result
                else if (!(isEffectivelyConstantExpression(node) && n > 1)) {
                    alias = createColumnAlias(alias != null ? alias : node.token, groupByModel, true);
                    final QueryColumn qc = queryColumnPool.next().of(alias, node);
                    groupByModel.addBottomUpColumn(qc);
                    groupByNodes.add(deepClone(expressionNodePool, node));
                    groupByAliases.add(qc.getAlias());
                    emitLiterals(qc.getAst(), translatingModel, innerVirtualModel, false, baseModel, false);
                }
            }
        }

        groupByUsed.setAll(groupBy.size(), false);
        nonAggSelectCount.set(0);

        // create virtual columns from select list
        for (int i = 0, k = columns.size(); i < k; i++) {
            QueryColumn qc = columns.getQuick(i);
            switch (qc.getAst().type) {
                case LITERAL:
                    if (Chars.endsWith(qc.getAst().token, '*')) {
                        // in general sense we need to create new column in case
                        // there is change of alias, for example we may have something as simple as
                        // select a.f, b.f from ....
                        createSelectColumnsForWildcard(
                                qc,
                                hasJoins,
                                baseModel,
                                translatingModel,
                                innerVirtualModel,
                                windowModel,
                                groupByModel,
                                outerVirtualModel,
                                distinctModel
                        );
                    } else {
                        if (explicitGroupBy) {
                            nonAggSelectCount.incrementAndGet();
                            addMissingTablePrefixesForGroupByQueries(qc.getAst(), baseModel, innerVirtualModel);
                            int matchingColIdx = findColumnIdxByAst(groupByNodes, qc.getAst());
                            if (matchingColIdx == -1) {
                                throw SqlException.$(qc.getAst().position, "column must appear in GROUP BY clause or aggregate function");
                            }

                            boolean sameAlias = createSelectColumn(
                                    qc.getAlias(),
                                    groupByAliases.get(matchingColIdx),
                                    groupByModel,
                                    outerVirtualModel,
                                    (rewriteStatus & REWRITE_STATUS_USE_DISTINCT_MODEL) != 0 ? distinctModel : null
                            );
                            if (sameAlias && i == matchingColIdx) {
                                groupByUsed.set(matchingColIdx, true);
                            } else {
                                rewriteStatus |= REWRITE_STATUS_USE_OUTER_MODEL;
                            }
                        } else {
                            // groupByModel is populated in createSelectColumn.
                            // groupByModel must be used as it is the only model that is populated with duplicate column names in createSelectColumn.
                            // The below if-statement will only evaluate to true when using wildcards in a join with duplicate column names.
                            // Because the other column aliases are not known at the time qc's alias gets set, we must wait until this point
                            // (when we know the other column aliases) to alter it if a duplicate has occurred.
                            if (groupByModel.getAliasToColumnMap().contains(qc.getAlias())) {
                                CharSequence newAlias = createColumnAlias(qc.getAst(), groupByModel);
                                qc.setAlias(newAlias, QueryColumn.SYNTHESIZED_ALIAS_POSITION);
                            }

                            // check what this column would reference to establish the priority
                            if (
                                    baseModel.getAliasToColumnMap().excludes(qc.getAst().token) &&
                                            innerVirtualModel.getAliasToColumnMap().contains(qc.getAst().token)
                            ) {
                                // column is referencing another column or function on the same projection
                                // we must not add it to the translating model. This model is inserted between
                                // the base table and the virtual model, and will not be able to resolve the reference (we
                                // are not referencing the base table)
                                addFunction(
                                        qc,
                                        baseModel,
                                        translatingModel,
                                        innerVirtualModel,
                                        windowModel,
                                        groupByModel,
                                        outerVirtualModel,
                                        distinctModel
                                );
                                rewriteStatus |= REWRITE_STATUS_USE_INNER_MODEL;
                                rewriteStatus |= REWRITE_STATUS_FORCE_INNER_MODEL;
                            } else {
                                createSelectColumn(
                                        qc.getAlias(),
                                        qc.getAst(),
                                        false,
                                        baseModel,
                                        translatingModel,
                                        innerVirtualModel,
                                        windowModel,
                                        groupByModel,
                                        outerVirtualModel,
                                        (rewriteStatus & REWRITE_STATUS_USE_DISTINCT_MODEL) != 0 ? distinctModel : null
                                );
                            }
                        }
                    }
                    break;
                case BIND_VARIABLE:
                    if (explicitGroupBy) {
                        rewriteStatus |= REWRITE_STATUS_USE_OUTER_MODEL;
                        rewriteStatus &= ~REWRITE_STATUS_OUTER_VIRTUAL_IS_SELECT_CHOOSE;
                        outerVirtualModel.addBottomUpColumn(qc);
                        distinctModel.addBottomUpColumn(qc);
                    } else {
                        // todo: bind variable might be referenced by another function on the same projection
                        addFunction(
                                qc,
                                baseModel,
                                translatingModel,
                                innerVirtualModel,
                                windowModel,
                                groupByModel,
                                outerVirtualModel,
                                distinctModel
                        );
                        rewriteStatus |= REWRITE_STATUS_USE_INNER_MODEL;
                    }
                    break;
                case FUNCTION:
                    qc = rewriteSelect0HandleFunction(
                            sqlExecutionContext,
                            sqlParserCallback,
                            qc,
                            windowModel,
                            outerVirtualModel,
                            distinctModel,
                            translatingModel,
                            innerVirtualModel,
                            baseModel,
                            (rewriteStatus & REWRITE_STATUS_USE_OUTER_MODEL) != 0,
                            groupByModel,
                            sampleBy,
                            cursorModel
                    );
                    if (qc == null) continue;
                    // fall through and do the same thing as for OPERATIONS (default)
                default: {
                    rewriteStatus = rewriteSelect0HandleOperation(
                            sqlExecutionContext,
                            sqlParserCallback,
                            qc,
                            explicitGroupBy,
                            nonAggSelectCount,
                            rewriteStatus,
                            outerVirtualModel,
                            distinctModel,
                            groupByModel,
                            baseModel,
                            innerVirtualModel,
                            i,
                            cursorModel,
                            translatingModel,
                            sampleBy,
                            windowModel
                    );
                    break;
                }
            }
        }

        if (explicitGroupBy && (rewriteStatus & REWRITE_STATUS_USE_DISTINCT_MODEL) == 0 && (nonAggSelectCount.get() != groupBy.size() || groupByUsed.getTrueCount() != groupBy.size())) {
            rewriteStatus |= REWRITE_STATUS_USE_OUTER_MODEL;
        }

        // fail if we have both window and group-by models
        if ((rewriteStatus & REWRITE_STATUS_USE_WINDOW_MODEL) != 0 && (rewriteStatus & REWRITE_STATUS_USE_GROUP_BY_MODEL) != 0) {
            throw SqlException.$(0, "Window function is not allowed in context of aggregation. Use sub-query.");
        }

        boolean forceTranslatingModel = false;
        if ((rewriteStatus & REWRITE_STATUS_USE_WINDOW_MODEL) != 0) {
            // We need one more pass for window model to emit potentially missing columns.
            // For example, 'SELECT row_number() over (partition by col_c order by col_c), col_a, col_b FROM tab'
            // needs col_c to be emitted.
            for (int i = 0, k = columns.size(); i < k; i++) {
                QueryColumn qc = columns.getQuick(i);
                final boolean window = qc.isWindowColumn();

                if (window & qc.getAst().type == FUNCTION) {
                    // Window model can be after either translation model directly
                    // or after inner virtual model, which can be sandwiched between
                    // translation model and window model.
                    // To make sure columns, referenced by the window model
                    // are rendered correctly we will emit them into a dedicated
                    // translation model for the window model.
                    // When we're able to determine which combination of models precedes the
                    // window model, we can copy columns from window_translation model to
                    // either only to translation model or both translation model and the
                    // inner virtual models.
                    final WindowColumn ac = (WindowColumn) qc;
                    int innerColumnsPre = innerVirtualModel.getBottomUpColumns().size();
                    replaceLiteralList(innerVirtualModel, translatingModel, baseModel, ac.getPartitionBy());
                    replaceLiteralList(innerVirtualModel, translatingModel, baseModel, ac.getOrderBy());
                    int innerColumnsPost = innerVirtualModel.getBottomUpColumns().size();
                    // window model might require columns it doesn't explicitly contain (e.g. used for order by or partition by  in over() clause  )
                    // skipping translating model will trigger 'invalid column' exceptions
                    forceTranslatingModel |= innerColumnsPre != innerColumnsPost;
                }
            }
        }

        // check if innerVirtualModel is trivial, e.g, it does not contain any arithmetic
        // we must not "cancel" the inner model if inner virtual model columns reference
        // their own projection
        if ((rewriteStatus & REWRITE_STATUS_USE_INNER_MODEL) != 0 && (rewriteStatus & REWRITE_STATUS_FORCE_INNER_MODEL) == 0) {
            rewriteStatus &= ~REWRITE_STATUS_USE_INNER_MODEL;
            final ObjList<QueryColumn> innerColumns = innerVirtualModel.getBottomUpColumns();
            for (int i = 0, k = innerColumns.size(); i < k; i++) {
                QueryColumn qc = innerColumns.getQuick(i);
                if (qc.getAst().type != LITERAL) {
                    rewriteStatus |= REWRITE_STATUS_USE_INNER_MODEL;
                    break;
                }
            }
        }

        boolean translationIsRedundant = checkIfTranslatingModelIsRedundant(
                (rewriteStatus & REWRITE_STATUS_USE_INNER_MODEL) != 0,
                (rewriteStatus & REWRITE_STATUS_USE_GROUP_BY_MODEL) != 0,
                (rewriteStatus & REWRITE_STATUS_USE_WINDOW_MODEL) != 0,
                forceTranslatingModel,
                true,
                translatingModel
        );

        // If it wasn't redundant, we might be able to make it redundant.
        // Taking the query:
        // select a, b, c as z, count(*) as views from x where a = 1 group by a,b,z
        // A translation model is generated like  (select-choose a, b, c z from x)
        // A group by model is generated like     (select-group-by a, b, z, count views)
        // Since the select-choose node's purpose is just to alias the column c, this can be lifted into the parent node in this case, the group by node.
        // This makes the final query like        (select-group-by a, b, c z, count views from (select-choose a, b, c from x))
        // The translation model is now vestigial and can be elided.
        if ((rewriteStatus & REWRITE_STATUS_USE_GROUP_BY_MODEL) != 0 && sampleBy == null && !translationIsRedundant && !model.containsJoin() && SqlUtil.isPlainSelect(model.getNestedModel())) {
            ObjList<QueryColumn> translationColumns = translatingModel.getColumns();
            boolean appearsInFuncArgs = false;
            for (int i = 0, n = translationColumns.size(); i < n; i++) {
                QueryColumn col = translationColumns.getQuick(i);
                if (!Chars.equalsIgnoreCase(col.getAst().token, col.getAlias())) {
                    appearsInFuncArgs |= aliasAppearsInFuncArgs(groupByModel, col.getAlias(), sqlNodeStack);
                }
            }
            if (!appearsInFuncArgs) {
                groupByModel.mergePartially(translatingModel, queryColumnPool);
                translationIsRedundant = checkIfTranslatingModelIsRedundant(
                        (rewriteStatus & REWRITE_STATUS_USE_INNER_MODEL) != 0,
                        true,
                        false,
                        false,
                        false,
                        translatingModel
                );
            }
        }

        if (sampleBy != null && baseModel.getTimestamp() != null) {
            CharSequence timestamp = baseModel.getTimestamp().token;
            // does model already select timestamp column?
            if (innerVirtualModel.getColumnNameToAliasMap().excludes(timestamp)) {
                // no, do we rename columns? does model select timestamp under a new name?
                if (translationIsRedundant) {
                    // columns were not renamed
                    addTimestampToProjection(
                            baseModel.getTimestamp().token,
                            baseModel.getTimestamp(),
                            baseModel,
                            translatingModel,
                            innerVirtualModel,
                            windowModel
                    );
                } else {
                    // columns were renamed,
                    if (translatingModel.getColumnNameToAliasMap().excludes(timestamp)) {
                        // make alias name
                        final CharacterStoreEntry e = characterStore.newEntry();
                        e.put(baseModel.getName()).put('.').put(timestamp);
                        final CharSequence prefixedTimestampName = e.toImmutable();
                        if (translatingModel.getColumnNameToAliasMap().excludes(prefixedTimestampName)) {
                            if (baseModel.getJoinModels().size() > 0 && isAmbiguousColumn(baseModel, baseModel.getTimestamp().token)) {
                                // add prefixed column since the name is ambiguous
                                addTimestampToProjection(
                                        prefixedTimestampName,
                                        nextLiteral(prefixedTimestampName),
                                        baseModel,
                                        translatingModel,
                                        innerVirtualModel,
                                        windowModel
                                );
                            } else {
                                addTimestampToProjection(
                                        baseModel.getTimestamp().token,
                                        baseModel.getTimestamp(),
                                        baseModel,
                                        translatingModel,
                                        innerVirtualModel,
                                        windowModel
                                );
                            }
                        }
                    }
                }
            }
        }

        QueryModel root;
        QueryModel limitSource;

        if (translationIsRedundant) {
            root = baseModel;
            limitSource = model;
        } else {
            root = translatingModel;
            limitSource = translatingModel;
            translatingModel.setNestedModel(baseModel);

            // Translating model has limits to ensure clean factory separation
            // during code generation. However, in some cases limit could also
            // be implemented by nested model. Nested model must not implement limit
            // when parent model is order by or join.
            // The only exception is when order by is by designated timestamp because
            // it'll be implemented as forward or backward scan (no sorting required).
            pushDownLimitAdvice(model, baseModel, (rewriteStatus & REWRITE_STATUS_USE_DISTINCT_MODEL) != 0);

            translatingModel.moveLimitFrom(model);
            translatingModel.moveJoinAliasFrom(model);
            translatingModel.setSelectTranslation(true);
            translatingModel.copyHints(model.getHints());
        }

        if ((rewriteStatus & REWRITE_STATUS_USE_INNER_MODEL) != 0) {
            innerVirtualModel.setNestedModel(root);
            innerVirtualModel.moveLimitFrom(limitSource);
            innerVirtualModel.moveJoinAliasFrom(limitSource);
            innerVirtualModel.copyHints(model.getHints());

            // Set limit hint if applicable.
            pushDownLimitAdvice(innerVirtualModel, root, (rewriteStatus & REWRITE_STATUS_USE_DISTINCT_MODEL) != 0);

            root = innerVirtualModel;
            limitSource = innerVirtualModel;
        }

        if ((rewriteStatus & REWRITE_STATUS_USE_WINDOW_MODEL) != 0) {
            windowModel.setNestedModel(root);
            windowModel.moveLimitFrom(limitSource);
            windowModel.moveJoinAliasFrom(limitSource);
            windowModel.copyHints(model.getHints());
            root = windowModel;
            limitSource = windowModel;
        } else if ((rewriteStatus & REWRITE_STATUS_USE_GROUP_BY_MODEL) != 0) {
            groupByModel.setNestedModel(root);
            groupByModel.moveLimitFrom(limitSource);
            groupByModel.moveJoinAliasFrom(limitSource);
            groupByModel.moveOrderByFrom(limitSource);
            groupByModel.copyHints(model.getHints());
            root = groupByModel;
            limitSource = groupByModel;
        }

        if ((rewriteStatus & REWRITE_STATUS_USE_OUTER_MODEL) != 0) {
            outerVirtualModel.setNestedModel(root);
            outerVirtualModel.moveLimitFrom(limitSource);
            outerVirtualModel.moveJoinAliasFrom(limitSource);
            outerVirtualModel.copyHints(model.getHints());
            root = outerVirtualModel;
        } else if (root != outerVirtualModel && root.getBottomUpColumns().size() < outerVirtualModel.getBottomUpColumns().size()) {
            outerVirtualModel.setNestedModel(root);
            outerVirtualModel.moveLimitFrom(limitSource);
            outerVirtualModel.moveJoinAliasFrom(limitSource);
            outerVirtualModel.setSelectModelType((rewriteStatus & REWRITE_STATUS_OUTER_VIRTUAL_IS_SELECT_CHOOSE) != 0 ? QueryModel.SELECT_MODEL_CHOOSE : QueryModel.SELECT_MODEL_VIRTUAL);
            outerVirtualModel.copyHints(model.getHints());
            root = outerVirtualModel;
        }

        if ((rewriteStatus & REWRITE_STATUS_USE_DISTINCT_MODEL) != 0) {
            distinctModel.setNestedModel(root);
            distinctModel.moveLimitFrom(root);
            distinctModel.copyHints(model.getHints());
            root = distinctModel;
        }

        if ((rewriteStatus & REWRITE_STATUS_USE_GROUP_BY_MODEL) == 0 && groupByModel.getSampleBy() != null) {
            throw SqlException.$(groupByModel.getSampleBy().position, "at least one aggregation function must be present in 'select' clause");
        }

        if (model != root) {
            root.setUnionModel(model.getUnionModel());
            root.setSetOperationType(model.getSetOperationType());
            root.setModelPosition(model.getModelPosition());
            if (model.isUpdate()) {
                root.setIsUpdate(true);
                root.copyUpdateTableMetadata(model);
            }
        }
        return root;
    }

    /**
     * Rewrites queries like
     * <p>
     * SELECT last(timestamp) FROM table_name;
     * </p>
     * into query which can is optimised search
     * <p>
     * SELECT timestamp from table_name LIMIT -1;
     * </p>
     * Apart from the last() function, also supports single first/min/max functions.
     */
    private void rewriteSingleFirstLastGroupBy(QueryModel model) {
        final QueryModel nested = model.getNestedModel();

        if (
                nested != null
                        && nested.getJoinModels().size() == 1
                        && nested.getNestedModel() == null
                        && nested.getTableName() != null
                        && model.getSampleBy() == null
                        && model.getGroupBy().size() == 0
        ) {
            final ObjList<QueryColumn> queryColumns = model.getBottomUpColumns();

            if (nested.getTimestamp() == null || queryColumns.size() > 1) {
                rewriteSingleFirstLastGroupBy(nested);
                return;
            }

            // designated timestamp column name
            final CharSequence timestampColumn = nested.getTimestamp().token;
            final QueryColumn column = queryColumns.get(0);
            final ExpressionNode ast = column.getAst();
            CharSequence token = null;
            CharSequence rhs = null;
            if (ast != null) {
                token = ast.token;
                rhs = ast.rhs == null ? null : ast.rhs.token;
            }

            // type 1: add order by clause and changing model type (last/max)
            // type 2: only by change model type to erase group by (first/min)
            int optimisationType = 0;
            if (rhs != null && ast.type == FUNCTION && Chars.equals(timestampColumn, rhs)) {
                if (Chars.equalsIgnoreCase("last", token) || Chars.equalsIgnoreCase("max", token)) {
                    optimisationType = 1;
                } else if (Chars.equalsIgnoreCase("first", token) || Chars.equalsIgnoreCase("min", token)) {
                    optimisationType = 2;
                }
            }

            if (optimisationType == 1 || optimisationType == 2) {
                final QueryModel newNested = queryModelPool.next();
                final ExpressionNode lowerLimitNode = expressionNodePool.next();
                lowerLimitNode.token = "1";
                lowerLimitNode.type = CONSTANT;
                model.setLimit(lowerLimitNode, null);

                model.setSelectModelType(QueryModel.SELECT_MODEL_CHOOSE);

                ast.token = rhs;
                ast.paramCount = 0;
                ast.type = LITERAL;

                final ExpressionNode newTimestampNode = expressionNodePool.next();
                newTimestampNode.token = timestampColumn;
                if (optimisationType == 1) {
                    newNested.addOrderBy(newTimestampNode, QueryModel.ORDER_DIRECTION_DESCENDING);
                }
                newNested.setTableNameExpr(nested.getTableNameExpr());
                newNested.setModelType(nested.getModelType());
                newNested.setTimestamp(nested.getTimestamp());
                newNested.setWhereClause(nested.getWhereClause());
                newNested.copyColumnsFrom(nested, queryColumnPool, expressionNodePool);
                model.setNestedModel(newNested);
            }
        }

        if (nested != null) {
            rewriteSingleFirstLastGroupBy(nested);
        }

        final QueryModel union = model.getUnionModel();
        if (union != null) {
            rewriteSingleFirstLastGroupBy(union);
        }

        ObjList<QueryModel> joinModels = model.getJoinModels();
        for (int i = 1, n = joinModels.size(); i < n; i++) {
            rewriteSingleFirstLastGroupBy(joinModels.getQuick(i));
        }
    }

    // the intent is to either validate top-level columns in select columns or replace them with function calls
    // if columns do not exist
    private void rewriteTopLevelLiteralsToFunctions(QueryModel model) {
        final QueryModel nested = model.getNestedModel();
        if (nested != null) {
            rewriteTopLevelLiteralsToFunctions(nested);
            final ObjList<QueryColumn> columns = model.getColumns();
            final int n = columns.size();
            if (n > 0) {
                for (int i = 0; i < n; i++) {
                    final QueryColumn qc = columns.getQuick(i);
                    final ExpressionNode node = qc.getAst();
                    if (node.type == LITERAL) {
                        if (nested.getAliasToColumnMap().contains(node.token)) {
                            continue;
                        }

                        if (functionParser.getFunctionFactoryCache().isValidNoArgFunction(node)) {
                            node.type = FUNCTION;
                        }
                    } else {
                        model.addField(qc);
                    }
                }
            } else {
                model.copyColumnsFrom(nested, queryColumnPool, expressionNodePool);
            }
        }
    }

    /**
     * Copies the provided order by advice into the given model.
     *
     * @param model                  The target model
     * @param advice                 The order by advice to copy
     * @param orderByMnemonic        The advice 'strength'
     * @param orderByDirectionAdvice The advice direction
     * @return boolean Don't pass through orderByMnemonic if `allowPropagationOfOrderByAdvice = false`
     */
    private int setAndCopyAdvice(QueryModel model, ObjList<ExpressionNode> advice, int orderByMnemonic, IntList orderByDirectionAdvice) {
        if (model.getAllowPropagationOfOrderByAdvice()) {
            model.setOrderByAdviceMnemonic(orderByMnemonic);
            model.copyOrderByAdvice(advice);
            model.copyOrderByDirectionAdvice(orderByDirectionAdvice);
            return orderByMnemonic;
        }
        return OrderByMnemonic.ORDER_BY_UNKNOWN;
    }

    private CharSequence setAndGetModelAlias(QueryModel model) {
        CharSequence name = model.getName();
        if (name != null) {
            return name;
        }
        ExpressionNode alias = makeJoinAlias();
        model.setAlias(alias);
        return alias.token;
    }

    private QueryModel skipNoneTypeModels(QueryModel model) {
        while (
                model != null
                        && model.getSelectModelType() == QueryModel.SELECT_MODEL_NONE
                        && model.getTableName() == null
                        && model.getTableNameFunction() == null
                        && model.getJoinModels().size() == 1
                        && model.getWhereClause() == null
                        && model.getLatestBy().size() == 0
        ) {
            model = model.getNestedModel();
        }
        return model;
    }

    /**
     * Moves reversible join clauses, such as a.x = b.x from table "from" to table "to".
     *
     * @param to      target table index
     * @param from    source table index
     * @param context context of target table index
     * @return false if "from" is outer joined table, otherwise - true
     */
    private boolean swapJoinOrder(QueryModel parent, int to, int from, final JoinContext context) {
        ObjList<QueryModel> joinModels = parent.getJoinModels();
        QueryModel jm = joinModels.getQuick(from);
        if (joinBarriers.contains(jm.getJoinType())) {
            return false;
        }

        final JoinContext that = jm.getContext();
        if (that != null && that.parents.contains(to)) {
            swapJoinOrder0(parent, jm, to, context);
        }
        return true;
    }

    private void swapJoinOrder0(QueryModel parent, QueryModel jm, int to, JoinContext jc) {
        final JoinContext that = jm.getContext();
        clausesToSteal.clear();
        int zc = that.aIndexes.size();
        for (int z = 0; z < zc; z++) {
            if (that.aIndexes.getQuick(z) == to || that.bIndexes.getQuick(z) == to) {
                clausesToSteal.add(z);
            }
        }

        // we check that parent contains "to", so we must have something to do
        assert clausesToSteal.size() > 0;

        if (clausesToSteal.size() < zc) {
            QueryModel target = parent.getJoinModels().getQuick(to);
            if (jc == null) {
                target.setContext(jc = contextPool.next());
            }
            jc.slaveIndex = to;
            jm.setContext(moveClauses(parent, that, jc, clausesToSteal));
            if (target.getJoinType() == QueryModel.JOIN_CROSS) {
                target.setJoinType(QueryModel.JOIN_INNER);
            }
        }
    }

    private void traverseNamesAndIndices(QueryModel parent, ExpressionNode node) throws SqlException {
        literalCollectorAIndexes.clear();
        literalCollectorBIndexes.clear();

        literalCollectorANames.clear();
        literalCollectorBNames.clear();

        literalCollector.withModel(parent);
        literalCollector.resetCounts();
        traversalAlgo.traverse(node.lhs, literalCollector.lhs());
        traversalAlgo.traverse(node.rhs, literalCollector.rhs());
    }

    private CharSequence validateColumnAndGetAlias(QueryModel model, CharSequence columnName, int dot, int position) throws SqlException {
        ObjList<QueryModel> joinModels = model.getJoinModels();
        CharSequence alias = null;
        if (dot == -1) {
            for (int i = 0, n = joinModels.size(); i < n; i++) {
                final QueryModel jm = joinModels.getQuick(i);
                if (jm.getColumnNameToAliasMap().excludes(columnName)) {
                    continue;
                }
                if (alias != null) {
                    throw SqlException.ambiguousColumn(position, columnName);
                }
                alias = jm.getColumnNameToAliasMap().get(columnName);
            }
        } else {
            for (int i = 0, n = joinModels.size(); i < n; i++) {
                final QueryModel jm = joinModels.getQuick(i);
                final ExpressionNode tableAlias = jm.getAlias() != null ? jm.getAlias() : jm.getTableNameExpr();
                if (Chars.equalsIgnoreCase(tableAlias.token, columnName, 0, dot)) {
                    alias = jm.getColumnNameToAliasMap().get(columnName);
                    if (alias == null) {
                        alias = jm.getColumnNameToAliasMap().get(columnName, dot + 1, columnName.length());
                    }
                }
            }
        }
        return alias;
    }

    /**
     * Validates column reference alias (e.g. that the literal is a reference to an existing column or alias). When
     * the reference is valid, the method returns index of the table where reference is pointing. That is index of
     * table in the join clause. If the literal refences the current projection, the table index is -1.
     * <p>
     * The validation order: the innerVirtualModel represent the current projection. If the referenced column is found
     * there first, this is where the search stops. The innerVirtualModel is allowed to be null, in which case the
     * validation is performed against the baseModel and its join model. In the joins referenced column must be
     * unambiguous.
     *
     * @param baseModel         we are rewriting models recursively, for every iteration there is "model" and "baseModel", the former
     *                          is the user-provided projection, the latter is the effective source of columns (excluding the projection
     *                          itself)
     * @param innerVirtualModel the model that contains the projection, this is not the "model" but a copy that maintains columns
     *                          added to the projection.
     * @param literal           the literal that references something, this could be either the projection itself or the base model
     * @param dot               index of '.' character in the literal, assuming this character would separate table alias and column name.
     *                          -1 when dot is missing. When dot is present, the literal will not be matched to the projection. We assume this is a
     *                          reference to the base model.
     * @param position          literal position in the SQL text to aid SQL error reporting
     * @param groupByCall       flag indicating that the return value is required, which is in turn asking to ignore projection lookup.
     *                          This lookup will be unhandled when the return value is needed to disambigute the column name.
     * @return -1 if literal was matched to the projection, otherwise 0-based index of the join model where it was matched.
     * @throws SqlException exception is throw when literal could not be matched, or it matches several models at the same time (ambiguous).
     */
    private int validateColumnAndGetModelIndex(
            QueryModel baseModel,
            QueryModel innerVirtualModel,
            CharSequence literal,
            int dot,
            int position,
            boolean groupByCall
    ) throws SqlException {
        ObjList<QueryModel> joinModels = baseModel.getJoinModels();
        int index = -1;
        if (dot == -1) {
            if (innerVirtualModel != null && innerVirtualModel.getAliasToColumnMap().contains(literal) && !groupByCall) {
                // Ror now, most places ignore the return values, except one - adding missing table prefixes in group-by
                // cases. We do not yet support projection reference in group-by. When we do, we will need to deal with
                // -1 there.
                return -1;
            }
            for (int i = 0, n = joinModels.size(); i < n; i++) {
                if (joinModels.getQuick(i).getAliasToColumnMap().excludes(literal)) {
                    continue;
                }
                if (index != -1) {
                    throw SqlException.ambiguousColumn(position, literal);
                }
                index = i;
            }

            if (index == -1) {
                throw SqlException.invalidColumn(position, literal);
            }
        } else {
            index = baseModel.getModelAliasIndex(literal, 0, dot);
            if (index == -1) {
                throw SqlException.$(position, "Invalid table name or alias");
            }
            if (joinModels.getQuick(index).getAliasToColumnMap().excludes(literal, dot + 1, literal.length())) {
                throw SqlException.invalidColumn(position, literal);
            }
        }
        return index;
    }

    private void validateConstOrRuntimeConstFunction(ExpressionNode expr, SqlExecutionContext sqlExecutionContext) throws SqlException {
        if (expr != null) {
            final Function func = functionParser.parseFunction(expr, EmptyRecordMetadata.INSTANCE, sqlExecutionContext);
            try {
                if (!func.isConstant() && !func.isRuntimeConstant()) {
                    throw SqlException.$(expr.position, "timezone must be a constant expression of STRING or CHAR type");
                }
            } finally {
                Misc.free(func);
            }
        }
    }

    /* Throws exception if given node tree contains reference to aggregate or window function that are not allowed in GROUP BY clause. */
    private void validateGroupByExpression(@Transient ExpressionNode node, int originalNodePosition) throws SqlException {
        try {
            validateNotAggregateOrWindowFunction(node);

            sqlNodeStack.clear();
            while (node != null) {
                if (node.paramCount < 3) {
                    if (node.rhs != null) {
                        validateNotAggregateOrWindowFunction(node.rhs);
                        sqlNodeStack.push(node.rhs);
                    }

                    if (node.lhs != null) {
                        validateNotAggregateOrWindowFunction(node.lhs);
                        node = node.lhs;
                    } else {
                        if (!sqlNodeStack.isEmpty()) {
                            node = sqlNodeStack.poll();
                        } else {
                            node = null;
                        }
                    }
                } else {
                    for (int i = 1, k = node.paramCount; i < k; i++) {
                        ExpressionNode e = node.args.getQuick(i);
                        validateNotAggregateOrWindowFunction(e);
                        sqlNodeStack.push(e);
                    }

                    ExpressionNode e = node.args.getQuick(0);
                    validateNotAggregateOrWindowFunction(e);
                    node = e;
                }
            }
        } catch (SqlException sqle) {
            if (originalNodePosition > -1) {
                sqle.setPosition(originalNodePosition);
            }
            throw sqle;
        }
    }

    private void validateNotAggregateOrWindowFunction(ExpressionNode node) throws SqlException {
        if (node.type == FUNCTION) {
            if (functionParser.getFunctionFactoryCache().isGroupBy(node.token)) {
                throw SqlException.$(node.position, "aggregate functions are not allowed in GROUP BY");
            }
            if (functionParser.getFunctionFactoryCache().isWindow(node.token)) {
                throw SqlException.$(node.position, "window functions are not allowed in GROUP BY");
            }
        }
    }

    private void validateWindowFunctions(
            QueryModel model, SqlExecutionContext sqlExecutionContext, int recursionLevel
    ) throws SqlException {
        if (model == null) {
            return;
        }

        if (recursionLevel > maxRecursion) {
            throw SqlException.$(0, "SQL model is too complex to evaluate");
        }

        if (model.getSelectModelType() == QueryModel.SELECT_MODEL_WINDOW) {
            final ObjList<QueryColumn> queryColumns = model.getColumns();
            for (int i = 0, n = queryColumns.size(); i < n; i++) {
                QueryColumn qc = queryColumns.getQuick(i);
                if (qc.isWindowColumn()) {
                    final WindowColumn ac = (WindowColumn) qc;
                    // preceding and following accept non-negative values only
                    long rowsLo = evalNonNegativeLongConstantOrDie(ac.getRowsLoExpr(), sqlExecutionContext);
                    long rowsHi = evalNonNegativeLongConstantOrDie(ac.getRowsHiExpr(), sqlExecutionContext);

                    switch (ac.getRowsLoKind()) {
                        case WindowColumn.PRECEDING:
                            rowsLo = rowsLo != Long.MAX_VALUE ? -rowsLo : Long.MIN_VALUE;
                            break;
                        case WindowColumn.FOLLOWING:
                            //rowsLo = rowsLo;
                            break;
                        default:
                            // CURRENT ROW
                            rowsLo = 0;
                            break;
                    }

                    switch (ac.getRowsHiKind()) {
                        case WindowColumn.PRECEDING:
                            rowsHi = rowsHi != Long.MAX_VALUE ? -rowsHi : Long.MIN_VALUE;
                            break;
                        case WindowColumn.FOLLOWING:
                            //rowsHi = rowsHi;
                            break;
                        default:
                            // CURRENT ROW
                            rowsHi = 0;
                            break;
                    }

                    ac.setRowsLo(rowsLo * ac.getRowsLoExprTimeUnit());
                    ac.setRowsHi(rowsHi * ac.getRowsHiExprTimeUnit());
                }
            }
        }

        validateWindowFunctions(model.getNestedModel(), sqlExecutionContext, recursionLevel + 1);

        // join models
        for (int i = 1, n = model.getJoinModels().size(); i < n; i++) {
            validateWindowFunctions(model.getJoinModels().getQuick(i), sqlExecutionContext, recursionLevel + 1);
        }

        validateWindowFunctions(model.getUnionModel(), sqlExecutionContext, recursionLevel + 1);
    }

    @NotNull
    private QueryModel wrapWithSelectModel(QueryModel model, int columnCount) {
        final QueryModel outerModel = createWrapperModel(model);
        // then create columns on the outermost model
        for (int i = 0; i < columnCount; i++) {
            QueryColumn qcFrom = model.getBottomUpColumns().getQuick(i);
            outerModel.addBottomUpColumnIfNotExists(nextColumn(qcFrom.getAlias()));
        }
        return outerModel;
    }

    @NotNull
    private QueryModel wrapWithSelectModel(QueryModel model, IntList insetColumnIndexes, ObjList<QueryColumn> insertColumnAliases, CharSequence timestampAlias) {
        final QueryModel _model = createWrapperModel(model);

        // These are merged columns, the assumption is that the insetColumnIndexes are ordered.
        // This loop will fail miserably in indexes are unordered.
        final int src1ColumnCount = model.getBottomUpColumns().size();
        final int src2ColumnCount = insetColumnIndexes.size();
        for (int i = 0, k = 0, m = 0; i < src1ColumnCount || k < src2ColumnCount; m++) {
            if (k < src2ColumnCount && insetColumnIndexes.getQuick(k) == m) {
                final QueryColumn column = insertColumnAliases.get(k);
                // insert column at this position, this column must reference our timestamp, that
                // comes out of the group-by result set, but with user-provided aliases.
                if (column.getAst().type == LITERAL) {
                    _model.addBottomUpColumnIfNotExists(nextColumn(column.getAlias(), timestampAlias));
                } else {
                    _model.addBottomUpColumnIfNotExists(column);
                }
                k++;
            } else {
                final QueryColumn qcFrom = model.getBottomUpColumns().getQuick(i);
                _model.addBottomUpColumnIfNotExists(nextColumn(qcFrom.getAlias()));
                i++;
            }
        }

        return _model;
    }

    private QueryModel wrapWithSelectWildcard(QueryModel model) throws SqlException {
        final QueryModel outerModel = createWrapperModel(model);
        outerModel.addBottomUpColumn(nextColumn("*"));
        return outerModel;
    }

    @SuppressWarnings("unused")
    protected void authorizeColumnAccess(SqlExecutionContext executionContext, QueryModel model) {
    }

    @SuppressWarnings("unused")
    protected void authorizeUpdate(QueryModel updateQueryModel, TableToken token) {
    }

    QueryModel optimise(
            @Transient final QueryModel model,
            @Transient SqlExecutionContext sqlExecutionContext,
            SqlParserCallback sqlParserCallback
    ) throws SqlException {
        QueryModel rewrittenModel = model;
        try {
            rewrittenModel = bubbleUpOrderByAndLimitFromUnion(rewrittenModel);
            optimiseExpressionModels(rewrittenModel, sqlExecutionContext, sqlParserCallback);
            enumerateTableColumns(rewrittenModel, sqlExecutionContext, sqlParserCallback);
            rewriteTopLevelLiteralsToFunctions(rewrittenModel);
            rewrittenModel = rewritePivot(rewrittenModel);
            rewriteSampleByFromTo(rewrittenModel);
            propagateHintsTo(rewrittenModel, rewrittenModel.getHints());
            rewrittenModel = rewriteDistinct(rewrittenModel);
            rewrittenModel = rewriteSampleBy(rewrittenModel, sqlExecutionContext);
            rewrittenModel = moveOrderByFunctionsIntoOuterSelect(rewrittenModel);
            rewriteCount(rewrittenModel);
            resolveJoinColumns(rewrittenModel);
            optimiseBooleanNot(rewrittenModel);
            rewriteSingleFirstLastGroupBy(rewrittenModel);
            rewrittenModel = rewriteSelectClause(rewrittenModel, true, sqlExecutionContext, sqlParserCallback);
            optimiseJoins(rewrittenModel);
            collapseStackedChooseModels(rewrittenModel);
            rewriteCountDistinct(rewrittenModel);
            rewriteMultipleTermLimitedOrderByPart1(rewrittenModel);
            pushLimitFromChooseToNone(rewrittenModel, sqlExecutionContext);
            validateWindowFunctions(rewrittenModel, sqlExecutionContext, 0);
            rewriteOrderByPosition(rewrittenModel);
            rewriteOrderByPositionForUnionModels(rewrittenModel);
            rewrittenModel = rewriteOrderBy(rewrittenModel);
            optimiseOrderBy(rewrittenModel, OrderByMnemonic.ORDER_BY_UNKNOWN);
            createOrderHash(rewrittenModel);
            moveWhereInsideSubQueries(rewrittenModel);
            eraseColumnPrefixInWhereClauses(rewrittenModel);
            moveTimestampToChooseModel(rewrittenModel);
            propagateTopDownColumns(rewrittenModel, rewrittenModel.allowsColumnsChange());
            rewriteMultipleTermLimitedOrderByPart2(rewrittenModel);
            authorizeColumnAccess(sqlExecutionContext, rewrittenModel);
            return rewrittenModel;
        } catch (Throwable th) {
            // at this point, models may have functions than need to be freed
            Misc.freeObjListAndClear(tableFactoriesInFlight);
            throw th;
        }
    }

    void optimiseUpdate(
            QueryModel updateQueryModel,
            SqlExecutionContext sqlExecutionContext,
            TableRecordMetadata metadata,
            SqlParserCallback sqlParserCallback
    ) throws SqlException {
        final QueryModel selectQueryModel = updateQueryModel.getNestedModel();
        selectQueryModel.setIsUpdate(true);
        QueryModel optimisedNested = optimise(selectQueryModel, sqlExecutionContext, sqlParserCallback);
        assert optimisedNested.isUpdate();
        updateQueryModel.setNestedModel(optimisedNested);

        // And then generate plan for UPDATE top level QueryModel
        validateUpdateColumns(updateQueryModel, metadata, sqlExecutionContext);
    }

    /**
     * Rewrite PIVOT statements.
     * <p>
     * PIVOT is a GROUP BY followed by a transposition, shifting the rows into columns.
     * For a query like this:
     * <pre>
     * cities PIVOT ( sum(population) FOR year IN (2000, 2010, 2020) GROUP BY country );
     * </pre>
     * We will produce a rewrite similar to:
     * <pre>
     * SELECT
     *     country,
     *     SUM(CASE WHEN year = 2000 THEN sum END) AS "2000"
     *     SUM(CASE WHEN year = 2010 THEN sum END) AS "2010"
     *     SUM(CASE WHEN year = 2020 THEN sum END) AS "2020"
     * FROM (
     *     SELECT country, year, sum(population)
     *     FROM cities
     *     WHERE year IN (2000, 2010, 2020)
     *     GROUP BY country, year
     * )
     * GROUP BY country;
     * </pre>
     * The reason for the inner group by is that aggregates such as `first` and `last` return their values for
     * any given row. Therefore, if you just have the outer query, the `CASE` will give the first row value,
     * whether it matches the filter or not, which will mean nulls.
     * <p>
     * By using the subquery, we ensure that the data is correctly filtered and grouped before transposition.
     */
    QueryModel rewritePivot(QueryModel model) throws SqlException {
        if (model == null) {
            return null;
        }

        QueryModel nested = model.getNestedModel();

        if (model.getSelectModelType() == SELECT_MODEL_CHOOSE
                && nested != null
                && nested.getSelectModelType() == SELECT_MODEL_NONE
                && nested.getPivotColumns() != null && nested.getPivotColumns().size() > 0
                && nested.getPivotFor() != null && nested.getPivotFor().size() > 0
                && model.getBottomUpColumns().size() == 1
                && Chars.equals(model.getBottomUpColumns().getQuick(0).getAlias(), '*')) {
            /*
                The nested model contains the `PIVOT` metadata.
                First, we create additional models for grouping data. This will perform the initial keyed aggregation.
                If we just rely on `CASE`, some aggregate functions will not work properly, as they do not handle
                nulls i.e. `first`/`last`.
             */
            QueryModel groupByModel = queryModelPool.next().ofSelectType(SELECT_MODEL_CHOOSE);

            /*
                Next, we add a bonus, throwaway model. This satisifies `rewriteSelectClause`'s assumptions that
                a group by is also parented by a select. This model will be thrown away before compilation.
             */
            QueryModel bonusModel = queryModelPool.next().ofSelectType(SELECT_MODEL_CHOOSE);

            /*
                For final prep, we clear out any existing columns, and lift any `ORDER BY` to a higher model.
             */
            model.getBottomUpColumns().clear();
            model.getWildcardColumnNames().clear();
            model.moveOrderByFrom(nested);

            /*
                There are two groupings in a `PIVOT` query.

                1. The primary group by (`groupByModel`).
                   This performs the main grouping and filtering.
                   This groups on the `GROUP BY` expressions, and also the names of any `FOR` statement.

                2. The secondary group by (`model`).
                   This groups only on the `GROUP BY` expressions, and allows for the final pivoting of rows to columns.

                We first copy up the columns. Then we shift the group by from the bottom level model (`nested`)
                to the secondary group by model (`model`).
             */
            rewritePivotLiftGroupByExpressionsToColumns(model, groupByModel);

            /*
                Now, we need to take the contents of the `FOR` expressions and add them in two places.

                For example, for this SQL:

                `table PIVOT (sum(value) FOR name IN (p1, p2) GROUP BY g)`.

                1. `name` will be added to the primary group by expr (`groupByModel`)
                2. `name IN (p1, p2)` will be added to the (`groupByModel`)'s `WHERE` clause.

                This ensures that only the relevant data is included, and also it is pre-grouped appropriately for
                later pivoting.

                The `pivotFor` list in `QueryModel` has the format:

                [IN_NAME_0, IN_ARG_0_0, IN_ARG_0_1, IN_NAME_1, IN_ARG_1_0....]

                Essentially, the expressions are all flattened into one list.

                We need to unpack them into separate expressions, appropriate for a `WHERE` clause:

                Therefore, we loop over them, aggregate an IN expression, and then add it to the `WHERE` clause,
                using an additional `AND` expression.
             */
            rewritePivotBuildForInExpressionsAndAddThemToWhereClause(nested, groupByModel);

            /*
                Now, we may have duplicate aggregates (multiple `SUM`s, `COUNT`s etc.).
                If they are not already aliased, we may need to add aliases to them, based on the aggregate argument.
                For example:

                `PIVOT (sum(a), sum(b) ...)`

                Will lead to aliases like:

                `PIVOT (sum(a) as sum_a, sum(b) as sum_b ...)`

                If they still conflict (i.e. you have truly identical aggregates), then an incrementing digit will be
                added.
             */
            rewritePivotGenerateAliases(nested);

            /*
                We previously added the `GROUP BY` keys to the first group by model.

                Now we must add the aggregate columns, defined in the `PIVOT` clause.

                i.e. `table PIVOT (sum(value) FOR ....)
                                   ^^^^^^^^^^
                                   This!
             */
            rewritePivotAddAggregatesToModels(nested.getPivotColumns(), groupByModel);

            /*
                Next, we need to figure out how many output columns there will be.

                The output columns are generated from combinations of the FOR expr. For example:

                `table PIVOT (sum(value) FOR a IN (1,2) b in (3,4) GROUP BY something_else;`

                This will output columns like: `1_3`, `1_4`, `2_3`, `2_4`.

                This is repeated for each aggregate function.

                By default, we only include columns generated by the `PIVOT`, and defined in an explicit `GROUP BY`.

                Everything else is removed.

                To make sure we generate the correct number of columns, we will first
                establish how many columns are generated per-aggregate function.

                Additionally, we create two lists, which provide indexes for slicing into our FOR exprs.
             */
            IntList forMaxes = intListPool.next();
            IntList forDepths = intListPool.next();
            ObjList<ExpressionNode> pivotForNames = expressionNodeListPool.next();
            IntList forDepthsBackup = intListPool.next();
            CharSequenceHashSet aggregateFunctionNames = csHashSetPool.next();
            CharSequenceIntHashMap aliasCounters = csIntHashMapPool.next();

            try {
                int expectedPivotColumnsPerAggregateFunction =
                        rewritePivotCalculateForInExprIndices(nested.getPivotFor(), pivotForNames, forMaxes, forDepths);

                int pivotForNamesSize = pivotForNames.size();

            /*
                ForDepths is mutable, so we need to duplicate it.
             */
                forDepthsBackup.addAll(forDepths);
                // todo(nwoolmer): this may be deprecated, but not in the case where the user set all of the aliases.

            /*
                This is used in part of the fallback naming logic, to ensure unique column names.
             */
                boolean duplicateAggregateFunctions = false;

                for (int i = 0, n = nested.getPivotColumns().size(); i < n; i++) {
                    final CharSequence funcName = nested.getPivotColumns().get(i).getAst().token;
                    if (!aggregateFunctionNames.add(funcName)) {
                        duplicateAggregateFunctions = true;
                        break;
                    }
                }

                int numberOfCols = expectedPivotColumnsPerAggregateFunction * nested.getPivotColumns().size();

            /*
                An artificial limit is set on output pivot columns. This is consistent with other implementations,
                and prevents queries hanging.
             */
                if (numberOfCols > PIVOT_COLUMN_OUTPUT_LIMIT) {
                    throw SqlException.$(nested.getModelPosition(),
                            "too many columns in PIVOT output: " + numberOfCols + " > " + PIVOT_COLUMN_OUTPUT_LIMIT);
                }

            /*
                For each aggregate function, we will need to loop over all combinations of the `FOR` expressions.
             */
                for (int i = 0; i < expectedPivotColumnsPerAggregateFunction; i++) {

                    for (int j = 0, n = nested.getPivotColumns().size(); j < n; j++) {
                        QueryColumn pivotColumn = nested.getPivotColumns().get(j);
                        ExpressionNode pivotColumnAst = pivotColumn.getAst();
                        CharSequence pivotColumnName = pivotColumnAst.token;
                        CharSequence pivotColumnParamToken = pivotColumnAst.rhs != null ? pivotColumnAst.rhs.token : null;
                        CharSequence pivotColumnAlias = pivotColumn.getAlias();
                        CharSequence pivotDefaultValue = "null";

                        ExpressionNode caseClause = null;
                        QueryColumn inValue = null;
                        ExpressionNode forName = null;

                        CharacterStoreEntry nameSink = characterStore.newEntry();

                    /*
                        We will now generate the latest column from `FOR` expressions

                        This is based on the `forDepth` indexes, which allows for a single combinatorial loop
                        over each of the `FOR` expressions, in top-down order.

                        For this column, we will build a case statement, with its condition.

                        For example:

                        ```
                        cities PIVOT (
                            sum(population) as total,
                            count(population) as count
                            FOR year IN (2000, 2010)
                                country IN ('NL', 'US')
                        );
                        ```
                        At the top level, we will generate `CASE` statements like:

                        `CASE WHEN year = 2000 AND country = 'NL' THEN ... ELSE ... END`
                        `CASE WHEN year = 2000 AND country = 'US' THEN ... ELSE ... END`
                        `CASE WHEN year = 2010 AND country = 'NL' THEN ... ELSE ... END`
                        `CASE WHEN year = 2010 AND country = 'US' THEN ... ELSE ... END`

                        This is effectively the `PIVOT` to turn sparse row-modelled data into dense columnar data.

                        This is combined with a `GROUP BY` and an aggregate related to the original aggregate i.e.

                        `sum(CASE WHEN year = 2000 AND country = 'NL' THEN ... ELSE ... END)`
                     */
                        for (int k = 0; k < pivotForNamesSize; k++) {
                            forName = pivotForNames.getQuick(k);
                            inValue = nested.getPivotFor().getQuick(forDepths.get(k));

                            assert inValue != null;

                            nameSink.put(GenericLexer.unquote(inValue.getName())).put('_');

                            if (pivotForNamesSize != 1) {
                                ExpressionNode caseFilterExpr;
                                if (inValue.getAst().type != OPERATION) {
                                    caseFilterExpr = rewritePivotMakeBinaryExpression(forName, inValue.getAst(), "=", opEq);
                                } else {
                                    caseFilterExpr = inValue.getAst();
                                }


                                if (caseClause == null) {
                                    caseClause = caseFilterExpr;
                                } else {
                                    // need to combine with and
                                    caseClause = rewritePivotMakeBinaryExpression(caseClause, caseFilterExpr, "and", opAnd);
                                }
                            }
                        }

                    /*
                        Now we have logic to generate appropriate names for the columns.

                        If there is an existing alias for the aggregate:

                        `table PIVOT (sum(value) as total ...)`

                        Then we add it here.

                        If there are duplicate aggregates, then we will tag on the parameter name of the aggregate,
                        and then the aggregate itself.
                     */

                        if (pivotColumnAlias != null) {
                            // add the alias
                            nameSink.put(pivotColumnAlias);
                        } else if (nested.getPivotColumns().size() > 1) {
                            if (duplicateAggregateFunctions) {
                                nameSink.put(pivotColumnParamToken).put('_');
                            }
                            // then add the pivot column
                            nameSink.put(pivotColumnName);
                        } else {
                            // remove the '_', since we have finished our name
                            nameSink.trimTo(nameSink.length() - 1);
                        }

                        CharSequence name = nameSink.toImmutable();

                    /*
                        If there is a duplicate, then we tag on a number here to make it unique.
                     */
                        if (model.getColumnAliasIndex(name) >= 0) {
                            CharSequence nameDup;
                            int _i;
                            int idx = aliasCounters.keyIndex(name);
                            if (idx < 0) {
                                _i = aliasCounters.valueAt(idx);
                                nameDup = aliasCounters.keyAt(idx);
                            } else {
                                _i = 0;
                                nameDup = String.valueOf(name); // todo: reduce string allocations in extreme aliasing case
                            }

                            for (; _i < PIVOT_MAX_ALIAS_INTEGER; _i++) {
                                final int startLen = nameSink.length();
                                nameSink.put(_i);
                                if (model.getColumnAliasIndex(nameSink.toImmutable()) < 0) {
                                    if (_i != aliasCounters.incrementAndReturnValue(nameDup)) {
                                        throw new UnsupportedOperationException();
                                    }
                                    break;
                                } else {
                                    nameSink.trimTo(nameSink.length() - (nameSink.length() - startLen));
                                }
                            }

                            if (_i == PIVOT_MAX_ALIAS_INTEGER) {
                                throw SqlException.$(forName != null ? forName.position : 0, "exceeded number of allowed aliases for this column name [base=")
                                        .put(nameDup).put(", count=").put(PIVOT_MAX_ALIAS_INTEGER).put(']');
                            }
                        }

                    /*
                        Since we are using two `GROUP BY` executions, we cannot just use the same aggregation twice.

                        1. `CASE` does not handle nulls correctly when it comes to `first`/`last`. If the dataset is
                        is filtered, it will see a row with a null entry, but still use this as the `first`/`last` column.
                        In this case, we make the outer group by `first_not_null`/`last_not_null`.

                        2. If we repeat a `count`, then we'll just get `1` all the time, because we'll count the
                        rows post the first group by. Instead, we use `sum` to ensure that we combine all the counts
                        into a total.
                     */
                        CharSequence aggExprName = pivotColumnName;
                        if (isFirstKeyword(pivotColumnName)) {
                            aggExprName = "first_not_null";
                        } else if (isLastKeyword(pivotColumnName)) {
                            aggExprName = "last_not_null";
                        } else if (isCountKeyword(pivotColumnName)) {
                            aggExprName = "sum";
                            pivotDefaultValue = "0";
                        }

                    /*
                        Now we start building the full expression.

                        This means enclosing the `CASE` statement in its outer aggregate function.

                        Then we must add the default value (`null` or `0`) to the unhappy path of the `CASE`.

                        Then we must add the aggregate field to the happy path of the `CASE`.
                     */

                        ExpressionNode aggExpr = expressionNodePool.next().of(FUNCTION, aggExprName, Integer.MIN_VALUE, 0);
                        aggExpr.paramCount = 1;

                        ExpressionNode caseExpr;
                        if (pivotForNamesSize == 1 && inValue.getAst().type == CONSTANT) {
                            caseExpr = expressionNodePool.next().of(FUNCTION, "switch", Integer.MIN_VALUE, 0);
                            caseExpr.paramCount = 4;
                        } else {
                            caseExpr = expressionNodePool.next().of(FUNCTION, "case", Integer.MIN_VALUE, 0);
                            caseExpr.paramCount = 3;
                        }

                        ExpressionNode defaultValueExpr = expressionNodePool.next().of(CONSTANT, pivotDefaultValue, Integer.MIN_VALUE, 0);
                        caseExpr.args.add(defaultValueExpr);

                        caseExpr.args.add(expressionNodePool.next().of(
                                LITERAL,
                                pivotColumnAlias == null ? pivotColumn.getAst().token : pivotColumnAlias,
                                0,
                                0
                        ));

                    /*
                        Depends if we are a `CASE` or a switch.

                        If switch, we didn't create a complex filter, so we just add it directly to the switch.
                     */
                        if (pivotForNamesSize == 1) {
                            caseExpr.args.add(inValue.getAst());
                            caseExpr.args.add(forName);
                        } else {
                            // A == B AND C == D etc.
                            assert caseClause != null;
                            caseExpr.args.add(caseClause);
                        }

                    /*
                        Set the `CASE` as the argument of the aggregate function, then add it to the top-level model.
                     */
                        aggExpr.rhs = caseExpr;

                        model.addBottomUpColumn(queryColumnPool.next().of(
                                name,
                                aggExpr
                        ));
                    }

                /*
                    Now we must increment our indexes for the multi-list loop.
                    We increment the lowest order number until that list is completed.
                    At that point, we reset it to 0 and increment the position of the next list.
                 */
                    for (int z = forDepths.size() - 1; z >= 0; z--) {
                        int depth = forDepths.getQuick(z);
                        int max = forMaxes.getQuick(z);

                        if (depth < max) {
                            forDepths.increment(z);
                            break;
                        }

                        if (depth == max) {
                            forDepths.setQuick(z, forDepthsBackup.getQuick(z));
                        }
                    }
                }
            } finally {
                intListPool.release(forMaxes);
                intListPool.release(forDepths);
                expressionNodeListPool.release(pivotForNames);
                intListPool.release(forDepthsBackup);
                csHashSetPool.release(aggregateFunctionNames);
                csIntHashMapPool.release(aliasCounters);
            }


            /*
                Now we must stack the models.

                `model` -> outer group by and cases
                   |
                `bonus` -> throwaway intermediate model
                   |
                `group` -> inner group by and main dataset filter
                   |
                `nested` -> raw scan from table
             */
            nested.clearPivot();
            groupByModel.setNestedModel(nested);
            bonusModel.setNestedModel(groupByModel);
            model.setNestedModel(bonusModel);

            nested.setNestedModel(rewritePivot(nested.getNestedModel()));
            model.setUnionModel(rewritePivot(model.getUnionModel()));
        } else {
            /*
                We only allow wildcard selects of subqueries, so error out if we see a model with a projection.
             */
            if ((model.getPivotColumns() != null && model.getPivotColumns().size() > 0) ||
                    model.getPivotFor() != null && model.getPivotFor().size() > 0) {
                throw SqlException.$(model.getModelPosition(), "PIVOT queries must use SELECT '*'");
            }

            // recurse downwards
            model.setNestedModel(rewritePivot(model.getNestedModel()));
            for (int i = 1, n = model.getJoinModels().size(); i < n; i++) {
                model.getJoinModels().set(i, rewritePivot(model.getJoinModels().getQuick(i)));
            }

            model.setUnionModel(rewritePivot(model.getUnionModel()));


        }

        return model;
    }

    void validateUpdateColumns(
            QueryModel updateQueryModel, TableRecordMetadata metadata, SqlExecutionContext sqlExecutionContext
    ) throws SqlException {
        try {
            literalCollectorANames.clear();
            tempList.clear(metadata.getColumnCount());
            tempList.setPos(metadata.getColumnCount());
            int timestampIndex = metadata.getTimestampIndex();
            int updateSetColumnCount = updateQueryModel.getUpdateExpressions().size();
            for (int i = 0; i < updateSetColumnCount; i++) {
                // SET left hand side expressions are stored in top level UPDATE QueryModel
                ExpressionNode columnExpression = updateQueryModel.getUpdateExpressions().get(i);
                int position = columnExpression.position;
                int columnIndex = metadata.getColumnIndexQuiet(columnExpression.token);

                // SET right hand side expressions are stored in the Nested SELECT QueryModel as columns
                QueryColumn queryColumn = updateQueryModel.getNestedModel().getColumns().get(i);
                if (columnIndex < 0) {
                    throw SqlException.invalidColumn(position, queryColumn.getName());
                }
                if (columnIndex == timestampIndex) {
                    throw SqlException.$(position, "Designated timestamp column cannot be updated");
                }
                if (tempList.getQuick(columnIndex) == 1) {
                    throw SqlException.$(position, "Duplicate column ").put(queryColumn.getName()).put(" in SET clause");
                }

                // When column name case does not match table column name in left side of SET
                // for example if table "tbl" column name is "Col" but update uses
                // UPDATE tbl SET coL = 1
                // we need to replace to match metadata name exactly
                CharSequence exactColName = metadata.getColumnName(columnIndex);
                queryColumn.of(exactColName, queryColumn.getAst());
                tempList.set(columnIndex, 1);
                literalCollectorANames.add(exactColName);

                ExpressionNode rhs = queryColumn.getAst();
                if (rhs.type == FUNCTION) {
                    if (functionParser.getFunctionFactoryCache().isGroupBy(rhs.token)) {
                        throw SqlException.$(rhs.position, "Unsupported function in SET clause");
                    }
                }
            }

            TableToken tableToken = metadata.getTableToken();
            sqlExecutionContext.getSecurityContext().authorizeTableUpdate(tableToken, literalCollectorANames);

            if (!sqlExecutionContext.isWalApplication() && !Chars.equalsIgnoreCase(tableToken.getTableName(), updateQueryModel.getTableName())) {
                // Table renamed
                throw TableReferenceOutOfDateException.of(updateQueryModel.getTableName());
            }
            updateQueryModel.setUpdateTableToken(tableToken);
            authorizeUpdate(updateQueryModel, tableToken);
        } catch (EntryLockedException e) {
            throw SqlException.position(updateQueryModel.getModelPosition()).put("table is locked: ").put(tableLookupSequence);
        } catch (CairoException e) {
            if (e.isAuthorizationError()) {
                throw e;
            }
            throw SqlException.position(updateQueryModel.getModelPosition()).put(e);
        }
    }

    private static class LiteralCheckingVisitor implements PostOrderTreeTraversalAlgo.Visitor {
        private LowerCaseCharSequenceObjHashMap<QueryColumn> nameTypeMap;

        @Override
        public void visit(ExpressionNode node) {
            if (node.type == LITERAL) {
                final int len = node.token.length();
                final int dot = Chars.indexOf(node.token, 0, len, '.');
                int index = nameTypeMap.keyIndex(node.token, dot + 1, len);
                // these columns are pre-validated
                assert index < 0;
                if (nameTypeMap.valueAt(index).getAst().type != LITERAL) {
                    throw NonLiteralException.INSTANCE;
                }
            }
        }

        PostOrderTreeTraversalAlgo.Visitor of(LowerCaseCharSequenceObjHashMap<QueryColumn> nameTypeMap) {
            this.nameTypeMap = nameTypeMap;
            return this;
        }
    }

    private static class LiteralRewritingVisitor implements PostOrderTreeTraversalAlgo.Visitor {
        private LowerCaseCharSequenceObjHashMap<CharSequence> aliasToColumnMap;

        @Override
        public void visit(ExpressionNode node) {
            if (node.type == LITERAL) {
                int dot = Chars.indexOfLastUnquoted(node.token, '.');
                int index = dot == -1 ? aliasToColumnMap.keyIndex(node.token) : aliasToColumnMap.keyIndex(node.token, dot + 1, node.token.length());
                // we have table column hit when alias is not found
                // in this case expression rewrite is unnecessary
                if (index < 0) {
                    CharSequence column = aliasToColumnMap.valueAtQuick(index);
                    assert column != null;
                    // it is also unnecessary to rewrite literal if target value is the same
                    if (!Chars.equals(node.token, column)) {
                        node.token = column;
                    }
                }
            }
        }

        PostOrderTreeTraversalAlgo.Visitor of(LowerCaseCharSequenceObjHashMap<CharSequence> aliasToColumnMap) {
            this.aliasToColumnMap = aliasToColumnMap;
            return this;
        }
    }

    private static class NonLiteralException extends RuntimeException {
        private static final NonLiteralException INSTANCE = new NonLiteralException();
    }

    private class ColumnPrefixEraser implements PostOrderTreeTraversalAlgo.Visitor {

        @Override
        public void visit(ExpressionNode node) {
            switch (node.type) {
                case FUNCTION:
                case OPERATION:
                case SET_OPERATION:
                    if (node.paramCount < 3) {
                        node.lhs = rewrite(node.lhs);
                        node.rhs = rewrite(node.rhs);
                    } else {
                        for (int i = 0, n = node.paramCount; i < n; i++) {
                            node.args.setQuick(i, rewrite(node.args.getQuick(i)));
                        }
                    }
                    break;
                default:
                    break;
            }
        }

        private ExpressionNode rewrite(ExpressionNode node) {
            if (node != null && node.type == LITERAL) {
                final int dot = Chars.indexOfLastUnquoted(node.token, '.');
                if (dot != -1) {
                    return nextLiteral(node.token.subSequence(dot + 1, node.token.length()));
                }
            }
            return node;
        }
    }

    private class LiteralCollector implements PostOrderTreeTraversalAlgo.Visitor {
        private int functionCount;
        private IntHashSet indexes;
        private QueryModel model;
        private ObjList<CharSequence> names;
        private int nullCount;

        @Override
        public void visit(ExpressionNode node) throws SqlException {
            switch (node.type) {
                case LITERAL:
                    int dot = Chars.indexOfLastUnquoted(node.token, '.');
                    CharSequence name = dot == -1 ? node.token : node.token.subSequence(dot + 1, node.token.length());
                    indexes.add(validateColumnAndGetModelIndex(model, null, node.token, dot, node.position, false));
                    if (names != null) {
                        names.add(name);
                    }
                    break;
                case CONSTANT:
                    if (nullConstants.contains(node.token)) {
                        nullCount++;
                    }
                    break;
                case FUNCTION:
                case OPERATION:
                    functionCount++;
                    break;
                default:
                    break;
            }
        }

        private PostOrderTreeTraversalAlgo.Visitor lhs() {
            indexes = literalCollectorAIndexes;
            names = literalCollectorANames;
            return this;
        }

        private void resetCounts() {
            nullCount = 0;
            functionCount = 0;
        }

        private PostOrderTreeTraversalAlgo.Visitor rhs() {
            indexes = literalCollectorBIndexes;
            names = literalCollectorBNames;
            return this;
        }

        private PostOrderTreeTraversalAlgo.Visitor to(IntHashSet indexes) {
            this.indexes = indexes;
            this.names = null;
            return this;
        }

        private void withModel(QueryModel model) {
            this.model = model;
        }
    }

    static {
        notOps.put("not", NOT_OP_NOT);
        notOps.put("and", NOT_OP_AND);
        notOps.put("or", NOT_OP_OR);
        notOps.put(">", NOT_OP_GREATER);
        notOps.put(">=", NOT_OP_GREATER_EQ);
        notOps.put("<", NOT_OP_LESS);
        notOps.put("<=", NOT_OP_LESS_EQ);
        notOps.put("=", NOT_OP_EQUAL);
        notOps.put("!=", NOT_OP_NOT_EQ);
        notOps.put("<>", NOT_OP_NOT_EQ);

        joinBarriers = new IntHashSet();
        joinBarriers.add(QueryModel.JOIN_OUTER);
        joinBarriers.add(QueryModel.JOIN_CROSS_LEFT);
        joinBarriers.add(QueryModel.JOIN_ASOF);
        joinBarriers.add(QueryModel.JOIN_SPLICE);
        joinBarriers.add(QueryModel.JOIN_LT);

        nullConstants.add("null");
        nullConstants.add("NaN");

        joinOps.put("=", JOIN_OP_EQUAL);
        joinOps.put("and", JOIN_OP_AND);
        joinOps.put("or", JOIN_OP_OR);
        joinOps.put("~", JOIN_OP_REGEX);

        flexColumnModelTypes.add(QueryModel.SELECT_MODEL_CHOOSE);
        flexColumnModelTypes.add(QueryModel.SELECT_MODEL_NONE);
        flexColumnModelTypes.add(QueryModel.SELECT_MODEL_DISTINCT);
        flexColumnModelTypes.add(QueryModel.SELECT_MODEL_VIRTUAL);
        flexColumnModelTypes.add(QueryModel.SELECT_MODEL_WINDOW);
        flexColumnModelTypes.add(QueryModel.SELECT_MODEL_GROUP_BY);
    }

    static {
        limitTypes.add(ColumnType.LONG);
        limitTypes.add(ColumnType.BYTE);
        limitTypes.add(ColumnType.SHORT);
        limitTypes.add(ColumnType.INT);
    }
}<|MERGE_RESOLUTION|>--- conflicted
+++ resolved
@@ -89,9 +89,6 @@
 import static io.questdb.griffin.model.QueryModel.*;
 
 public class SqlOptimiser implements Mutable {
-<<<<<<< HEAD
-    public static final int PIVOT_MAX_ALIAS_INTEGER = 500;
-=======
     public static final int REWRITE_STATUS_FORCE_INNER_MODEL = 64;
     public static final int REWRITE_STATUS_OUTER_VIRTUAL_IS_SELECT_CHOOSE = 32;
     public static final int REWRITE_STATUS_USE_DISTINCT_MODEL = 16;
@@ -99,7 +96,7 @@
     public static final int REWRITE_STATUS_USE_INNER_MODEL = 1;
     public static final int REWRITE_STATUS_USE_OUTER_MODEL = 8;
     public static final int REWRITE_STATUS_USE_WINDOW_MODEL = 2;
->>>>>>> f6d596e6
+    public static final int PIVOT_MAX_ALIAS_INTEGER = 500;
     private static final int JOIN_OP_AND = 2;
     private static final int JOIN_OP_EQUAL = 1;
     private static final int JOIN_OP_OR = 3;

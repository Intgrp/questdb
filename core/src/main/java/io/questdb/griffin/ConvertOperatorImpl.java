/*******************************************************************************
 *     ___                  _   ____  ____
 *    / _ \ _   _  ___  ___| |_|  _ \| __ )
 *   | | | | | | |/ _ \/ __| __| | | |  _ \
 *   | |_| | |_| |  __/\__ \ |_| |_| | |_) |
 *    \__\_\\__,_|\___||___/\__|____/|____/
 *
 *  Copyright (c) 2014-2019 Appsicle
 *  Copyright (c) 2019-2024 QuestDB
 *
 *  Licensed under the Apache License, Version 2.0 (the "License");
 *  you may not use this file except in compliance with the License.
 *  You may obtain a copy of the License at
 *
 *  http://www.apache.org/licenses/LICENSE-2.0
 *
 *  Unless required by applicable law or agreed to in writing, software
 *  distributed under the License is distributed on an "AS IS" BASIS,
 *  WITHOUT WARRANTIES OR CONDITIONS OF ANY KIND, either express or implied.
 *  See the License for the specific language governing permissions and
 *  limitations under the License.
 *
 ******************************************************************************/

package io.questdb.griffin;

import io.questdb.MessageBus;
import io.questdb.cairo.CairoConfiguration;
import io.questdb.cairo.CairoException;
import io.questdb.cairo.ColumnTaskJob;
import io.questdb.cairo.ColumnType;
import io.questdb.cairo.ColumnTypeConverter;
import io.questdb.cairo.ColumnVersionWriter;
import io.questdb.cairo.PartitionBy;
import io.questdb.cairo.SymbolMapReaderImpl;
import io.questdb.cairo.TableUtils;
import io.questdb.cairo.TableWriter;
import io.questdb.cairo.TxReader;
import io.questdb.cairo.sql.SymbolTable;
import io.questdb.log.Log;
import io.questdb.log.LogFactory;
import io.questdb.log.LogRecord;
import io.questdb.mp.RingQueue;
import io.questdb.mp.SOUnboundedCountDownLatch;
import io.questdb.mp.Sequence;
import io.questdb.std.FilesFacade;
import io.questdb.std.Misc;
import io.questdb.std.Os;
import io.questdb.std.datetime.microtime.MicrosecondClock;
import io.questdb.std.str.Path;
import io.questdb.tasks.ColumnTask;
import org.jetbrains.annotations.NotNull;

import java.io.Closeable;
import java.util.concurrent.atomic.AtomicInteger;

import static io.questdb.cairo.ColumnType.isVarSize;
import static io.questdb.cairo.TableUtils.dFile;
import static io.questdb.cairo.TableUtils.iFile;

public class ConvertOperatorImpl implements Closeable {
    private static final Log LOG = LogFactory.getLog(ConvertOperatorImpl.class);
    private final long appendPageSize;
    private final AtomicInteger asyncProcessingErrorCount = new AtomicInteger();
    private final ColumnVersionWriter columnVersionWriter;
    private final CairoConfiguration configuration;
    private final SOUnboundedCountDownLatch countDownLatch;
    private final FilesFacade ff;
    private final long fileOpenOpts;
    private final MessageBus messageBus;
    private final ColumnConversionOffsetSink noopConversionOffsetSink = new ColumnConversionOffsetSink() {
        @Override
        public void setDestSizes(long primarySize, long auxSize) {
        }

        @Override
        public void setSrcOffsets(long primaryOffset, long auxOffset) {
        }
    };
    private final Path path;
    private final PurgingOperator purgingOperator;
    private final int rootLen;
    private final TableWriter tableWriter;
    private final MicrosecondClock timer;
    private CharSequence columnName;
    private long fixedFd;
    private int partitionUpdated;
    private SymbolMapReaderImpl symbolMapReader;
    private SymbolMapper symbolMapper;
    private final TableWriter.ColumnTaskHandler cthConvertPartitionHandler = this::cthConvertPartitionHandler;
    private long varFd;

    public ConvertOperatorImpl(
            CairoConfiguration configuration,
            TableWriter tableWriter,
            ColumnVersionWriter columnVersionWriter,
            Path path,
            int rootLen,
            PurgingOperator purgingOperator,
            MessageBus messageBus
    ) {
        this.configuration = configuration;
        this.tableWriter = tableWriter;
        this.columnVersionWriter = columnVersionWriter;
        this.rootLen = rootLen;
        this.purgingOperator = purgingOperator;
        this.fileOpenOpts = configuration.getWriterFileOpenOpts();
        this.ff = configuration.getFilesFacade();
        this.path = path;
        this.appendPageSize = configuration.getDataAppendPageSize();
        this.messageBus = messageBus;
        this.countDownLatch = new SOUnboundedCountDownLatch();
        this.timer = configuration.getMicrosecondClock();
    }

    @Override
    public void close() {
    }

    public void convertColumn(
            @NotNull String columnName,
            int existingColIndex,
            int existingType,
            boolean existingIndexed,
            int columnIndex,
            int newType
    ) {
        clear();
        partitionUpdated = 0;
        convertColumn0(columnName, existingColIndex, existingType, existingIndexed, columnIndex, newType);
    }

    public void finishColumnConversion() {
        if (partitionUpdated > 0 && asyncProcessingErrorCount.get() == 0 && !tableWriter.isDistressed()) {
            partitionUpdated = 0;
            purgingOperator.purge(
                    path.trimTo(rootLen),
                    tableWriter.getTableToken(),
                    tableWriter.getMetadata().getTimestampType(),
                    tableWriter.getPartitionBy(),
                    tableWriter.checkScoreboardHasReadersBeforeLastCommittedTxn(),
                    tableWriter.getTruncateVersion(),
                    tableWriter.getTxn()
            );
        }
        clear();
    }

    private void clear() {
        purgingOperator.clear();
        Misc.free(symbolMapReader);
    }

    private void closeFds(long srcFixFd, long srcVarFd, long dstFixFd, long dstVarFd) {
        LOG.debug().$("closing fds[srcFixFd=").$(srcFixFd)
                .$(", srcVarFd=").$(srcVarFd)
                .$(", dstFixFd=").$(dstFixFd)
                .$(", dstVarFd=").$(dstVarFd)
                .I$();
        ff.close(srcFixFd);
        ff.close(srcVarFd);
        ff.close(dstFixFd);
        ff.close(dstVarFd);
    }

    private void consumeConversionTasks(RingQueue<ColumnTask> queue, int queuedCount, boolean checkStatus) {
        // This is work stealing, can run tasks from other table writers
        final Sequence subSeq = this.messageBus.getColumnTaskSubSeq();
        while (!countDownLatch.done(queuedCount)) {
            long cursor = subSeq.next();
            if (cursor > -1) {
                ColumnTaskJob.processColumnTask(queue.get(cursor), cursor, subSeq);
            } else {
                Os.pause();
            }
        }

        if (checkStatus && asyncProcessingErrorCount.get() > 0) {
            throw CairoException.critical(0)
                    .put("column conversion failed, see logs for details [table=").put(tableWriter.getTableToken())
                    .put(", tableDir=").put(tableWriter.getTableToken().getDirName())
                    .put(", column=").put(columnName)
                    .put(']');
        }
    }

    private void convertColumn0(
            @NotNull String columnName,
            int existingColIndex,
            int existingType,
            boolean existingIndexed,
            int columnIndex,
            int newType
    ) {
        try {
            this.columnName = columnName;
            if (ColumnType.isSymbol(newType)) {
                if (symbolMapper == null) {
                    symbolMapper = new SymbolMapper();
                }
                symbolMapper.of(tableWriter, columnIndex);
            }

            if (ColumnType.isSymbol(existingType)) {
                if (symbolMapReader == null) {
                    symbolMapReader = new SymbolMapReaderImpl();
                }
                long existingColNameTxn = columnVersionWriter.getDefaultColumnNameTxn(existingColIndex);
                int symbolCount = tableWriter.getSymbolMapWriter(existingColIndex).getSymbolCount();
                symbolMapReader.of(configuration, path, columnName, existingColNameTxn, symbolCount);
            }

            int queueCount = 0;
            countDownLatch.reset();
            asyncProcessingErrorCount.set(0);
            long start = timer.getTicks();
            long totalRows = 0;

            for (int partitionIndex = 0, n = tableWriter.getPartitionCount(); partitionIndex < n; partitionIndex++) {
                if (asyncProcessingErrorCount.get() == 0) {
                    try {
                        final long partitionTimestamp = tableWriter.getPartitionTimestamp(partitionIndex);
                        final long maxRow = tableWriter.getPartitionSize(partitionIndex);

                        final long columnTop = columnVersionWriter.getColumnTop(partitionTimestamp, existingColIndex);
                        if (columnTop > -1) {
                            long rowCount = maxRow - columnTop;
                            long partitionNameTxn = tableWriter.getPartitionNameTxn(partitionIndex);

                            if (rowCount > 0) {
                                path.trimTo(rootLen);
                                TableUtils.setPathForNativePartition(
<<<<<<< HEAD
                                        path,
                                        tableWriter.getMetadata().getTimestampType(),
                                        tableWriter.getPartitionBy(),
                                        partitionTimestamp,
                                        partitionNameTxn
                                );
=======
                                        path, tableWriter.getPartitionBy(), partitionTimestamp, partitionNameTxn);
>>>>>>> 8118d857
                                int pathTrimToLen = path.size();

                                long srcFixFd = -1, srcVarFd = -1, dstFixFd = -1, dstVarFd = -1;
                                try {
                                    openColumnsRO(columnName, partitionTimestamp, existingColIndex, existingType, pathTrimToLen);
                                    srcFixFd = this.fixedFd;
                                    srcVarFd = this.varFd;

                                    openColumnsRW(columnName, partitionTimestamp, columnIndex, newType, pathTrimToLen);
                                    dstFixFd = this.fixedFd;
                                    dstVarFd = this.varFd;

                                    LOG.info().$("converting column [at=").$safe(path.trimTo(pathTrimToLen))
                                            .$(", column=").utf8(columnName)
                                            .$(", from=").$(ColumnType.nameOf(existingType))
                                            .$(", to=").$(ColumnType.nameOf(newType))
                                            .$(", rowCount=").$(rowCount)
                                            .I$();
                                    totalRows += rowCount;
                                } catch (Throwable th) {
                                    closeFds(srcFixFd, srcVarFd, dstFixFd, dstVarFd);
                                    throw th;
                                }

                                if (dispatchConvertColumnPartitionTask(
                                        existingType, newType, srcFixFd, srcVarFd, dstFixFd, dstVarFd, rowCount, partitionTimestamp)
                                ) {
                                    queueCount++;
                                }
                            }

                            long existingColTxnVer = tableWriter.getColumnNameTxn(partitionTimestamp, existingColIndex);
                            purgingOperator.add(
                                    existingColIndex,
                                    columnName,
                                    existingType,
                                    existingIndexed,
                                    existingColTxnVer,
                                    partitionTimestamp,
                                    partitionNameTxn);
                            partitionUpdated++;
                        }
                        if (columnTop != tableWriter.getColumnTop(partitionTimestamp, columnIndex, -1)) {
                            long partTs = tableWriter.getPartitionBy() != PartitionBy.NONE
                                    ? partitionTimestamp
                                    : TxReader.DEFAULT_PARTITION_TIMESTAMP;
                            columnVersionWriter.upsertColumnTop(partTs, columnIndex, columnTop > -1 ? columnTop : maxRow);
                        }
                    } catch (Throwable th) {
                        LOG.error().$("error converting column [at=").$(tableWriter.getTableToken())
                                .$(", column=").utf8(columnName).$(", from=").$(ColumnType.nameOf(existingType))
                                .$(", to=").$(ColumnType.nameOf(newType))
                                .$(", error=").$(th).I$();
                        asyncProcessingErrorCount.incrementAndGet();
                        // wait all async tasks to finish to exit the method at known state
                        consumeConversionTasks(messageBus.getColumnTaskQueue(), queueCount, false);
                        throw th;
                    }
                }
            }
            consumeConversionTasks(messageBus.getColumnTaskQueue(), queueCount, true);
            long elapsed = timer.getTicks() - start;
            LOG.info().$("completed column conversion [at=").$(tableWriter.getTableToken())
                    .$(", column=").utf8(columnName).$(", from=").$(ColumnType.nameOf(existingType))
                    .$(", to=").$(ColumnType.nameOf(newType))
                    .$(", partitions=").$(partitionUpdated)
                    .$(", rows=").$(totalRows)
                    .$(", elapsed=").$(elapsed / 1000).$("ms]").I$();
        } finally {
            path.trimTo(rootLen);
        }
    }

    private void cthConvertPartitionHandler(
            int existingType,
            int newType,
            long srcFixFd,
            long srcVarFd,
            long dstFixFd,
            long dstVarFd,
            long partitionTimestamp,
            long rowCount
    ) {
        try {
            if (asyncProcessingErrorCount.get() == 0) {

                SymbolTable symbolTable = ColumnType.isSymbol(existingType) ? symbolMapReader.newSymbolTableView() : null;
                boolean ok = ColumnTypeConverter.convertColumn(0, rowCount,
                        existingType, srcFixFd, srcVarFd, symbolTable,
                        newType, dstFixFd, dstVarFd, symbolMapper,
                        ff, appendPageSize, noopConversionOffsetSink);

                if (!ok) {
                    LOG.critical().$("failed to convert column, column is corrupt [at=")
                            .$(tableWriter.getTableToken())
                            .$(", column=").utf8(columnName).$(", from=").$(ColumnType.nameOf(existingType))
                            .$(", to=").$(ColumnType.nameOf(newType)).$(", srcFixFd=").$(srcFixFd)
                            .$(", srcVarFd=").$(srcVarFd).$(", partition ").$ts(partitionTimestamp)
                            .I$();
                    asyncProcessingErrorCount.incrementAndGet();
                }
            }
        } catch (Throwable th) {
            asyncProcessingErrorCount.incrementAndGet();
            LogRecord log = LOG.critical().$("failed to convert column, column is corrupt [at=")
                    .$(tableWriter.getTableToken())
                    .$(", column=").utf8(columnName).$(", from=").$(ColumnType.nameOf(existingType))
                    .$(", to=").$(ColumnType.nameOf(newType))
                    .$(", srcFixFd=").$(srcFixFd).$(", srcVarFd=")
                    .$(srcVarFd).$(", partition ").$ts(partitionTimestamp);
            if (th instanceof CairoException) {
                log.$(", errno=").$(((CairoException) th).getErrno());
            }
            log.$(", ex=").$(th).I$();
        } finally {
            closeFds(srcFixFd, srcVarFd, dstFixFd, dstVarFd);
        }
    }

    private boolean dispatchConvertColumnPartitionTask(
            int existingType,
            int newType,
            long srcFixFd,
            long srcVarFd,
            long dstFixFd,
            long dstVarFd,
            long rowCount,
            long partitionTimestamp
    ) {
        if (!ColumnType.isSymbol(newType)) {
            final Sequence pubSeq = this.messageBus.getColumnTaskPubSeq();
            final RingQueue<ColumnTask> queue = this.messageBus.getColumnTaskQueue();
            long cursor = pubSeq.next();
            // Pass column index as -1 when it's designated timestamp column to o3 move method
            if (cursor > -1) {
                try {
                    final ColumnTask task = queue.get(cursor);
                    task.of(
                            countDownLatch,
                            existingType,
                            newType,
                            srcFixFd,
                            srcVarFd,
                            dstFixFd,
                            dstVarFd,
                            partitionTimestamp,
                            rowCount,
                            cthConvertPartitionHandler);
                    return true;
                } finally {
                    pubSeq.done(cursor);
                }
            }
        }

        // Cannot write in parallel to SYMBOL column type, fall back to single thread conversion
        cthConvertPartitionHandler(existingType, newType, srcFixFd, srcVarFd, dstFixFd, dstVarFd, partitionTimestamp, rowCount);
        return false;
    }


    private void openColumnsRO(CharSequence name, long partitionTimestamp, int columnIndex, int columnType, int pathTrimToLen) {
        long columnNameTxn = tableWriter.getColumnNameTxn(partitionTimestamp, columnIndex);
        if (isVarSize(columnType)) {
            fixedFd = TableUtils.openRO(ff, iFile(path.trimTo(pathTrimToLen), name, columnNameTxn), LOG);
            try {
                varFd = TableUtils.openRO(ff, dFile(path.trimTo(pathTrimToLen), name, columnNameTxn), LOG);
            } catch (Throwable e) {
                ff.close(fixedFd);
                throw e;
            }
        } else {
            fixedFd = TableUtils.openRO(ff, dFile(path.trimTo(pathTrimToLen), name, columnNameTxn), LOG);
            varFd = -1;
        }
    }

    private void openColumnsRW(CharSequence name, long partitionTimestamp, int columnIndex, int columnType, int pathTrimToLen) {
        long columnNameTxn = tableWriter.getColumnNameTxn(partitionTimestamp, columnIndex);
        if (isVarSize(columnType)) {
            fixedFd = TableUtils.openRW(ff, iFile(path.trimTo(pathTrimToLen), name, columnNameTxn), LOG, fileOpenOpts);
            try {
                varFd = TableUtils.openRW(ff, dFile(path.trimTo(pathTrimToLen), name, columnNameTxn), LOG, fileOpenOpts);
            } catch (Throwable e) {
                ff.close(fixedFd);
                throw e;
            }
        } else {
            fixedFd = TableUtils.openRW(ff, dFile(path.trimTo(pathTrimToLen), name, columnNameTxn), LOG, fileOpenOpts);
            varFd = -1;
        }
    }

    private static class SymbolMapper implements SymbolMapWriterLite {
        private int columnIndex;
        private TableWriter tableWriter;

        @Override
        public int resolveSymbol(CharSequence value) {
            return tableWriter.getSymbolIndexNoTransientCountUpdate(columnIndex, value);
        }

        void of(TableWriter tw, int columnIndex) {
            this.tableWriter = tw;
            this.columnIndex = columnIndex;
        }
    }
}<|MERGE_RESOLUTION|>--- conflicted
+++ resolved
@@ -230,16 +230,12 @@
                             if (rowCount > 0) {
                                 path.trimTo(rootLen);
                                 TableUtils.setPathForNativePartition(
-<<<<<<< HEAD
                                         path,
                                         tableWriter.getMetadata().getTimestampType(),
                                         tableWriter.getPartitionBy(),
                                         partitionTimestamp,
                                         partitionNameTxn
                                 );
-=======
-                                        path, tableWriter.getPartitionBy(), partitionTimestamp, partitionNameTxn);
->>>>>>> 8118d857
                                 int pathTrimToLen = path.size();
 
                                 long srcFixFd = -1, srcVarFd = -1, dstFixFd = -1, dstVarFd = -1;

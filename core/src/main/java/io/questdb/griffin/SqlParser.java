--- conflicted
+++ resolved
@@ -313,8 +313,6 @@
         }
     }
 
-<<<<<<< HEAD
-=======
     public static void validateMatViewLength(int interval, char unit, int pos) throws SqlException {
         switch (unit) {
             case 'm':
@@ -338,39 +336,6 @@
         }
     }
 
-    private static void collectAllTableNames(
-            @NotNull QueryModel model,
-            @NotNull LowerCaseCharSequenceHashSet outTableNames,
-            @Nullable IntList outTableNamePositions
-    ) {
-        QueryModel m = model;
-        do {
-            final ExpressionNode tableNameExpr = m.getTableNameExpr();
-            if (tableNameExpr != null && tableNameExpr.type == ExpressionNode.LITERAL) {
-                if (outTableNames.add(unquote(tableNameExpr.token)) && outTableNamePositions != null) {
-                    outTableNamePositions.add(tableNameExpr.position);
-                }
-            }
-
-            final ObjList<QueryModel> joinModels = m.getJoinModels();
-            for (int i = 0, n = joinModels.size(); i < n; i++) {
-                final QueryModel joinModel = joinModels.getQuick(i);
-                if (joinModel == m) {
-                    continue;
-                }
-                collectAllTableNames(joinModel, outTableNames, outTableNamePositions);
-            }
-
-            final QueryModel unionModel = m.getUnionModel();
-            if (unionModel != null) {
-                collectAllTableNames(unionModel, outTableNames, outTableNamePositions);
-            }
-
-            m = m.getNestedModel();
-        } while (m != null);
-    }
-
->>>>>>> fe7c9161
     private static SqlException err(GenericLexer lexer, @Nullable CharSequence tok, @NotNull String msg) {
         return SqlException.parserErr(lexer.lastTokenPosition(), tok, msg);
     }
@@ -429,7 +394,6 @@
         return sqlParserCallback.parseCreateTableExt(lexer, executionContext.getSecurityContext(), builder, nextToken);
     }
 
-<<<<<<< HEAD
     private static CreateViewOperationBuilder parseCreateViewExt(
             GenericLexer lexer,
             SqlExecutionContext executionContext,
@@ -441,68 +405,6 @@
         return sqlParserCallback.parseCreateViewExt(lexer, executionContext.getSecurityContext(), builder, nextToken);
     }
 
-    private static void validateMatViewQuery(QueryModel model, String baseTableName) throws SqlException {
-        for (QueryModel m = model; m != null; m = m.getNestedModel()) {
-            tableNames.clear();
-            tableNamePositions.clear();
-            SqlUtil.collectAllTableNames(m, tableNames, null);
-            final boolean baseTableQueried = tableNames.contains(baseTableName);
-            final int queriedTableCount = tableNames.size();
-            if (baseTableQueried) {
-                if (m.getSampleBy() != null && m.getSampleByOffset() == null) {
-                    throw SqlException.position(m.getSampleBy().position + m.getSampleBy().token.length() + 1)
-                            .put("ALIGN TO FIRST OBSERVATION on base table is not supported for materialized views: ").put(baseTableName);
-                }
-
-                if ((m.getSampleByFrom() != null || m.getSampleByTo() != null)) {
-                    final int position = m.getSampleByFrom() != null ? m.getSampleByFrom().position : m.getSampleByTo().position;
-                    throw SqlException.position(position)
-                            .put("FROM-TO on base table is not supported for materialized views: ").put(baseTableName);
-                }
-
-                final ObjList<ExpressionNode> sampleByFill = m.getSampleByFill();
-                if (sampleByFill != null && sampleByFill.size() > 0) {
-                    throw SqlException.position(sampleByFill.get(0).position)
-                            .put("FILL on base table is not supported for materialized views: ").put(baseTableName);
-                }
-
-                ObjList<QueryColumn> columns = m.getColumns();
-                QueryColumn windowFuncColumn = null;
-                for (int i = 0, n = columns.size(); i < n; i++) {
-                    QueryColumn column = columns.getQuick(i);
-                    if (column.isWindowColumn()) {
-                        windowFuncColumn = column;
-                    }
-                }
-                if (windowFuncColumn != null) {
-                    throw SqlException.position(windowFuncColumn.getAst().position)
-                            .put("window function on base table is not supported for materialized views: ").put(baseTableName);
-                }
-            }
-
-            final ObjList<QueryModel> joinModels = m.getJoinModels();
-            for (int i = 0, n = joinModels.size(); i < n; i++) {
-                final QueryModel joinModel = joinModels.getQuick(i);
-                if (joinModel == m) {
-                    continue;
-                }
-                validateMatViewQuery(joinModel, baseTableName);
-            }
-
-            final QueryModel unionModel = m.getUnionModel();
-            if (unionModel != null) {
-                // allow self-UNION on base table, but disallow UNION on base table with any other tables
-                if (baseTableQueried && queriedTableCount > 1) {
-                    throw SqlException.position(m.getUnionModel().getModelPosition())
-                            .put("union on base table is not supported for materialized views: ").put(baseTableName);
-                }
-                validateMatViewQuery(unionModel, baseTableName);
-            }
-        }
-    }
-
-=======
->>>>>>> fe7c9161
     private static void validateShowTransactions(GenericLexer lexer) throws SqlException {
         CharSequence tok = SqlUtil.fetchNext(lexer);
         if (tok != null && isIsolationKeyword(tok)) {
@@ -4220,7 +4122,7 @@
         for (QueryModel m = model; m != null; m = m.getNestedModel()) {
             tableNames.clear();
             tableNamePositions.clear();
-            collectAllTableNames(m, tableNames, null);
+            SqlUtil.collectAllTableNames(m, tableNames, null);
             final boolean baseTableQueried = tableNames.contains(baseTableName);
             final int queriedTableCount = tableNames.size();
             if (baseTableQueried) {

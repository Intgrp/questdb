--- conflicted
+++ resolved
@@ -268,41 +268,6 @@
         }
     }
 
-<<<<<<< HEAD
-=======
-    private static void collectAllTableNames(
-            @NotNull QueryModel model,
-            @NotNull LowerCaseCharSequenceHashSet outTableNames,
-            @Nullable IntList outTableNamePositions
-    ) {
-        QueryModel m = model;
-        do {
-            final ExpressionNode tableNameExpr = m.getTableNameExpr();
-            if (tableNameExpr != null && tableNameExpr.type == ExpressionNode.LITERAL) {
-                if (outTableNames.add(unquote(tableNameExpr.token)) && outTableNamePositions != null) {
-                    outTableNamePositions.add(tableNameExpr.position);
-                }
-            }
-
-            final ObjList<QueryModel> joinModels = m.getJoinModels();
-            for (int i = 0, n = joinModels.size(); i < n; i++) {
-                final QueryModel joinModel = joinModels.getQuick(i);
-                if (joinModel == m) {
-                    continue;
-                }
-                collectAllTableNames(joinModel, outTableNames, outTableNamePositions);
-            }
-
-            final QueryModel unionModel = m.getUnionModel();
-            if (unionModel != null) {
-                collectAllTableNames(unionModel, outTableNames, outTableNamePositions);
-            }
-
-            m = m.getNestedModel();
-        } while (m != null);
-    }
-
->>>>>>> 09ff882e
     private static SqlException err(GenericLexer lexer, @Nullable CharSequence tok, @NotNull String msg) {
         return SqlException.parserErr(lexer.lastTokenPosition(), tok, msg);
     }
@@ -376,7 +341,7 @@
         for (QueryModel m = model; m != null; m = m.getNestedModel()) {
             tableNames.clear();
             tableNamePositions.clear();
-            collectAllTableNames(m, tableNames, null);
+            SqlUtil.collectAllTableNames(m, tableNames, null);
             final boolean baseTableQueried = tableNames.contains(baseTableName);
             final int queriedTableCount = tableNames.size();
             if (baseTableQueried) {
@@ -1023,16 +988,10 @@
 
             tableNames.clear();
             tableNamePositions.clear();
-            collectAllTableNames(queryModel, tableNames, tableNamePositions);
+            SqlUtil.collectAllTableNames(queryModel, tableNames, tableNamePositions);
 
             // Find base table name if not set explicitly.
             if (baseTableName == null) {
-<<<<<<< HEAD
-                tableNames.clear();
-                tableNamePositions.clear();
-                SqlUtil.collectAllTableNames(queryModel, tableNames, tableNamePositions);
-=======
->>>>>>> 09ff882e
                 if (tableNames.size() < 1) {
                     throw SqlException.$(startOfQuery, "missing base table, materialized views have to be based on a table");
                 }
@@ -1702,7 +1661,7 @@
             tableOpBuilder.setSelectText(viewSql, startOfQuery);
             tableOpBuilder.setSelectModel(queryModel); // transient model, for toSink() purposes only
 
-            SqlUtil.collectAllTableNames(queryModel, createViewOperationBuilder.getDependencies());
+            SqlUtil.collectAllTableAndViewNames(queryModel, createViewOperationBuilder.getDependencies(), false);
 
             if (enclosedInParentheses) {
                 expectTok(lexer, ')');

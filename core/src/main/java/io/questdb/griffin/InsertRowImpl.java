/*******************************************************************************
 *     ___                  _   ____  ____
 *    / _ \ _   _  ___  ___| |_|  _ \| __ )
 *   | | | | | | |/ _ \/ __| __| | | |  _ \
 *   | |_| | |_| |  __/\__ \ |_| |_| | |_) |
 *    \__\_\\__,_|\___||___/\__|____/|____/
 *
 *  Copyright (c) 2014-2019 Appsicle
 *  Copyright (c) 2019-2024 QuestDB
 *
 *  Licensed under the Apache License, Version 2.0 (the "License");
 *  you may not use this file except in compliance with the License.
 *  You may obtain a copy of the License at
 *
 *  http://www.apache.org/licenses/LICENSE-2.0
 *
 *  Unless required by applicable law or agreed to in writing, software
 *  distributed under the License is distributed on an "AS IS" BASIS,
 *  WITHOUT WARRANTIES OR CONDITIONS OF ANY KIND, either express or implied.
 *  See the License for the specific language governing permissions and
 *  limitations under the License.
 *
 ******************************************************************************/

package io.questdb.griffin;


import io.questdb.cairo.CairoException;
import io.questdb.cairo.ColumnType;
import io.questdb.cairo.TableWriter;
import io.questdb.cairo.TableWriterAPI;
import io.questdb.cairo.TimestampDriver;
import io.questdb.cairo.sql.Function;
import io.questdb.cairo.sql.VirtualRecord;
import io.questdb.std.Misc;
import io.questdb.std.ObjList;
import io.questdb.std.QuietCloseable;

public final class InsertRowImpl implements QuietCloseable {
    private final RecordToRowCopier copier;
    private final RowFactory rowFactory;
    private final Function timestampFunction;
    private final int timestampFunctionPosition;
    private final int tupleIndex;
    private final VirtualRecord virtualRecord;
<<<<<<< HEAD
    private final TimestampDriver timestampDriver;
    private final int timestampType;
=======
>>>>>>> 5727d25a

    public InsertRowImpl(
            VirtualRecord virtualRecord,
            RecordToRowCopier copier,
            Function timestampFunction,
            int timestampFunctionPosition,
            int tupleIndex,
            int timestampType
    ) {
        this.virtualRecord = virtualRecord;
        this.copier = copier;
        this.timestampFunction = timestampFunction;
        this.timestampFunctionPosition = timestampFunctionPosition;
        this.tupleIndex = tupleIndex;
        this.timestampType = timestampType;
        this.timestampDriver = ColumnType.getTimestampDriver(timestampType);
        if (timestampFunction != null) {
            int type = timestampFunction.getType();
            if (ColumnType.isString(type) || ColumnType.isVarchar(type)) {
                rowFactory = this::getRowWithStringTimestamp;
            } else {
                rowFactory = this::getRowWithTimestamp;
            }
        } else {
            rowFactory = this::getRowWithoutTimestamp;
        }
    }

    public void append(TableWriterAPI writer) {
        final TableWriter.Row row = rowFactory.getRow(writer);
        try {
            copier.copy(virtualRecord, row);
            row.append();
        } catch (Throwable e) {
            row.cancel();
            throw e;
        }
    }

    @Override
    public void close() {
        Misc.free(timestampFunction);
        Misc.freeObjList(virtualRecord.getFunctions());
    }

    public void initContext(SqlExecutionContext executionContext) throws SqlException {
        final ObjList<? extends Function> functions = virtualRecord.getFunctions();
        Function.init(functions, null, executionContext, null);
        if (timestampFunction != null) {
            timestampFunction.init(null, executionContext);
        }
    }

    private TableWriter.Row getRowWithStringTimestamp(TableWriterAPI tableWriter) {
        CharSequence timestampValue = timestampFunction.getStrA(null);
        if (timestampValue != null) {
            try {
                return tableWriter.newRow(
                        timestampDriver.castStr(
                                timestampFunction.getStrA(null),
                                tupleIndex,
                                (short) timestampFunction.getType(),
                                (short) timestampType
                        )
                );
            } catch (CairoException e) {
                if (!e.isCritical()) {
                    e.position(timestampFunctionPosition);
                }
                throw e;
            }
        }
        throw CairoException.nonCritical().put("designated timestamp column cannot be NULL");
    }

    private TableWriter.Row getRowWithTimestamp(TableWriterAPI tableWriter) {
        try {
            return tableWriter.newRow(timestampFunction.getTimestamp(null));
        } catch (CairoException e) {
            if (!e.isCritical()) {
                e.position(timestampFunctionPosition);
            }
            throw e;
        }
    }

    private TableWriter.Row getRowWithoutTimestamp(TableWriterAPI tableWriter) {
        return tableWriter.newRow();
    }

    @FunctionalInterface
    private interface RowFactory {
        TableWriter.Row getRow(TableWriterAPI tableWriter);
    }
}<|MERGE_RESOLUTION|>--- conflicted
+++ resolved
@@ -43,11 +43,8 @@
     private final int timestampFunctionPosition;
     private final int tupleIndex;
     private final VirtualRecord virtualRecord;
-<<<<<<< HEAD
     private final TimestampDriver timestampDriver;
     private final int timestampType;
-=======
->>>>>>> 5727d25a
 
     public InsertRowImpl(
             VirtualRecord virtualRecord,

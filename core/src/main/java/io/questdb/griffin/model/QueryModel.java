/*******************************************************************************
 *     ___                  _   ____  ____
 *    / _ \ _   _  ___  ___| |_|  _ \| __ )
 *   | | | | | | |/ _ \/ __| __| | | |  _ \
 *   | |_| | |_| |  __/\__ \ |_| |_| | |_) |
 *    \__\_\\__,_|\___||___/\__|____/|____/
 *
 *  Copyright (c) 2014-2019 Appsicle
 *  Copyright (c) 2019-2024 QuestDB
 *
 *  Licensed under the Apache License, Version 2.0 (the "License");
 *  you may not use this file except in compliance with the License.
 *  You may obtain a copy of the License at
 *
 *  http://www.apache.org/licenses/LICENSE-2.0
 *
 *  Unless required by applicable law or agreed to in writing, software
 *  distributed under the License is distributed on an "AS IS" BASIS,
 *  WITHOUT WARRANTIES OR CONDITIONS OF ANY KIND, either express or implied.
 *  See the License for the specific language governing permissions and
 *  limitations under the License.
 *
 ******************************************************************************/

package io.questdb.griffin.model;

import io.questdb.cairo.TableToken;
import io.questdb.cairo.sql.RecordCursorFactory;
import io.questdb.griffin.OrderByMnemonic;
import io.questdb.griffin.SqlException;
import io.questdb.std.Chars;
import io.questdb.std.IntHashSet;
import io.questdb.std.IntList;
import io.questdb.std.LowerCaseCharSequenceHashSet;
import io.questdb.std.LowerCaseCharSequenceIntHashMap;
import io.questdb.std.LowerCaseCharSequenceObjHashMap;
import io.questdb.std.Misc;
import io.questdb.std.Mutable;
import io.questdb.std.ObjList;
import io.questdb.std.ObjectFactory;
import io.questdb.std.ObjectPool;
import io.questdb.std.str.CharSink;
import io.questdb.std.str.Sinkable;
import io.questdb.std.str.StringSink;
import org.jetbrains.annotations.NotNull;
import org.jetbrains.annotations.Nullable;
import org.jetbrains.annotations.TestOnly;

import java.util.ArrayDeque;
import java.util.Iterator;
import java.util.Objects;

import static io.questdb.griffin.SqlKeywords.isAndKeyword;
import static io.questdb.griffin.SqlParser.ZERO_OFFSET;

/**
 * Important note: Make sure to update clear, equals and hashCode methods, as well as
 * the unit tests, when you're adding a new field to this class. Instances of QueryModel
 * are reused across query compilation, so making sure that we reset all fields correctly
 * is important.
 */
public class QueryModel implements Mutable, ExecutionModel, AliasTranslator, Sinkable {
    public static final QueryModelFactory FACTORY = new QueryModelFactory();
    public static final int JOIN_ASOF = 4;
    public static final int JOIN_CROSS = 3;
    public static final int JOIN_CROSS_LEFT = 8;
    public static final int JOIN_INNER = 1;
    public static final int JOIN_LT = 6;
    public static final int JOIN_MAX = JOIN_CROSS_LEFT;
    public static final int JOIN_ONE = 7;
    public static final int JOIN_OUTER = 2;
    public static final int JOIN_SPLICE = 5;
    public static final int LATEST_BY_DEPRECATED = 1;
    public static final int LATEST_BY_NEW = 2;
    public static final int LATEST_BY_NONE = 0;
    public static final String NO_ROWID_MARKER = "*!*";
    public static final int ORDER_DIRECTION_ASCENDING = 0;
    public static final int ORDER_DIRECTION_DESCENDING = 1;
    public static final int SELECT_MODEL_CHOOSE = 1;
    public static final int SELECT_MODEL_CURSOR = 6;
    public static final int SELECT_MODEL_DISTINCT = 5;
    public static final int SELECT_MODEL_GROUP_BY = 4;
    public static final int SELECT_MODEL_NONE = 0;
    public static final int SELECT_MODEL_SHOW = 7;
    public static final int SELECT_MODEL_VIRTUAL = 2;
    public static final int SELECT_MODEL_WINDOW = 3;
    public static final int SET_OPERATION_EXCEPT = 2;
    public static final int SET_OPERATION_EXCEPT_ALL = 3;
    public static final int SET_OPERATION_INTERSECT = 4;
    public static final int SET_OPERATION_INTERSECT_ALL = 5;
    public static final int SET_OPERATION_UNION = 1;
    // types of set operations between this and union model
    public static final int SET_OPERATION_UNION_ALL = 0;
    public static final int SHOW_COLUMNS = 2;
    public static final int SHOW_CREATE_MAT_VIEW = 15;
    public static final int SHOW_CREATE_TABLE = 14;
    public static final int SHOW_DATE_STYLE = 9;
    public static final int SHOW_MAX_IDENTIFIER_LENGTH = 6;
    public static final int SHOW_PARAMETERS = 11;
    public static final int SHOW_PARTITIONS = 3;
    public static final int SHOW_SEARCH_PATH = 8;
    public static final int SHOW_SERVER_VERSION = 12;
    public static final int SHOW_SERVER_VERSION_NUM = 13;
    public static final int SHOW_STANDARD_CONFORMING_STRINGS = 7;
    public static final int SHOW_TABLES = 1;
    public static final int SHOW_TIME_ZONE = 10;
    public static final int SHOW_TRANSACTION = 4;
    public static final int SHOW_TRANSACTION_ISOLATION_LEVEL = 5;
    public static final String SUB_QUERY_ALIAS_PREFIX = "_xQdbA";
    private static final ObjList<String> modelTypeName = new ObjList<>();
    private final LowerCaseCharSequenceObjHashMap<QueryColumn> aliasToColumnMap = new LowerCaseCharSequenceObjHashMap<>();
    private final LowerCaseCharSequenceObjHashMap<CharSequence> aliasToColumnNameMap = new LowerCaseCharSequenceObjHashMap<>();
    private final ObjList<QueryColumn> bottomUpColumns = new ObjList<>();
    private final LowerCaseCharSequenceIntHashMap columnAliasIndexes = new LowerCaseCharSequenceIntHashMap();
    private final LowerCaseCharSequenceObjHashMap<CharSequence> columnNameToAliasMap = new LowerCaseCharSequenceObjHashMap<>();
    private final LowerCaseCharSequenceObjHashMap<ExpressionNode> decls = new LowerCaseCharSequenceObjHashMap<>();
    private final IntHashSet dependencies = new IntHashSet();
    private final ObjList<ExpressionNode> expressionModels = new ObjList<>();
    private final ObjList<ExpressionNode> groupBy = new ObjList<>();
    private final LowerCaseCharSequenceObjHashMap<CharSequence> hintsMap = new LowerCaseCharSequenceObjHashMap<>();
    private final ObjList<ExpressionNode> joinColumns = new ObjList<>(4);
    private final ObjList<QueryModel> joinModels = new ObjList<>();
    private final ObjList<ExpressionNode> latestBy = new ObjList<>();
    private final LowerCaseCharSequenceIntHashMap modelAliasIndexes = new LowerCaseCharSequenceIntHashMap();
    private final ObjList<ExpressionNode> orderBy = new ObjList<>();
    private final ObjList<ExpressionNode> orderByAdvice = new ObjList<>();
    private final IntList orderByDirection = new IntList();
    private final IntList orderByDirectionAdvice = new IntList();
    private final LowerCaseCharSequenceIntHashMap orderHash = new LowerCaseCharSequenceIntHashMap(4, 0.5, -1);
    private final IntList orderedJoinModels1 = new IntList();
    private final IntList orderedJoinModels2 = new IntList();
    // collect frequency of column names from each join model
    // and check if any of columns with frequency > 0 are selected
    // column name frequency of 1 corresponds to map value 0
    // column name frequency of 0 corresponds to map value -1
    // list of "and" concatenated expressions
    private final ObjList<ExpressionNode> parsedWhere = new ObjList<>();
    private final IntHashSet parsedWhereConstants = new IntHashSet();
    private final ObjList<ExpressionNode> sampleByFill = new ObjList<>();
    private final ArrayDeque<ExpressionNode> sqlNodeStack = new ArrayDeque<>();
    private final ObjList<QueryColumn> topDownColumns = new ObjList<>();
    private final LowerCaseCharSequenceHashSet topDownNameSet = new LowerCaseCharSequenceHashSet();
    private final ObjList<ExpressionNode> updateSetColumns = new ObjList<>();
    private final ObjList<CharSequence> updateTableColumnNames = new ObjList<>();
    private final IntList updateTableColumnTypes = new IntList();
    private final ObjList<CharSequence> wildcardColumnNames = new ObjList<>();
    private final LowerCaseCharSequenceObjHashMap<WithClauseModel> withClauseModel = new LowerCaseCharSequenceObjHashMap<>();
    // used for the parallel sample by rewrite. In the future, if we deprecate original SAMPLE BY, then these will
    // be the only fields for these values.
    private ExpressionNode alias;
    // used to block pushing down of order by advice to lower model
    // this is used for negative limits optimisations
    private boolean allowPropagationOfOrderByAdvice = true;
    private boolean artificialStar;
    // Used to store a deep copy of the whereClause field
    // since whereClause can be changed during optimization/generation stage.
    private ExpressionNode backupWhereClause;
    // where clause expressions that do not reference any tables, not necessarily constants
    private ExpressionNode constWhereClause;
    private JoinContext context;
    private boolean distinct = false;
    private boolean explicitTimestamp;
    private ExpressionNode fillFrom;
    private ExpressionNode fillStride;
    private ExpressionNode fillTo;
    private ObjList<ExpressionNode> fillValues;
    private boolean forceBackwardScan;
    //simple flag to mark when limit x,y in current model (part of query) is already taken care of by existing factories e.g. LimitedSizeSortedLightRecordCursorFactory
    //and doesn't need to be enforced by LimitRecordCursor. We need it to detect whether current factory implements limit from this or inner query .
    private boolean isLimitImplemented;
    private boolean isMatViewModel;
    // A flag to mark intermediate SELECT translation models. Such models do not contain the full list of selected
    // columns (e.g. they lack virtual columns), so they should be skipped when rewriting positional ORDER BY.
    private boolean isSelectTranslation = false;
    private boolean isUpdateModel;
    private ExpressionNode joinCriteria;
    private int joinKeywordPosition;
    private int joinType = JOIN_INNER;
    private int latestByType = LATEST_BY_NONE;
    private ExpressionNode limitAdviceHi;
    private ExpressionNode limitAdviceLo;
    private ExpressionNode limitHi;
    private ExpressionNode limitLo;
    // position of the limit clause token
    private int limitPosition;
    private long metadataVersion = -1;
    private int modelPosition = 0;
    private int modelType = ExecutionModel.QUERY;
    private QueryModel nestedModel;
    private boolean nestedModelIsSubQuery = false;
    private int orderByAdviceMnemonic = OrderByMnemonic.ORDER_BY_UNKNOWN;
    // position of the order by clause token
    private int orderByPosition;
    private boolean orderDescendingByDesignatedTimestampOnly;
    private IntList orderedJoinModels = orderedJoinModels2;
    // Expression clause that is actually part of left/outer join but not in join model.
    // Inner join expressions
    private ExpressionNode outerJoinExpressionClause;
    private @Nullable ObjList<QueryColumn> pivotColumns = null;
    private @Nullable ObjList<ExpressionNode> pivotFor = null;
    private ExpressionNode postJoinWhereClause;
    private ExpressionNode sampleBy;
    private ExpressionNode sampleByFrom;
    private ExpressionNode sampleByOffset = ZERO_OFFSET;
    private ExpressionNode sampleByTimezoneName = null;
    private ExpressionNode sampleByTo;
    private ExpressionNode sampleByUnit;
    private int selectModelType = SELECT_MODEL_NONE;
    private int setOperationType;
    private int showKind = -1;
    private boolean skipped;
    private int tableId = -1;
    private ExpressionNode tableNameExpr;
    private RecordCursorFactory tableNameFunction;
    private ExpressionNode timestamp;
    private QueryModel unionModel;
    private @Nullable ObjList<QueryColumn> unpivotColumns = null;
    private @Nullable ObjList<ExpressionNode> unpivotFor = null;
    private boolean unpivotIncludeNulls = false;
    private QueryModel updateTableModel;
    private TableToken updateTableToken;
    private ExpressionNode whereClause;

    private QueryModel() {
        joinModels.add(this);
    }

    /**
     * Recursively clones the current value of whereClause for the model and its sub-models into the backupWhereClause field.
     */
    public static void backupWhereClause(final ObjectPool<ExpressionNode> pool, final QueryModel model) {
        QueryModel current = model;
        while (current != null) {
            if (current.unionModel != null) {
                backupWhereClause(pool, current.unionModel);
            }
            if (current.updateTableModel != null) {
                backupWhereClause(pool, current.updateTableModel);
            }
            for (int i = 1, n = current.joinModels.size(); i < n; i++) {
                final QueryModel m = current.joinModels.get(i);
                if (m != null && current != m) {
                    backupWhereClause(pool, m);
                }
            }
            current.backupWhereClause = ExpressionNode.deepClone(pool, current.whereClause);
            current = current.nestedModel;
        }
    }

    /**
     * Recursively restores the whereClause field from backupWhereClause for the model and its sub-models.
     */
    public static void restoreWhereClause(final ObjectPool<ExpressionNode> pool, final QueryModel model) {
        QueryModel current = model;
        while (current != null) {
            if (current.unionModel != null) {
                restoreWhereClause(pool, current.unionModel);
            }
            if (current.updateTableModel != null) {
                restoreWhereClause(pool, current.updateTableModel);
            }
            for (int i = 1, n = current.joinModels.size(); i < n; i++) {
                final QueryModel m = current.joinModels.get(i);
                if (m != null && current != m) {
                    restoreWhereClause(pool, m);
                }
            }
            current.whereClause = ExpressionNode.deepClone(pool, current.backupWhereClause);
            current = current.nestedModel;
        }
    }

    public void addBottomUpColumn(QueryColumn column) throws SqlException {
        addBottomUpColumn(0, column, false, null);
    }

    public void addBottomUpColumn(QueryColumn column, boolean allowDuplicates) throws SqlException {
        addBottomUpColumn(0, column, allowDuplicates, null);
    }

    public void addBottomUpColumn(int position, QueryColumn column, boolean allowDuplicates) throws SqlException {
        addBottomUpColumn(position, column, allowDuplicates, null);
    }

    public void addBottomUpColumn(
            int position,
            QueryColumn column,
            boolean allowDuplicates,
            CharSequence additionalMessage
    ) throws SqlException {
        if (!allowDuplicates && aliasToColumnMap.contains(column.getName())) {
            throw SqlException.duplicateColumn(position, column.getName(), additionalMessage);
        }
        addBottomUpColumnIfNotExists(column);
    }

    public void addBottomUpColumnIfNotExists(QueryColumn column) {
        if (addField(column)) {
            bottomUpColumns.add(column);
        }
    }

    public void addDependency(int index) {
        dependencies.add(index);
    }

    public void addExpressionModel(ExpressionNode node) {
        assert node.queryModel != null;
        expressionModels.add(node);
    }

    public boolean addField(QueryColumn column) {
        final CharSequence alias = column.getAlias();
        final ExpressionNode ast = column.getAst();
        assert alias != null;
        aliasToColumnMap.put(alias, column);
        int aliasKeyIndex = aliasToColumnNameMap.keyIndex(alias);
        if (aliasKeyIndex > -1) {
            aliasToColumnNameMap.putAt(aliasKeyIndex, alias, ast.token);
            wildcardColumnNames.add(alias);
            columnNameToAliasMap.put(ast.token, alias);
            columnAliasIndexes.put(alias, wildcardColumnNames.size() - 1);
            return true;
        }
        return false;
    }

    public void addGroupBy(ExpressionNode node) {
        groupBy.add(node);
    }

    public void addHint(CharSequence key, CharSequence value) {
        hintsMap.put(key, value);
    }

    public void addJoinColumn(ExpressionNode node) {
        joinColumns.add(node);
    }

    public void addJoinModel(QueryModel model) {
        joinModels.add(model);
    }

    public void addLatestBy(ExpressionNode latestBy) {
        this.latestBy.add(latestBy);
    }

    public boolean addModelAliasIndex(ExpressionNode node, int index) {
        return modelAliasIndexes.put(node.token, index);
    }

    public void addOrderBy(ExpressionNode node, int direction) {
        orderBy.add(node);
        orderByDirection.add(direction);
    }

    public void addParsedWhereNode(ExpressionNode node, boolean innerPredicate) {
        node.innerPredicate = innerPredicate;
        parsedWhere.add(node);
    }

    public void addPivotColumn(QueryColumn column) {
        if (pivotColumns == null) {
            pivotColumns = new ObjList<>();
        }
        pivotColumns.add(column);
    }

    public void addPivotFor(ExpressionNode _for) {
        if (pivotFor == null) {
            pivotFor = new ObjList<>();
        }
        pivotFor.add(_for);
    }

    public void addSampleByFill(ExpressionNode sampleByFill) {
        this.sampleByFill.add(sampleByFill);
    }

    public void addTopDownColumn(QueryColumn column, CharSequence alias) {
        if (topDownNameSet.add(alias)) {
            topDownColumns.add(column);
        }
    }

    public void addUnpivotColumn(QueryColumn column) {
        if (unpivotColumns == null) {
            unpivotColumns = new ObjList<>();
        }
        unpivotColumns.add(column);
    }

    public void addUnpivotFor(ExpressionNode _for) {
        if (unpivotFor == null) {
            unpivotFor = new ObjList<>();
        }
        unpivotFor.add(_for);
    }

    public void addUpdateTableColumnMetadata(int columnType, String columnName) {
        updateTableColumnTypes.add(columnType);
        updateTableColumnNames.add(columnName);
    }

    /**
     * Determines whether this model allows pushing columns from parent model(s).
     * If this is a UNION, EXCEPT or INTERSECT or contains a SELECT DISTINCT then it can't be done safely.
     */
    public boolean allowsColumnsChange() {
        QueryModel union = this;
        while (union != null) {
            if (union.getSetOperationType() != QueryModel.SET_OPERATION_UNION_ALL
                    || union.getSelectModelType() == QueryModel.SELECT_MODEL_DISTINCT) {
                return false;
            }
            union = union.getUnionModel();
        }
        return true;
    }

    /**
     * Determines whether this model allows pushing columns to nested models.
     * If this is a SELECT DISTINCT then we don't push since the parent model contains the necessary columns.
     */
    public boolean allowsNestedColumnsChange() {
        return this.getSelectModelType() != QueryModel.SELECT_MODEL_DISTINCT;
    }

    @Override
    public void clear() {
        bottomUpColumns.clear();
        aliasToColumnNameMap.clear();
        joinModels.clear();
        joinModels.add(this);
        clearSampleBy();
        orderBy.clear();
        orderByDirection.clear();
        orderByAdvice.clear();
        orderByDirectionAdvice.clear();
        orderByPosition = 0;
        orderByAdviceMnemonic = OrderByMnemonic.ORDER_BY_UNKNOWN;
        isSelectTranslation = false;
        groupBy.clear();
        dependencies.clear();
        parsedWhere.clear();
        whereClause = null;
        backupWhereClause = null;
        constWhereClause = null;
        nestedModel = null;
        tableNameExpr = null;
        alias = null;
        latestByType = LATEST_BY_NONE;
        latestBy.clear();
        joinCriteria = null;
        joinType = JOIN_INNER;
        joinKeywordPosition = 0;
        orderedJoinModels1.clear();
        orderedJoinModels2.clear();
        parsedWhereConstants.clear();
        columnAliasIndexes.clear();
        modelAliasIndexes.clear();
        postJoinWhereClause = null;
        outerJoinExpressionClause = null;
        context = null;
        orderedJoinModels = orderedJoinModels2;
        limitHi = null;
        limitLo = null;
        limitAdviceHi = null;
        limitAdviceLo = null;
        limitPosition = 0;
        isLimitImplemented = false;
        timestamp = null;
        sqlNodeStack.clear();
        joinColumns.clear();
        withClauseModel.clear();
        selectModelType = SELECT_MODEL_NONE;
        columnNameToAliasMap.clear();
        tableNameFunction = null;
        tableId = -1;
        metadataVersion = -1;
        wildcardColumnNames.clear();
        expressionModels.clear();
        distinct = false;
        nestedModelIsSubQuery = false;
        unionModel = null;
        orderHash.clear();
        modelPosition = 0;
        topDownColumns.clear();
        topDownNameSet.clear();
        aliasToColumnMap.clear();
        // TODO: replace booleans with an enum-like type: UPDATE/MAT_VIEW/INSERT_AS_SELECT/SELECT
        //  default is SELECT
        isUpdateModel = false;
        isMatViewModel = false;
        modelType = ExecutionModel.QUERY;
        updateSetColumns.clear();
        updateTableColumnTypes.clear();
        updateTableColumnNames.clear();
        updateTableModel = null;
        updateTableToken = null;
        setOperationType = SET_OPERATION_UNION_ALL;
        artificialStar = false;
        explicitTimestamp = false;
        showKind = -1;
        sampleByOffset = ZERO_OFFSET;
        sampleByTo = null;
        sampleByFrom = null;
        fillFrom = null;
        fillTo = null;
        fillStride = null;
        fillValues = null;
        skipped = false;
        if (pivotColumns != null) {
            pivotColumns.clear();
        }
        if (pivotFor != null) {
            pivotFor.clear();
        }
        pivotColumns = null;
        pivotFor = null;
        if (unpivotColumns != null) {
            unpivotColumns.clear();
        }
        unpivotColumns = null;
        if (unpivotFor != null) {
            unpivotFor.clear();
        }
        unpivotFor = null;
        unpivotIncludeNulls = false;
        allowPropagationOfOrderByAdvice = true;
        decls.clear();
        orderDescendingByDesignatedTimestampOnly = false;
        forceBackwardScan = false;
        hintsMap.clear();
    }

    public void clearColumnMapStructs() {
        this.aliasToColumnNameMap.clear();
        this.wildcardColumnNames.clear();
        this.aliasToColumnMap.clear();
        this.bottomUpColumns.clear();
        this.columnAliasIndexes.clear();
        this.columnNameToAliasMap.clear();
    }

    public void clearOrderBy() {
        orderBy.clear();
        orderByDirection.clear();
    }

    public void clearPivot() {
        pivotFor = null;
        pivotColumns = null;
    }

    public void clearSampleBy() {
        sampleBy = null;
        sampleByUnit = null;
        sampleByFill.clear();
        sampleByTimezoneName = null;
        sampleByOffset = null;
        sampleByTo = null;
        sampleByFrom = null;
    }

    public boolean containsJoin() {
        QueryModel current = this;
        do {
            if (current.getJoinModels().size() > 1) {
                return true;
            }
        } while ((current = current.getNestedModel()) != null);
        return false;
    }

    public void copyBottomToTopColumns() {
        topDownColumns.clear();
        topDownNameSet.clear();
        for (int i = 0, n = bottomUpColumns.size(); i < n; i++) {
            QueryColumn column = bottomUpColumns.getQuick(i);
            addTopDownColumn(column, column.getAlias());
        }
    }

    public void copyColumnsFrom(
            QueryModel other,
            ObjectPool<QueryColumn> queryColumnPool,
            ObjectPool<ExpressionNode> expressionNodePool
    ) {
        clearColumnMapStructs();

        // copy only literal columns and convert functions to literal while copying
        final ObjList<CharSequence> aliases = other.aliasToColumnMap.keys();
        for (int i = 0, n = aliases.size(); i < n; i++) {
            final CharSequence alias = aliases.getQuick(i);
            QueryColumn qc = other.aliasToColumnMap.get(alias);
            if (qc.getAst().type != ExpressionNode.LITERAL) {
                qc = queryColumnPool.next().of(
                        alias,
                        expressionNodePool.next().of(
                                ExpressionNode.LITERAL,
                                alias,
                                0,
                                qc.getAst().position
                        ),
                        qc.isIncludeIntoWildcard()
                );
            }
            aliasToColumnMap.put(alias, qc);
        }
        ObjList<CharSequence> columnNames = other.wildcardColumnNames;
        this.wildcardColumnNames.addAll(columnNames);
        for (int i = 0, n = columnNames.size(); i < n; i++) {
            final CharSequence name = columnNames.getQuick(i);
            this.aliasToColumnNameMap.put(name, name);
        }
    }

    public void copyDeclsFrom(QueryModel model) {
        copyDeclsFrom(model.getDecls());
    }

    public void copyDeclsFrom(LowerCaseCharSequenceObjHashMap<ExpressionNode> decls) {
        if (decls != null && decls.size() > 0) {
            this.decls.putAll(decls);
        }
    }

    public void copyHints(LowerCaseCharSequenceObjHashMap<CharSequence> hints) {
        // do not copy hints to self
        if (hintsMap != hints) {
            this.hintsMap.putAll(hints);
        }
    }

    public void copyOrderByAdvice(ObjList<ExpressionNode> orderByAdvice) {
        this.orderByAdvice.clear();
        this.orderByAdvice.addAll(orderByAdvice);
    }

    public void copyOrderByDirectionAdvice(IntList orderByDirection) {
        this.orderByDirectionAdvice.clear();
        this.orderByDirectionAdvice.addAll(orderByDirection);
    }

    public void copyUpdateTableMetadata(QueryModel updateTableModel) {
        this.updateTableModel = updateTableModel;
        this.tableId = updateTableModel.tableId;
        this.metadataVersion = updateTableModel.metadataVersion;
    }

    @Override
    @TestOnly
    // Used to test if clear implemented correctly. New fields should be added here and to clear()
    public boolean equals(Object o) {
        if (this == o) return true;
        if (o == null || getClass() != o.getClass()) return false;
        QueryModel that = (QueryModel) o;
        // joinModels always contain this as the first element, so we need to compare them manually.
        if (joinModels.size() != that.joinModels.size()) {
            return false;
        }
        for (int i = 1, n = joinModels.size(); i < n; i++) {
            if (!joinModels.getQuick(i).equals(that.joinModels.getQuick(i))) {
                return false;
            }
        }
        // ArrayDeque doesn't implement equals and hashCode, so we deal with sqlNodeStack separately.
        if (sqlNodeStack.size() != that.sqlNodeStack.size()) {
            return false;
        }
        Iterator<ExpressionNode> i1 = sqlNodeStack.iterator();
        Iterator<ExpressionNode> i2 = that.sqlNodeStack.iterator();
        while (i1.hasNext() && i2.hasNext()) {
            ExpressionNode n1 = i1.next();
            ExpressionNode n2 = i2.next();
            if (!Objects.equals(n1, n2)) {
                return false;
            }
        }
        return orderByPosition == that.orderByPosition
                && latestByType == that.latestByType
                && metadataVersion == that.metadataVersion
                && joinType == that.joinType
                && joinKeywordPosition == that.joinKeywordPosition
                && limitPosition == that.limitPosition
                && isLimitImplemented == that.isLimitImplemented
                && isSelectTranslation == that.isSelectTranslation
                && selectModelType == that.selectModelType
                && nestedModelIsSubQuery == that.nestedModelIsSubQuery
                && distinct == that.distinct
                && setOperationType == that.setOperationType
                && modelPosition == that.modelPosition
                && orderByAdviceMnemonic == that.orderByAdviceMnemonic
                && tableId == that.tableId
                && isUpdateModel == that.isUpdateModel
                && isMatViewModel == that.isMatViewModel
                && modelType == that.modelType
                && artificialStar == that.artificialStar
                && skipped == that.skipped
                && allowPropagationOfOrderByAdvice == that.allowPropagationOfOrderByAdvice
                && Objects.equals(bottomUpColumns, that.bottomUpColumns)
                && Objects.equals(topDownNameSet, that.topDownNameSet)
                && Objects.equals(topDownColumns, that.topDownColumns)
                && Objects.equals(aliasToColumnNameMap, that.aliasToColumnNameMap)
                && Objects.equals(columnNameToAliasMap, that.columnNameToAliasMap)
                && Objects.equals(aliasToColumnMap, that.aliasToColumnMap)
                && Objects.equals(wildcardColumnNames, that.wildcardColumnNames)
                && Objects.equals(orderBy, that.orderBy)
                && Objects.equals(groupBy, that.groupBy)
                && Objects.equals(orderByDirection, that.orderByDirection)
                && Objects.equals(dependencies, that.dependencies)
                && Objects.equals(orderedJoinModels1, that.orderedJoinModels1)
                && Objects.equals(orderedJoinModels2, that.orderedJoinModels2)
                && Objects.equals(columnAliasIndexes, that.columnAliasIndexes)
                && Objects.equals(modelAliasIndexes, that.modelAliasIndexes)
                && Objects.equals(expressionModels, that.expressionModels)
                && Objects.equals(parsedWhere, that.parsedWhere)
                && Objects.equals(parsedWhereConstants, that.parsedWhereConstants)
                && Objects.equals(orderHash, that.orderHash)
                && Objects.equals(joinColumns, that.joinColumns)
                && Objects.equals(sampleByFill, that.sampleByFill)
                && Objects.equals(latestBy, that.latestBy)
                && Objects.equals(orderByAdvice, that.orderByAdvice)
                && Objects.equals(orderByDirectionAdvice, that.orderByDirectionAdvice)
                && Objects.equals(withClauseModel, that.withClauseModel)
                && Objects.equals(updateSetColumns, that.updateSetColumns)
                && Objects.equals(updateTableColumnTypes, that.updateTableColumnTypes)
                && Objects.equals(updateTableColumnNames, that.updateTableColumnNames)
                && Objects.equals(sampleByTimezoneName, that.sampleByTimezoneName)
                && Objects.equals(sampleByOffset, that.sampleByOffset)
                && Objects.equals(whereClause, that.whereClause)
                && Objects.equals(backupWhereClause, that.backupWhereClause)
                && Objects.equals(postJoinWhereClause, that.postJoinWhereClause)
                && Objects.equals(outerJoinExpressionClause, that.outerJoinExpressionClause)
                && Objects.equals(constWhereClause, that.constWhereClause)
                && Objects.equals(nestedModel, that.nestedModel)
                && Objects.equals(tableNameExpr, that.tableNameExpr)
                && Objects.equals(tableNameFunction, that.tableNameFunction)
                && Objects.equals(alias, that.alias)
                && Objects.equals(timestamp, that.timestamp)
                && Objects.equals(sampleBy, that.sampleBy)
                && Objects.equals(sampleByUnit, that.sampleByUnit)
                && Objects.equals(sampleByTo, that.sampleByTo)
                && Objects.equals(sampleByFrom, that.sampleByFrom)
                && Objects.equals(fillFrom, that.fillFrom)
                && Objects.equals(fillTo, that.fillTo)
                && Objects.equals(fillStride, that.fillStride)
                && Objects.equals(context, that.context)
                && Objects.equals(joinCriteria, that.joinCriteria)
                && Objects.equals(orderedJoinModels, that.orderedJoinModels)
                && Objects.equals(limitLo, that.limitLo)
                && Objects.equals(limitHi, that.limitHi)
                && Objects.equals(limitAdviceLo, that.limitAdviceLo)
                && Objects.equals(limitAdviceHi, that.limitAdviceHi)
                && Objects.equals(unionModel, that.unionModel)
                && Objects.equals(updateTableModel, that.updateTableModel)
                && Objects.equals(updateTableToken, that.updateTableToken)
                && Objects.equals(decls, that.decls)
                && Objects.equals(pivotColumns, that.pivotColumns)
                && Objects.equals(pivotFor, that.pivotFor)
                && Objects.equals(unpivotColumns, that.unpivotColumns)
                && Objects.equals(unpivotFor, that.unpivotFor)
                && Objects.equals(unpivotIncludeNulls, that.unpivotIncludeNulls);
    }

    public QueryColumn findBottomUpColumnByAst(ExpressionNode node) {
        for (int i = 0, n = bottomUpColumns.size(); i < n; i++) {
            QueryColumn qc = bottomUpColumns.getQuick(i);
            if (ExpressionNode.compareNodesExact(node, qc.getAst())) {
                return qc;
            }
        }
        return null;
    }

    public ExpressionNode getAlias() {
        return alias;
    }

    public LowerCaseCharSequenceObjHashMap<QueryColumn> getAliasToColumnMap() {
        return aliasToColumnMap;
    }

    public LowerCaseCharSequenceObjHashMap<CharSequence> getAliasToColumnNameMap() {
        return aliasToColumnNameMap;
    }

    public boolean getAllowPropagationOfOrderByAdvice() {
        return allowPropagationOfOrderByAdvice;
    }

    public ObjList<QueryColumn> getBottomUpColumns() {
        return bottomUpColumns;
    }

    public int getColumnAliasIndex(CharSequence alias) {
        return columnAliasIndexes.get(alias);
    }

    public LowerCaseCharSequenceObjHashMap<CharSequence> getColumnNameToAliasMap() {
        return columnNameToAliasMap;
    }

    public ObjList<QueryColumn> getColumns() {
        return topDownColumns.size() > 0 ? topDownColumns : bottomUpColumns;
    }

    public ExpressionNode getConstWhereClause() {
        return constWhereClause;
    }

    public JoinContext getContext() {
        return context;
    }

    public LowerCaseCharSequenceObjHashMap<ExpressionNode> getDecls() {
        return decls;
    }

    public IntHashSet getDependencies() {
        return dependencies;
    }

    public ObjList<ExpressionNode> getExpressionModels() {
        return expressionModels;
    }

    public ExpressionNode getFillFrom() {
        return fillFrom;
    }

    public ExpressionNode getFillStride() {
        return fillStride;
    }

    public ExpressionNode getFillTo() {
        return fillTo;
    }

    public ObjList<ExpressionNode> getFillValues() {
        return fillValues;
    }

    public ObjList<ExpressionNode> getGroupBy() {
        return groupBy;
    }

    @NotNull
    public LowerCaseCharSequenceObjHashMap<CharSequence> getHints() {
        return hintsMap;
    }

    public ObjList<ExpressionNode> getJoinColumns() {
        return joinColumns;
    }

    public ExpressionNode getJoinCriteria() {
        return joinCriteria;
    }

    public int getJoinKeywordPosition() {
        return joinKeywordPosition;
    }

    public ObjList<QueryModel> getJoinModels() {
        return joinModels;
    }

    public int getJoinType() {
        return joinType;
    }

    public ObjList<ExpressionNode> getLatestBy() {
        return latestBy;
    }

    public int getLatestByType() {
        return latestByType;
    }

    public ExpressionNode getLimitAdviceHi() {
        return limitAdviceHi;
    }

    public ExpressionNode getLimitAdviceLo() {
        return limitAdviceLo;
    }

    public ExpressionNode getLimitHi() {
        return limitHi;
    }

    public ExpressionNode getLimitLo() {
        return limitLo;
    }

    public int getLimitPosition() {
        return limitPosition;
    }

    public long getMetadataVersion() {
        return metadataVersion;
    }

    public int getModelAliasIndex(CharSequence modelAlias, int start, int end) {
        if (modelAlias.charAt(start) == '"' && modelAlias.charAt(end - 1) == '"') {
            start++;
            end--;
        }
        int index = modelAliasIndexes.keyIndex(modelAlias, start, end);
        if (index < 0) {
            return modelAliasIndexes.valueAt(index);
        }
        return -1;
    }

    public LowerCaseCharSequenceIntHashMap getModelAliasIndexes() {
        return modelAliasIndexes;
    }

    public int getModelPosition() {
        return modelPosition;
    }

    @Override
    public int getModelType() {
        return modelType;
    }

    public CharSequence getName() {
        if (alias != null) {
            return alias.token;
        }

        if (tableNameExpr != null) {
            return tableNameExpr.token;
        }

        return null;
    }

    public QueryModel getNestedModel() {
        return nestedModel;
    }

    public ObjList<ExpressionNode> getOrderBy() {
        return orderBy;
    }

    public ObjList<ExpressionNode> getOrderByAdvice() {
        return orderByAdvice;
    }

    public int getOrderByAdviceMnemonic() {
        return orderByAdviceMnemonic;
    }

    public IntList getOrderByDirection() {
        return orderByDirection;
    }

    public IntList getOrderByDirectionAdvice() {
        return orderByDirectionAdvice;
    }

    public int getOrderByPosition() {
        return orderByPosition;
    }

    public LowerCaseCharSequenceIntHashMap getOrderHash() {
        return orderHash;
    }

    public IntList getOrderedJoinModels() {
        return orderedJoinModels;
    }

    public ExpressionNode getOuterJoinExpressionClause() {
        return outerJoinExpressionClause;
    }

    public ObjList<ExpressionNode> getParsedWhere() {
        return parsedWhere;
    }

    public @Nullable ObjList<QueryColumn> getPivotColumns() {
        return pivotColumns;
    }

    public @Nullable ObjList<ExpressionNode> getPivotFor() {
        return pivotFor;
    }

    public ExpressionNode getPostJoinWhereClause() {
        return postJoinWhereClause;
    }

    @Override
    public QueryModel getQueryModel() {
        return this;
    }

    public ExpressionNode getSampleBy() {
        return sampleBy;
    }

    public ObjList<ExpressionNode> getSampleByFill() {
        return sampleByFill;
    }

    public ExpressionNode getSampleByFrom() {
        return sampleByFrom;
    }

    public ExpressionNode getSampleByOffset() {
        return sampleByOffset;
    }

    public ExpressionNode getSampleByTimezoneName() {
        return sampleByTimezoneName;
    }

    public ExpressionNode getSampleByTo() {
        return sampleByTo;
    }

    public ExpressionNode getSampleByUnit() {
        return sampleByUnit;
    }

    public int getSelectModelType() {
        return selectModelType;
    }

    public int getSetOperationType() {
        return setOperationType;
    }

    public int getShowKind() {
        return showKind;
    }

    public int getTableId() {
        return tableId;
    }

    @Override
    public CharSequence getTableName() {
        return tableNameExpr != null ? tableNameExpr.token : null;
    }

    @Override
    public ExpressionNode getTableNameExpr() {
        return tableNameExpr;
    }

    public RecordCursorFactory getTableNameFunction() {
        return tableNameFunction;
    }

    public ExpressionNode getTimestamp() {
        return timestamp;
    }

    public ObjList<QueryColumn> getTopDownColumns() {
        return topDownColumns;
    }

    public QueryModel getUnionModel() {
        return unionModel;
    }

    public @Nullable ObjList<QueryColumn> getUnpivotColumns() {
        return unpivotColumns;
    }

    public @Nullable ObjList<ExpressionNode> getUnpivotFor() {
        return unpivotFor;
    }

    public boolean getUnpivotIncludeNulls() {
        return unpivotIncludeNulls;
    }

    public ObjList<ExpressionNode> getUpdateExpressions() {
        return updateSetColumns;
    }

    public ObjList<CharSequence> getUpdateTableColumnNames() {
        return updateTableModel != null ? updateTableModel.getUpdateTableColumnNames() : updateTableColumnNames;
    }

    public IntList getUpdateTableColumnTypes() {
        return updateTableModel != null ? updateTableModel.getUpdateTableColumnTypes() : updateTableColumnTypes;
    }

    public TableToken getUpdateTableToken() {
        return updateTableToken;
    }

    public ExpressionNode getWhereClause() {
        return whereClause;
    }

    public ObjList<CharSequence> getWildcardColumnNames() {
        return wildcardColumnNames;
    }

    public LowerCaseCharSequenceObjHashMap<WithClauseModel> getWithClauses() {
        return withClauseModel;
    }

    public boolean hasExplicitTimestamp() {
        return timestamp != null && explicitTimestamp;
    }

    @Override
    public int hashCode() {
        int hash = super.hashCode();
        // joinModels always contain this as the first element, so we need to hash them manually.
        for (int i = 1, n = joinModels.size(); i < n; i++) {
            hash = 31 * hash + Objects.hash(joinModels.getQuick(i));
        }
        // ArrayDeque doesn't implement equals and hashCode, so we deal with sqlNodeStack separately.
        for (ExpressionNode node : sqlNodeStack) {
            hash = 31 * hash + Objects.hash(node);
        }
        return 31 * hash + Objects.hash(
                bottomUpColumns, topDownNameSet, topDownColumns,
                aliasToColumnNameMap, columnNameToAliasMap, aliasToColumnMap,
                wildcardColumnNames, orderBy,
                orderByPosition, groupBy, orderByDirection,
                dependencies, orderedJoinModels1, orderedJoinModels2,
                columnAliasIndexes, modelAliasIndexes, expressionModels,
                parsedWhere, parsedWhereConstants,
                orderHash, joinColumns, sampleByFill,
                latestBy, orderByAdvice, orderByDirectionAdvice,
                withClauseModel, updateSetColumns, updateTableColumnTypes,
                updateTableColumnNames, sampleByTimezoneName, sampleByOffset,
                latestByType, whereClause, backupWhereClause,
                postJoinWhereClause, outerJoinExpressionClause, constWhereClause, nestedModel,
                tableNameExpr, metadataVersion, tableNameFunction,
                alias, timestamp, sampleBy,
                sampleByUnit, sampleByTo, sampleByFrom, context, joinCriteria,
                joinType, joinKeywordPosition, orderedJoinModels,
                limitLo, limitHi, limitPosition,
                limitAdviceLo, limitAdviceHi, isLimitImplemented,
                isSelectTranslation, selectModelType, nestedModelIsSubQuery,
                distinct, unionModel, setOperationType,
                modelPosition, orderByAdviceMnemonic, tableId,
                isUpdateModel, modelType, updateTableModel,
                updateTableToken, artificialStar, fillFrom, fillStride, fillTo, fillValues, decls,
                allowPropagationOfOrderByAdvice,
                pivotColumns, pivotFor, unpivotColumns, unpivotFor, unpivotIncludeNulls
        );
    }

    public boolean isArtificialStar() {
        return artificialStar;
    }

    public boolean isDistinct() {
        return distinct;
    }

    public boolean isExplicitTimestamp() {
        return explicitTimestamp;
    }

    public boolean isForceBackwardScan() {
        return forceBackwardScan;
    }

    public boolean isLimitImplemented() {
        return isLimitImplemented;
    }

    public boolean isMatView() {
        return isMatViewModel;
    }

    public boolean isNestedModelIsSubQuery() {
        return nestedModelIsSubQuery;
    }

    public boolean isOrderDescendingByDesignatedTimestampOnly() {
        return orderDescendingByDesignatedTimestampOnly;
    }

    public boolean isSelectTranslation() {
        return isSelectTranslation;
    }

    public boolean isSkipped() {
        return skipped;
    }

    @SuppressWarnings("unused")
    public boolean isTemporalJoin() {
        return joinType >= JOIN_ASOF && joinType <= JOIN_LT;
    }

    public boolean isTopDownNameMissing(CharSequence columnName) {
        return topDownNameSet.excludes(columnName);
    }

    public boolean isUpdate() {
        return isUpdateModel;
    }

    /**
     * The goal of this method is to dismiss the nested model as
     * the layer between this and the model the nested is referencing. We do that by copying ASTs from
     * the nested model onto the current model and also maintaining all the maps in sync.
     * <p>
     * The caller is responsible for checking if nested model is suitable for the removal. E.g. it does not
     * contain arithmetic expressions. Although this method does not validate if nested has arithmetic.
     *
     * @param nested model containing columns mapped into the referenced model.
     */
    public void mergePartially(QueryModel nested, ObjectPool<QueryColumn> queryColumnPool) {
        for (int i = 0, n = bottomUpColumns.size(); i < n; i++) {
            QueryColumn thisColumn = bottomUpColumns.getQuick(i);
            if (thisColumn.getAst().type == ExpressionNode.LITERAL) {
                QueryColumn thatColumn = nested.getAliasToColumnMap().get(thisColumn.getAst().token);

                // We cannot mutate the column on this model, because columns might be shared between
                // models. The bottomUpColumns are also referenced by `aliasToColumnMap`. Typically,
                // `thisColumn` alias should let us lookup, the column's reference
                QueryColumn col = queryColumnPool.next();
                col.of(thisColumn.getAlias(), thatColumn.getAst());
                bottomUpColumns.setQuick(i, col);

                int index = aliasToColumnMap.keyIndex(thisColumn.getAlias());
                assert index < 0;
                final CharSequence immutableAlias = aliasToColumnMap.keyAt(index);
                aliasToColumnMap.putAt(index, immutableAlias, col);
                // maintain sync between alias and column name
                aliasToColumnNameMap.put(immutableAlias, thatColumn.getAst().token);
            }
        }

        if (nested.getOrderBy().size() > 0) {
            assert getOrderBy().size() == 0;
            for (int i = 0, n = nested.getOrderBy().size(); i < n; i++) {
                addOrderBy(nested.getOrderBy().getQuick(i), nested.getOrderByDirection().getQuick(i));
            }
            nested.getOrderBy().clear();
            nested.getOrderByDirection().clear();
        }

        // If nested model has limits, the outer model must not have different limits.
        // We are merging models affecting "select" clause and not the row count.
        if (nested.limitLo != null || nested.limitHi != null) {
            limitLo = nested.limitLo;
            limitHi = nested.limitHi;
            limitPosition = nested.limitPosition;
            limitAdviceLo = nested.limitAdviceLo;
            limitAdviceHi = nested.limitAdviceHi;
        }
    }

    public void moveGroupByFrom(QueryModel model) {
        groupBy.addAll(model.groupBy);
        // clear the source
        model.groupBy.clear();
    }

    public void moveJoinAliasFrom(QueryModel that) {
        final ExpressionNode alias = that.alias;
        if (alias != null && !Chars.startsWith(alias.token, SUB_QUERY_ALIAS_PREFIX)) {
            setAlias(alias);
            addModelAliasIndex(alias, 0);
        }
    }

    public void moveLimitFrom(QueryModel baseModel) {
        this.limitLo = baseModel.getLimitLo();
        this.limitHi = baseModel.getLimitHi();
        baseModel.setLimit(null, null);
    }

    public void moveOrderByFrom(QueryModel model) {
        orderBy.addAll(model.getOrderBy());
        orderByDirection.addAll(model.getOrderByDirection());
        model.clearOrderBy();
    }

    public void movePivotFrom(QueryModel model) {
        assert model.getPivotColumns() != null && model.getPivotColumns().size() > 0;
        assert model.getPivotFor() != null && model.getPivotFor().size() > 0;

        if (pivotColumns == null) {
            pivotColumns = new ObjList<>(model.getPivotColumns().size());
        }
        pivotColumns.addAll(model.getPivotColumns());

        if (pivotFor == null) {
            pivotFor = new ObjList<>(model.getPivotFor().size());
        }
        pivotFor.addAll(model.getPivotFor());

        model.clearPivot();
    }

    public void moveSampleByFrom(QueryModel model) {
        this.sampleBy = model.sampleBy;
        this.sampleByUnit = model.sampleByUnit;
        this.sampleByFill.clear();
        this.sampleByFill.addAll(model.sampleByFill);
        this.sampleByTimezoneName = model.sampleByTimezoneName;
        this.sampleByOffset = model.sampleByOffset;
        this.sampleByTo = model.sampleByTo;
        this.sampleByFrom = model.sampleByFrom;

        // clear the source
        model.clearSampleBy();
    }

    /**
     * Optimiser may be attempting to order join clauses several times.
     * Every time ordering takes place optimiser will keep at most two lists:
     * one is last known order the other is new order. If new order cost is better
     * optimiser will replace last known order with new one.
     * <p>
     * To facilitate this behaviour the function will always return non-current list.
     *
     * @return non-current order list.
     */
    public IntList nextOrderedJoinModels() {
        IntList ordered = orderedJoinModels == orderedJoinModels1 ? orderedJoinModels2 : orderedJoinModels1;
        ordered.clear();
        return ordered;
    }

    /*
     * Splits "where" clauses into "and" chunks
     */
    public ObjList<ExpressionNode> parseWhereClause() {
        ExpressionNode n = getWhereClause();
        // pre-order traversal
        sqlNodeStack.clear();
        while (!sqlNodeStack.isEmpty() || n != null) {
            if (n != null && n.token != null) {
                if (isAndKeyword(n.token)) {
                    if (n.rhs != null) {
                        sqlNodeStack.push(n.rhs);
                    }
                    n = n.lhs;
                } else {
                    addParsedWhereNode(n, false);
                    n = null;
                }
            } else {
                n = sqlNodeStack.poll();
            }
        }
        return getParsedWhere();
    }

    /**
     * Removes column from the model by index. This method also removes all references to column alias, but
     * leaves out column name to alias mapping. This is because the mapping is ambiguous.
     *
     * @param columnIndex of the column to remove. This index is based on bottomUpColumns list.
     */
    public void removeColumn(int columnIndex) {
        CharSequence columnAlias = bottomUpColumns.getQuick(columnIndex).getAlias();
        bottomUpColumns.remove(columnIndex);
        wildcardColumnNames.remove(columnAlias);
        aliasToColumnMap.remove(columnAlias);
        aliasToColumnNameMap.remove(columnAlias);
        columnAliasIndexes.remove(columnAlias);
    }

    public void removeDependency(int index) {
        dependencies.remove(index);
    }

    public void replaceJoinModel(int pos, QueryModel model) {
        joinModels.setQuick(pos, model);
    }

    public void setAlias(ExpressionNode alias) {
        this.alias = alias;
    }

    public void setAllowPropagationOfOrderByAdvice(boolean value) {
        allowPropagationOfOrderByAdvice = value;
    }

    public void setArtificialStar(boolean artificialStar) {
        this.artificialStar = artificialStar;
    }

    public void setBackupWhereClause(ExpressionNode backupWhereClause) {
        this.backupWhereClause = backupWhereClause;
    }

    public void setConstWhereClause(ExpressionNode constWhereClause) {
        this.constWhereClause = constWhereClause;
    }

    public void setContext(JoinContext context) {
        this.context = context;
    }

    public void setDistinct(boolean distinct) {
        this.distinct = distinct;
    }

    public void setExplicitTimestamp(boolean explicitTimestamp) {
        this.explicitTimestamp = explicitTimestamp;
    }

    public void setFillFrom(ExpressionNode fillFrom) {
        this.fillFrom = fillFrom;
    }

    public void setFillStride(ExpressionNode fillStride) {
        this.fillStride = fillStride;
    }

    public void setFillTo(ExpressionNode fillTo) {
        this.fillTo = fillTo;
    }

    public void setFillValues(ObjList<ExpressionNode> fillValues) {
        this.fillValues = fillValues;
    }

    public void setForceBackwardScan(boolean forceBackwardScan) {
        this.forceBackwardScan = forceBackwardScan;
    }

    public void setIsMatView(boolean isMatView) {
        this.isMatViewModel = isMatView;
    }

    public void setIsUpdate(boolean isUpdate) {
        this.isUpdateModel = isUpdate;
    }

    public void setJoinCriteria(ExpressionNode joinCriteria) {
        this.joinCriteria = joinCriteria;
    }

    public void setJoinKeywordPosition(int position) {
        this.joinKeywordPosition = position;
    }

    public void setJoinType(int joinType) {
        this.joinType = joinType;
    }

    public void setLatestByType(int latestByType) {
        this.latestByType = latestByType;
    }

    public void setLimit(ExpressionNode lo, ExpressionNode hi) {
        this.limitLo = lo;
        this.limitHi = hi;
    }

    public void setLimitAdvice(ExpressionNode lo, ExpressionNode hi) {
        this.limitAdviceLo = lo;
        this.limitAdviceHi = hi;
    }

    public void setLimitImplemented(boolean limitImplemented) {
        isLimitImplemented = limitImplemented;
    }

    public void setLimitPosition(int limitPosition) {
        this.limitPosition = limitPosition;
    }

    public void setMetadataVersion(long metadataVersion) {
        this.metadataVersion = metadataVersion;
    }

    public void setModelPosition(int modelPosition) {
        this.modelPosition = modelPosition;
    }

    public void setModelType(int modelType) {
        this.modelType = modelType;
    }

    public void setNestedModel(QueryModel nestedModel) {
        this.nestedModel = nestedModel;
    }

    public void setNestedModelIsSubQuery(boolean nestedModelIsSubQuery) {
        this.nestedModelIsSubQuery = nestedModelIsSubQuery;
    }

    public void setOrderByAdviceMnemonic(int orderByAdviceMnemonic) {
        this.orderByAdviceMnemonic = orderByAdviceMnemonic;
    }

    public void setOrderByPosition(int orderByPosition) {
        this.orderByPosition = orderByPosition;
    }

    public void setOrderDescendingByDesignatedTimestampOnly(boolean orderDescendingByDesignatedTimestampOnly) {
        this.orderDescendingByDesignatedTimestampOnly = orderDescendingByDesignatedTimestampOnly;
    }

    public void setOrderedJoinModels(IntList that) {
        assert that == orderedJoinModels1 || that == orderedJoinModels2;
        this.orderedJoinModels = that;
    }

    public void setOuterJoinExpressionClause(ExpressionNode outerJoinExpressionClause) {
        this.outerJoinExpressionClause = outerJoinExpressionClause;
    }

    public void setPostJoinWhereClause(ExpressionNode postJoinWhereClause) {
        this.postJoinWhereClause = postJoinWhereClause;
    }

    public void setSampleBy(ExpressionNode sampleBy) {
        this.sampleBy = sampleBy;
    }

    public void setSampleBy(ExpressionNode sampleBy, ExpressionNode sampleByUnit) {
        this.sampleBy = sampleBy;
        this.sampleByUnit = sampleByUnit;
    }

    public void setSampleByFromTo(ExpressionNode from, ExpressionNode to) {
        this.sampleByFrom = from;
        this.sampleByTo = to;
    }

    public void setSampleByOffset(ExpressionNode sampleByOffset) {
        this.sampleByOffset = sampleByOffset;
    }

    public void setSampleByTimezoneName(ExpressionNode sampleByTimezoneName) {
        this.sampleByTimezoneName = sampleByTimezoneName;
    }

    public void setSelectModelType(int selectModelType) {
        this.selectModelType = selectModelType;
    }

    public void setSelectTranslation(boolean isSelectTranslation) {
        this.isSelectTranslation = isSelectTranslation;
    }

    public void setSetOperationType(int setOperationType) {
        this.setOperationType = setOperationType;
    }

    public void setShowKind(int showKind) {
        this.showKind = showKind;
    }

    public void setSkipped(boolean skipped) {
        this.skipped = skipped;
    }

    public void setTableId(int id) {
        this.tableId = id;
    }

    public void setTableNameExpr(ExpressionNode tableNameExpr) {
        this.tableNameExpr = tableNameExpr;
    }

    public void setTableNameFunction(RecordCursorFactory function) {
        this.tableNameFunction = function;
    }

    public void setTimestamp(ExpressionNode timestamp) {
        this.timestamp = timestamp;
    }

    public void setUnionModel(QueryModel unionModel) {
        this.unionModel = unionModel;
    }

    public void setUnpivotIncludeNulls(boolean b) {
        unpivotIncludeNulls = b;
    }

    public void setUpdateTableToken(TableToken tableName) {
        this.updateTableToken = tableName;
    }

    public void setWhereClause(ExpressionNode whereClause) {
        this.whereClause = whereClause;
    }

    @Override
    public void toSink(@NotNull CharSink<?> sink) {
        if (modelType == ExecutionModel.QUERY) {
            toSink0(sink, false, false);
        } else if (modelType == ExecutionModel.UPDATE) {
            updateToSink(sink);
        }
    }

    // method to make debugging easier
    // not using toString name to prevent debugger from trying to use it on all model variables (because toSink0 can fail).
    @SuppressWarnings("unused")
    public String toString0() {
        StringSink sink = Misc.getThreadLocalSink();
        this.toSink0(sink, true, true);
        return sink.toString();
    }

    @Override
    public CharSequence translateAlias(CharSequence column) {
        return aliasToColumnNameMap.get(column);
    }

    public void updateColumnAliasIndexes() {
        columnAliasIndexes.clear();
        for (int i = 0, n = bottomUpColumns.size(); i < n; i++) {
            columnAliasIndexes.put(wildcardColumnNames.getQuick(i), i);
        }
    }

    public boolean windowStopPropagate() {
        if (selectModelType != SELECT_MODEL_WINDOW) {
            return false;
        }
        for (int i = 0, size = getColumns().size(); i < size; i++) {
            QueryColumn column = getColumns().getQuick(i);
            if (column.isWindowColumn() && ((WindowColumn) column).stopOrderByPropagate(getOrderBy(), getOrderByDirection())) {
                return true;
            }
        }
        return false;
    }

    private static void aliasToSink(CharSequence alias, CharSink<?> sink) {
        sink.putAscii(' ');
        boolean quote = Chars.indexOf(alias, ' ') != -1;
        if (quote) {
            sink.putAscii('\'').put(alias).putAscii('\'');
        } else {
            sink.put(alias);
        }
    }

    private static void unitToSink(CharSink<?> sink, long timeUnit) {
        if (timeUnit == WindowColumn.TIME_UNIT_MICROSECOND) {
            sink.putAscii(" microsecond");
        } else if (timeUnit == WindowColumn.TIME_UNIT_MILLISECOND) {
            sink.putAscii(" millisecond");
        } else if (timeUnit == WindowColumn.TIME_UNIT_SECOND) {
            sink.putAscii(" second");
        } else if (timeUnit == WindowColumn.TIME_UNIT_MINUTE) {
            sink.putAscii(" minute");
        } else if (timeUnit == WindowColumn.TIME_UNIT_HOUR) {
            sink.putAscii(" hour");
        } else if (timeUnit == WindowColumn.TIME_UNIT_DAY) {
            sink.putAscii(" day");
        } else {
            sink.putAscii(" [unknown unit]");
        }
    }

    private String getSelectModelTypeText() {
        return modelTypeName.get(selectModelType);
    }

    private void sinkColumns(CharSink<?> sink, ObjList<QueryColumn> columns) {
        for (int i = 0, n = columns.size(); i < n; i++) {
            if (i > 0) {
                sink.putAscii(", ");
            }
            QueryColumn column = columns.getQuick(i);
            CharSequence name = column.getName();
            CharSequence alias = column.getAlias();
            ExpressionNode ast = column.getAst();
            ast.toSink(sink);
            if (column.isWindowColumn() || name == null) {

                if (alias != null) {
                    aliasToSink(alias, sink);
                }

                // this can only be window column
                if (name != null) {
                    WindowColumn ac = (WindowColumn) column;
                    sink.putAscii(" over (");
                    final ObjList<ExpressionNode> partitionBy = ac.getPartitionBy();
                    if (partitionBy.size() > 0) {
                        sink.putAscii("partition by ");
                        for (int k = 0, z = partitionBy.size(); k < z; k++) {
                            if (k > 0) {
                                sink.putAscii(", ");
                            }
                            partitionBy.getQuick(k).toSink(sink);
                        }
                    }

                    final ObjList<ExpressionNode> orderBy = ac.getOrderBy();
                    if (orderBy.size() > 0) {
                        if (partitionBy.size() > 0) {
                            sink.put(' ');
                        }
                        sink.putAscii("order by ");
                        for (int k = 0, z = orderBy.size(); k < z; k++) {
                            if (k > 0) {
                                sink.putAscii(", ");
                            }
                            orderBy.getQuick(k).toSink(sink);
                            if (ac.getOrderByDirection().getQuick(k) == 1) {
                                sink.putAscii(" desc");
                            }
                        }
                    }

                    if (ac.isNonDefaultFrame()) {
                        switch (ac.getFramingMode()) {
                            case WindowColumn.FRAMING_ROWS:
                                sink.putAscii(" rows");
                                break;
                            case WindowColumn.FRAMING_RANGE:
                                sink.putAscii(" range");
                                break;
                            case WindowColumn.FRAMING_GROUPS:
                                sink.putAscii(" groups");
                                break;
                            default:
                                break;
                        }
                        sink.put(" between ");
                        if (ac.getRowsLoExpr() != null) {
                            ac.getRowsLoExpr().toSink(sink);
                            if (ac.getFramingMode() == WindowColumn.FRAMING_RANGE) {
                                unitToSink(sink, ac.getRowsLoExprTimeUnit());
                            }

                            switch (ac.getRowsLoKind()) {
                                case WindowColumn.PRECEDING:
                                    sink.putAscii(" preceding");
                                    break;
                                case WindowColumn.FOLLOWING:
                                    sink.putAscii(" following");
                                    break;
                                default:
                                    break;
                            }
                        } else {
                            switch (ac.getRowsLoKind()) {
                                case WindowColumn.PRECEDING:
                                    sink.putAscii("unbounded preceding");
                                    break;
                                case WindowColumn.FOLLOWING:
                                    sink.putAscii("unbounded following");
                                    break;
                                default:
                                    // CURRENT
                                    sink.putAscii("current row");
                                    break;
                            }
                        }
                        sink.putAscii(" and ");

                        if (ac.getRowsHiExpr() != null) {
                            ac.getRowsHiExpr().toSink(sink);
                            if (ac.getFramingMode() == WindowColumn.FRAMING_RANGE) {
                                unitToSink(sink, ac.getRowsHiExprTimeUnit());
                            }

                            switch (ac.getRowsHiKind()) {
                                case WindowColumn.PRECEDING:
                                    sink.putAscii(" preceding");
                                    break;
                                case WindowColumn.FOLLOWING:
                                    sink.putAscii(" following");
                                    break;
                                default:
                                    assert false;
                                    break;
                            }
                        } else {
                            switch (ac.getRowsHiKind()) {
                                case WindowColumn.PRECEDING:
                                    sink.putAscii("unbounded preceding");
                                    break;
                                case WindowColumn.FOLLOWING:
                                    sink.putAscii("unbounded following");
                                    break;
                                default:
                                    // CURRENT
                                    sink.put("current row");
                                    break;
                            }
                        }

                        switch (ac.getExclusionKind()) {
                            case WindowColumn.EXCLUDE_CURRENT_ROW:
                                sink.putAscii(" exclude current row");
                                break;
                            case WindowColumn.EXCLUDE_GROUP:
                                sink.putAscii(" exclude group");
                                break;
                            case WindowColumn.EXCLUDE_TIES:
                                sink.putAscii(" exclude ties");
                                break;
                            case WindowColumn.EXCLUDE_NO_OTHERS:
                                sink.putAscii(" exclude no others");
                                break;
                            default:
                                assert false;
                                break;
                        }
                    }
                    sink.putAscii(')');
                }
            } else {
                // do not repeat alias when it is the same as AST token, provided AST is a literal
                if (alias != null && (ast.type != ExpressionNode.LITERAL || !ast.token.equals(alias))) {
                    aliasToSink(alias, sink);
                }
            }
        }
    }

    // returns textual description of this model, e.g. select-choose [top-down-columns] bottom-up-columns from X ...
    private void toSink0(CharSink<?> sink, boolean joinSlave, boolean showOrderBy) {
        if (selectModelType == QueryModel.SELECT_MODEL_SHOW) {
            sink.put(getSelectModelTypeText());
        } else {
            final boolean hasColumns = topDownColumns.size() > 0 || bottomUpColumns.size() > 0;
            if (hasColumns) {
                sink.put(getSelectModelTypeText());
                if (topDownColumns.size() > 0) {
                    sink.putAscii(' ');
                    sink.putAscii('[');
                    sinkColumns(sink, topDownColumns);
                    sink.putAscii(']');
                }
                if (bottomUpColumns.size() > 0) {
                    sink.putAscii(' ');
                    sinkColumns(sink, bottomUpColumns);
                }
                sink.putAscii(" from ");
            }
            if (tableNameExpr != null) {
                tableNameExpr.toSink(sink);
            } else {
                sink.putAscii('(');
                nestedModel.toSink0(sink, false, showOrderBy);
                sink.putAscii(')');
            }
            if (alias != null) {
                aliasToSink(alias.token, sink);
            }

            if (getLatestByType() != LATEST_BY_NEW && timestamp != null) {
                sink.putAscii(" timestamp (");
                timestamp.toSink(sink);
                sink.putAscii(')');
            }

            if (getLatestByType() == LATEST_BY_DEPRECATED && getLatestBy().size() > 0) {
                sink.putAscii(" latest by ");
                for (int i = 0, n = getLatestBy().size(); i < n; i++) {
                    if (i > 0) {
                        sink.putAscii(',');
                    }
                    getLatestBy().getQuick(i).toSink(sink);
                }
            }

            if (orderedJoinModels.size() > 1) {
                for (int i = 0, n = orderedJoinModels.size(); i < n; i++) {
                    QueryModel model = joinModels.getQuick(orderedJoinModels.getQuick(i));
                    if (model != this) {
                        switch (model.getJoinType()) {
                            case JOIN_OUTER:
                                sink.putAscii(" left join ");
                                break;
                            case JOIN_ASOF:
                                sink.putAscii(" asof join ");
                                break;
                            case JOIN_SPLICE:
                                sink.putAscii(" splice join ");
                                break;
                            case JOIN_CROSS:
                                sink.putAscii(" cross join ");
                                break;
                            case JOIN_LT:
                                sink.putAscii(" lt join ");
                                break;
                            default:
                                sink.putAscii(" join ");
                                break;
                        }

                        if (model.getWhereClause() != null) {
                            sink.putAscii('(');
                            model.toSink0(sink, true, showOrderBy);
                            sink.putAscii(')');
                            if (model.getAlias() != null) {
                                aliasToSink(model.getAlias().token, sink);
                            } else if (model.getTableName() != null) {
                                aliasToSink(model.getTableName(), sink);
                            }
                        } else {
                            model.toSink0(sink, true, showOrderBy);
                        }

                        JoinContext jc = model.getContext();
                        if (jc != null && jc.aIndexes.size() > 0) {
                            // join clause
                            sink.putAscii(" on ");
                            for (int k = 0, z = jc.aIndexes.size(); k < z; k++) {
                                if (k > 0) {
                                    sink.putAscii(" and ");
                                }
                                jc.aNodes.getQuick(k).toSink(sink);
                                sink.putAscii(" = ");
                                jc.bNodes.getQuick(k).toSink(sink);
                            }
                        }

                        if (model.getOuterJoinExpressionClause() != null) {
                            sink.putAscii(" outer-join-expression ");
                            model.getOuterJoinExpressionClause().toSink(sink);
                        }

                        if (model.getPostJoinWhereClause() != null) {
                            sink.putAscii(" post-join-where ");
                            model.getPostJoinWhereClause().toSink(sink);
                        }
                    }
                }
            }
        }

        if (getWhereClause() != null) {
            sink.putAscii(" where ");
            whereClause.toSink(sink);
        }

        if (constWhereClause != null) {
            sink.putAscii(" const-where ");
            constWhereClause.toSink(sink);
        }

        if (!joinSlave && postJoinWhereClause != null) {
            sink.putAscii(" post-join-where ");
            postJoinWhereClause.toSink(sink);
        }

        if (!joinSlave && outerJoinExpressionClause != null) {
            sink.putAscii(" outer-join-expressions ");
            outerJoinExpressionClause.toSink(sink);
        }

        if (getLatestByType() == LATEST_BY_NEW && getLatestBy().size() > 0) {
            sink.putAscii(" latest on ");
            timestamp.toSink(sink);
            sink.putAscii(" partition by ");
            for (int i = 0, n = getLatestBy().size(); i < n; i++) {
                if (i > 0) {
                    sink.put(',');
                }
                getLatestBy().getQuick(i).toSink(sink);
            }
        }

        if (sampleBy != null) {
            sink.putAscii(" sample by ");
            sampleBy.toSink(sink);

            if (sampleByFrom != null) {
                sink.putAscii(" from ");
                sampleByFrom.toSink(sink);
            }

            if (sampleByTo != null) {
                sink.putAscii(" to ");
                sampleByTo.toSink(sink);
            }

            final int fillCount = sampleByFill.size();
            if (fillCount > 0) {
                sink.putAscii(" fill(");
                sink.put(sampleByFill.getQuick(0));

                if (fillCount > 1) {
                    for (int i = 1; i < fillCount; i++) {
                        sink.putAscii(',');
                        sink.put(sampleByFill.getQuick(i));
                    }
                }
                sink.putAscii(')');
            }

            if (sampleByTimezoneName != null || sampleByOffset != null) {
                sink.putAscii(" align to calendar");
                if (sampleByTimezoneName != null) {
                    sink.putAscii(" time zone ");
                    sink.put(sampleByTimezoneName);
                }

                if (sampleByOffset != null) {
                    sink.putAscii(" with offset ");
                    sink.put(sampleByOffset);
                }
            }
        }

        if (groupBy.size() > 0 && selectModelType != SELECT_MODEL_GROUP_BY) {
            sink.putAscii(" group by ");
            for (int i = 0, n = groupBy.size(); i < n; i++) {
                if (i > 0) {
                    sink.putAscii(", ");
                }
                sink.put(groupBy.get(i));
            }
        }

        if (fillValues != null && fillValues.size() > 0) {
            sink.putAscii(" fill(");
            for (int i = 0, n = fillValues.size(); i < n; i++) {
                if (i > 0) {
                    sink.put(',');
                }
                sink.put(fillValues.getQuick(i));
            }
            sink.put(')');
        }

        if (fillFrom != null || fillTo != null) {
            if (fillFrom != null) {
                sink.putAscii(" from ");
                sink.put(fillFrom);
            }
            if (fillTo != null) {
                sink.putAscii(" to ");
                sink.put(fillTo);
            }
        }

        if (fillStride != null) {
            sink.putAscii(" stride ");
            sink.put(fillStride);
        }

        if (showOrderBy && orderBy.size() > 0) {
            sink.putAscii(" order by ");
            for (int i = 0, n = orderBy.size(); i < n; i++) {
                if (i > 0) {
                    sink.putAscii(", ");
                }
                sink.put(orderBy.get(i));
                if (orderByDirection.get(i) == 1) {
                    sink.putAscii(" desc");
                }
            }
        } else if (orderHash.size() > 0 && orderBy.size() > 0) {
            sink.putAscii(" order by ");

            ObjList<CharSequence> columnNames = orderHash.keys();
            for (int i = 0, n = columnNames.size(); i < n; i++) {
                if (i > 0) {
                    sink.putAscii(", ");
                }

                CharSequence key = columnNames.getQuick(i);
                sink.put(key);
                if (orderHash.get(key) == 1) {
                    sink.putAscii(" desc");
                }
            }
        }

        if (getLimitLo() != null || getLimitHi() != null) {
            sink.putAscii(" limit ");
            if (getLimitLo() != null) {
                getLimitLo().toSink(sink);
            }
            if (getLimitHi() != null) {
                sink.putAscii(',');
                getLimitHi().toSink(sink);
            }
        }

        if (unionModel != null) {
            if (setOperationType == QueryModel.SET_OPERATION_INTERSECT) {
                sink.putAscii(" intersect ");
            } else if (setOperationType == QueryModel.SET_OPERATION_INTERSECT_ALL) {
                sink.putAscii(" intersect all ");
            } else if (setOperationType == QueryModel.SET_OPERATION_EXCEPT) {
                sink.putAscii(" except ");
            } else if (setOperationType == QueryModel.SET_OPERATION_EXCEPT_ALL) {
                sink.putAscii(" except all ");
            } else {
                sink.putAscii(" union ");
                if (setOperationType == QueryModel.SET_OPERATION_UNION_ALL) {
                    sink.putAscii("all ");
                }
            }
            unionModel.toSink0(sink, false, showOrderBy);
        }

<<<<<<< HEAD
        if (pivotColumns != null && pivotColumns.size() > 0) {
            sink.putAscii(" pivot ");
            pivotColumns.toSink(sink);
            sink.putAscii(" for ");

            assert pivotFor != null;
            for (int i = 0, n = pivotFor.size(); i < n; i++) {
                pivotFor.getQuick(i).toSink(sink);
                if (i + 1 < n) {
                    sink.putAscii(' ');
                }
            }
        }

        if (unpivotColumns != null && unpivotColumns.size() > 0) {
            sink.putAscii(" unpivot ");
            if (unpivotIncludeNulls) {
                sink.putAscii(" include nulls ");
            }
            unpivotColumns.toSink(sink);
            sink.putAscii(" for ");

            assert unpivotFor != null;
            for (int i = 0, n = unpivotFor.size(); i < n; i++) {
                unpivotFor.getQuick(i).toSink(sink);
            }
=======
        if (hintsMap.size() > 0) {
            sink.putAscii(" hints[");
            boolean first = true;
            for (int i = 0, n = hintsMap.getKeyCount(); i < n; i++) {
                CharSequence hint = hintsMap.getKey(i);
                if (hint == null) {
                    continue;
                }
                if (!first) {
                    sink.putAscii(", ");
                }
                sink.put(hint);
                CharSequence params = hintsMap.valueAt(-i - 1);
                if (params != null) {
                    sink.putAscii("(");
                    sink.put(params);
                    sink.putAscii(")");
                }
                first = false;
            }
            sink.putAscii(']');
>>>>>>> 7645480f
        }
    }

    private void updateToSink(CharSink<?> sink) {
        sink.putAscii("update ");
        tableNameExpr.toSink(sink);
        if (alias != null) {
            sink.putAscii(" as");
            aliasToSink(alias.token, sink);
        }
        sink.putAscii(" set ");
        for (int i = 0, n = getUpdateExpressions().size(); i < n; i++) {
            if (i > 0) {
                sink.putAscii(',');
            }
            CharSequence columnExpr = getUpdateExpressions().get(i).token;
            sink.put(columnExpr);
            sink.putAscii(" = ");
            QueryColumn setColumn = getNestedModel().getColumns().getQuick(i);
            setColumn.getAst().toSink(sink);
        }

        if (getNestedModel() != null) {
            sink.putAscii(" from (");
            getNestedModel().toSink(sink);
            sink.putAscii(")");
        }
    }

    public static final class QueryModelFactory implements ObjectFactory<QueryModel> {
        @Override
        public QueryModel newInstance() {
            return new QueryModel();
        }
    }

    static {
        modelTypeName.extendAndSet(SELECT_MODEL_NONE, "select");
        modelTypeName.extendAndSet(SELECT_MODEL_CHOOSE, "select-choose");
        modelTypeName.extendAndSet(SELECT_MODEL_VIRTUAL, "select-virtual");
        modelTypeName.extendAndSet(SELECT_MODEL_WINDOW, "select-window");
        modelTypeName.extendAndSet(SELECT_MODEL_GROUP_BY, "select-group-by");
        modelTypeName.extendAndSet(SELECT_MODEL_DISTINCT, "select-distinct");
        modelTypeName.extendAndSet(SELECT_MODEL_CURSOR, "select-cursor");
        modelTypeName.extendAndSet(SELECT_MODEL_SHOW, "show");
    }
}<|MERGE_RESOLUTION|>--- conflicted
+++ resolved
@@ -2108,34 +2108,6 @@
             unionModel.toSink0(sink, false, showOrderBy);
         }
 
-<<<<<<< HEAD
-        if (pivotColumns != null && pivotColumns.size() > 0) {
-            sink.putAscii(" pivot ");
-            pivotColumns.toSink(sink);
-            sink.putAscii(" for ");
-
-            assert pivotFor != null;
-            for (int i = 0, n = pivotFor.size(); i < n; i++) {
-                pivotFor.getQuick(i).toSink(sink);
-                if (i + 1 < n) {
-                    sink.putAscii(' ');
-                }
-            }
-        }
-
-        if (unpivotColumns != null && unpivotColumns.size() > 0) {
-            sink.putAscii(" unpivot ");
-            if (unpivotIncludeNulls) {
-                sink.putAscii(" include nulls ");
-            }
-            unpivotColumns.toSink(sink);
-            sink.putAscii(" for ");
-
-            assert unpivotFor != null;
-            for (int i = 0, n = unpivotFor.size(); i < n; i++) {
-                unpivotFor.getQuick(i).toSink(sink);
-            }
-=======
         if (hintsMap.size() > 0) {
             sink.putAscii(" hints[");
             boolean first = true;
@@ -2157,7 +2129,34 @@
                 first = false;
             }
             sink.putAscii(']');
->>>>>>> 7645480f
+        }
+
+        if (pivotColumns != null && pivotColumns.size() > 0) {
+            sink.putAscii(" pivot ");
+            pivotColumns.toSink(sink);
+            sink.putAscii(" for ");
+
+            assert pivotFor != null;
+            for (int i = 0, n = pivotFor.size(); i < n; i++) {
+                pivotFor.getQuick(i).toSink(sink);
+                if (i + 1 < n) {
+                    sink.putAscii(' ');
+                }
+            }
+        }
+
+        if (unpivotColumns != null && unpivotColumns.size() > 0) {
+            sink.putAscii(" unpivot ");
+            if (unpivotIncludeNulls) {
+                sink.putAscii(" include nulls ");
+            }
+            unpivotColumns.toSink(sink);
+            sink.putAscii(" for ");
+
+            assert unpivotFor != null;
+            for (int i = 0, n = unpivotFor.size(); i < n; i++) {
+                unpivotFor.getQuick(i).toSink(sink);
+            }
         }
     }
 

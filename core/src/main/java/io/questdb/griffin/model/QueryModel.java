--- conflicted
+++ resolved
@@ -738,12 +738,10 @@
                 && Objects.equals(updateTableModel, that.updateTableModel)
                 && Objects.equals(updateTableToken, that.updateTableToken)
                 && Objects.equals(decls, that.decls)
-<<<<<<< HEAD
+                && Objects.equals(asOfJoinTolerance, that.asOfJoinTolerance)
+                && Objects.equals(decls, that.decls)
                 && Objects.equals(pivotColumns, that.pivotColumns)
                 && Objects.equals(pivotFor, that.pivotFor);
-=======
-                && Objects.equals(asOfJoinTolerance, that.asOfJoinTolerance);
->>>>>>> e4a76004
     }
 
     public QueryColumn findBottomUpColumnByAst(ExpressionNode node) {

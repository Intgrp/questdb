--- conflicted
+++ resolved
@@ -107,13 +107,12 @@
         this.alias = alias;
     }
 
-<<<<<<< HEAD
+    public void setIncludeIntoWildcard(boolean includeIntoWildcard) {
+        this.includeIntoWildcard = includeIntoWildcard;
+    }
+
     public void setAst(ExpressionNode ast) {
         this.ast = ast;
-=======
-    public void setIncludeIntoWildcard(boolean includeIntoWildcard) {
-        this.includeIntoWildcard = includeIntoWildcard;
->>>>>>> e4a76004
     }
 
     @Override

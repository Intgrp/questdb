--- conflicted
+++ resolved
@@ -1546,7 +1546,16 @@
                 && (tok.charAt(9) | 32) == 's';
     }
 
-<<<<<<< HEAD
+    public static boolean isPeriodKeyword(CharSequence tok) {
+        return tok.length() == 6
+                && (tok.charAt(0) | 32) == 'p'
+                && (tok.charAt(1) | 32) == 'e'
+                && (tok.charAt(2) | 32) == 'r'
+                && (tok.charAt(3) | 32) == 'i'
+                && (tok.charAt(4) | 32) == 'o'
+                && (tok.charAt(5) | 32) == 'd';
+    }
+
     public static boolean isPivotKeyword(CharSequence tok) {
         return tok.length() == 5
                 && (tok.charAt(0) | 32) == 'p'
@@ -1554,16 +1563,6 @@
                 && (tok.charAt(2) | 32) == 'v'
                 && (tok.charAt(3) | 32) == 'o'
                 && (tok.charAt(4) | 32) == 't';
-=======
-    public static boolean isPeriodKeyword(CharSequence tok) {
-        return tok.length() == 6
-                && (tok.charAt(0) | 32) == 'p'
-                && (tok.charAt(1) | 32) == 'e'
-                && (tok.charAt(2) | 32) == 'r'
-                && (tok.charAt(3) | 32) == 'i'
-                && (tok.charAt(4) | 32) == 'o'
-                && (tok.charAt(5) | 32) == 'd';
->>>>>>> e4a76004
     }
 
     public static boolean isPrecedingKeyword(CharSequence tok) {

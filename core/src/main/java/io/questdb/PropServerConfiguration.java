--- conflicted
+++ resolved
@@ -1295,9 +1295,6 @@
             this.walApplySleepTimeout = getMillis(properties, env, PropertyKey.WAL_APPLY_WORKER_SLEEP_TIMEOUT, 10);
             this.walApplyWorkerYieldThreshold = getLong(properties, env, PropertyKey.WAL_APPLY_WORKER_YIELD_THRESHOLD, 1000);
 
-            // TODO: change default to true
-            this.viewEnabled = getBoolean(properties, env, PropertyKey.CAIRO_VIEW_ENABLED, false);
-
             // reuse wal-apply defaults for mat view workers
             this.matViewEnabled = getBoolean(properties, env, PropertyKey.CAIRO_MAT_VIEW_ENABLED, true);
             this.matViewMaxRefreshRetries = getInt(properties, env, PropertyKey.CAIRO_MAT_VIEW_MAX_REFRESH_RETRIES, 10);
@@ -1310,7 +1307,9 @@
             this.matViewRefreshSleepTimeout = getMillis(properties, env, PropertyKey.MAT_VIEW_REFRESH_WORKER_SLEEP_TIMEOUT, 10);
             this.matViewRefreshWorkerYieldThreshold = getLong(properties, env, PropertyKey.MAT_VIEW_REFRESH_WORKER_YIELD_THRESHOLD, 1000);
 
-            this.viewCompilerWorkerCount = getInt(properties, env, PropertyKey.VIEW_COMPILER_WORKER_COUNT, cpuWalApplyWorkers);
+            // TODO: change default to true
+            this.viewEnabled = getBoolean(properties, env, PropertyKey.CAIRO_VIEW_ENABLED, false);
+            this.viewCompilerWorkerCount = getInt(properties, env, PropertyKey.VIEW_COMPILER_WORKER_COUNT, 0); // Use shared write pool by default
             this.viewCompilerWorkerNapThreshold = getLong(properties, env, PropertyKey.VIEW_COMPILER_WORKER_NAP_THRESHOLD, 7_000);
             this.viewCompilerWorkerSleepThreshold = getLong(properties, env, PropertyKey.VIEW_COMPILER_WORKER_SLEEP_THRESHOLD, 10_000);
             this.viewCompilerSleepTimeout = getMillis(properties, env, PropertyKey.VIEW_COMPILER_WORKER_SLEEP_TIMEOUT, 10);
@@ -1893,13 +1892,13 @@
     }
 
     @Override
-<<<<<<< HEAD
+    public WorkerPoolConfiguration getQueryWorkerPoolConfiguration() {
+        return querySharedWorkerPoolConfiguration;
+    }
+
+    @Override
     public WorkerPoolConfiguration getViewCompilerPoolConfiguration() {
         return viewCompilerPoolConfiguration;
-=======
-    public WorkerPoolConfiguration getQueryWorkerPoolConfiguration() {
-        return querySharedWorkerPoolConfiguration;
->>>>>>> 829e5a4c
     }
 
     @Override

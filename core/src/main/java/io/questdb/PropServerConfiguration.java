/*******************************************************************************
 *     ___                  _   ____  ____
 *    / _ \ _   _  ___  ___| |_|  _ \| __ )
 *   | | | | | | |/ _ \/ __| __| | | |  _ \
 *   | |_| | |_| |  __/\__ \ |_| |_| | |_) |
 *    \__\_\\__,_|\___||___/\__|____/|____/
 *
 *  Copyright (c) 2014-2019 Appsicle
 *  Copyright (c) 2019-2023 QuestDB
 *
 *  Licensed under the Apache License, Version 2.0 (the "License");
 *  you may not use this file except in compliance with the License.
 *  You may obtain a copy of the License at
 *
 *  http://www.apache.org/licenses/LICENSE-2.0
 *
 *  Unless required by applicable law or agreed to in writing, software
 *  distributed under the License is distributed on an "AS IS" BASIS,
 *  WITHOUT WARRANTIES OR CONDITIONS OF ANY KIND, either express or implied.
 *  See the License for the specific language governing permissions and
 *  limitations under the License.
 *
 ******************************************************************************/

package io.questdb;

import io.questdb.cairo.*;
import io.questdb.cairo.sql.SqlExecutionCircuitBreakerConfiguration;
import io.questdb.cutlass.http.*;
import io.questdb.cutlass.http.processors.JsonQueryProcessorConfiguration;
import io.questdb.cutlass.http.processors.StaticContentProcessorConfiguration;
import io.questdb.cutlass.json.JsonException;
import io.questdb.cutlass.json.JsonLexer;
import io.questdb.cutlass.line.*;
import io.questdb.cutlass.line.tcp.LineTcpReceiverConfiguration;
import io.questdb.cutlass.line.tcp.LineTcpReceiverConfigurationHelper;
import io.questdb.cutlass.line.udp.LineUdpReceiverConfiguration;
import io.questdb.cutlass.pgwire.PGWireConfiguration;
import io.questdb.cutlass.text.CsvFileIndexer;
import io.questdb.cutlass.text.TextConfiguration;
import io.questdb.cutlass.text.types.InputFormatConfiguration;
import io.questdb.log.Log;
import io.questdb.metrics.MetricsConfiguration;
import io.questdb.mp.WorkerPoolConfiguration;
import io.questdb.network.*;
import io.questdb.std.*;
import io.questdb.std.datetime.DateFormat;
import io.questdb.std.datetime.DateLocale;
import io.questdb.std.datetime.DateLocaleFactory;
import io.questdb.std.datetime.microtime.*;
import io.questdb.std.datetime.millitime.DateFormatFactory;
import io.questdb.std.datetime.millitime.Dates;
import io.questdb.std.datetime.millitime.MillisecondClock;
import io.questdb.std.datetime.millitime.MillisecondClockImpl;
import io.questdb.std.str.Path;
import io.questdb.std.str.StringSink;
import org.jetbrains.annotations.NotNull;
import org.jetbrains.annotations.Nullable;

import java.io.File;
import java.io.IOException;
import java.util.*;
import java.util.concurrent.atomic.AtomicLong;
import java.util.function.LongSupplier;

public class PropServerConfiguration implements ServerConfiguration {

    public static final long COMMIT_INTERVAL_DEFAULT = 2000;
    public static final String CONFIG_DIRECTORY = "conf";
    public static final String DB_DIRECTORY = "db";
    public static final String SNAPSHOT_DIRECTORY = "snapshot";
    public static final String TMP_DIRECTORY = "tmp";
    private static final LowerCaseCharSequenceIntHashMap WRITE_FO_OPTS = new LowerCaseCharSequenceIntHashMap();
    private final DateFormat backupDirTimestampFormat;
    private final int backupMkdirMode;
    private final String backupRoot;
    private final CharSequence backupTempDirName;
    private final int binaryEncodingMaxLength;
    private final BuildInformation buildInformation;
    private final boolean cairoAttachPartitionCopy;
    private final String cairoAttachPartitionSuffix;
    private final CairoConfiguration cairoConfiguration = new PropCairoConfiguration();
    private final int cairoMaxCrashFiles;
    private final int cairoPageFrameReduceColumnListCapacity;
    private final int cairoPageFrameReduceQueueCapacity;
    private final int cairoPageFrameReduceRowIdListCapacity;
    private final int cairoPageFrameReduceShardCount;
    private final int cairoSQLCopyIdSupplier;
    private final int cairoSqlCopyLogRetentionDays;
    private final int cairoSqlCopyQueueCapacity;
    private final String cairoSqlCopyRoot;
    private final String cairoSqlCopyWorkRoot;
    private final long cairoTableRegistryAutoReloadFrequency;
    private final int cairoTableRegistryCompactionThreshold;
    private final PropSqlExecutionCircuitBreakerConfiguration circuitBreakerConfiguration = new PropSqlExecutionCircuitBreakerConfiguration();
    private final int circuitBreakerThrottle;
    private final long circuitBreakerTimeout;
    private final int columnIndexerQueueCapacity;
    private final int columnPurgeQueueCapacity;
    private final long columnPurgeRetryDelay;
    private final long columnPurgeRetryDelayLimit;
    private final double columnPurgeRetryDelayMultiplier;
    private final int columnPurgeTaskPoolCapacity;
    private final int commitMode;
    private final String confRoot;
    private final int connectionPoolInitialCapacity;
    private final int connectionStringPoolCapacity;
    private final int createAsSelectRetryCount;
    private final int dateAdapterPoolCapacity;
    private final String dbDirectory;
    private final CharSequence defaultMapType;
    private final boolean defaultSymbolCacheFlag;
    private final int defaultSymbolCapacity;
    private final int detachedMkdirMode;
    private final int fileOperationRetryCount;
    private final FilesFacade filesFacade;
    private final FactoryProviderFactory fpf;
    private final boolean httpAllowDeflateBeforeSend;
    private final PropHttpContextConfiguration httpContextConfiguration = new PropHttpContextConfiguration();
    private final boolean httpFrozenClock;
    private final boolean httpHealthCheckAuthRequired;
    private final IODispatcherConfiguration httpIODispatcherConfiguration = new PropHttpIODispatcherConfiguration();
    private final PropHttpMinIODispatcherConfiguration httpMinIODispatcherConfiguration = new PropHttpMinIODispatcherConfiguration();
    private final PropHttpMinServerConfiguration httpMinServerConfiguration = new PropHttpMinServerConfiguration();
    private final boolean httpMinServerEnabled;
    private final boolean httpNetConnectionHint;
    private final boolean httpPessimisticHealthCheckEnabled;
    private final boolean httpReadOnlySecurityContext;
    private final HttpServerConfiguration httpServerConfiguration = new PropHttpServerConfiguration();
    private final boolean httpServerEnabled;
    private final boolean httpServerKeepAlive;
    private final int httpSqlCacheBlockCount;
    private final boolean httpSqlCacheEnabled;
    private final int httpSqlCacheRowCount;
    private final boolean httpStaticAuthRequired;
    private final WaitProcessorConfiguration httpWaitProcessorConfiguration = new PropWaitProcessorConfiguration();
    private final int[] httpWorkerAffinity;
    private final int httpWorkerCount;
    private final boolean httpWorkerHaltOnError;
    private final long httpWorkerSleepThreshold;
    private final long httpWorkerSleepTimeout;
    private final long httpWorkerYieldThreshold;
    private final long idleCheckInterval;
    private final boolean ilpAutoCreateNewColumns;
    private final boolean ilpAutoCreateNewTables;
    private final int inactiveReaderMaxOpenPartitions;
    private final long inactiveReaderTTL;
    private final long inactiveWalWriterTTL;
    private final long inactiveWriterTTL;
    private final CharSequence indexFileName;
    private final int indexValueBlockSize;
    private final InputFormatConfiguration inputFormatConfiguration;
    private final long instanceHashHi;
    private final long instanceHashLo;
    private final boolean interruptOnClosedConnection;
    private final boolean ioURingEnabled;
    private final boolean isReadOnlyInstance;
    private final int jsonCacheLimit;
    private final int jsonCacheSize;
    private final JsonQueryProcessorConfiguration jsonQueryProcessorConfiguration = new PropJsonQueryProcessorConfiguration();
    private final String keepAliveHeader;
    private final int latestByQueueCapacity;
    private final String lineTcpAuthDB;
    private final boolean lineTcpEnabled;
    private final WorkerPoolConfiguration lineTcpIOWorkerPoolConfiguration = new PropLineTcpIOWorkerPoolConfiguration();
    private final LineTcpReceiverConfiguration lineTcpReceiverConfiguration = new PropLineTcpReceiverConfiguration();
    private final IODispatcherConfiguration lineTcpReceiverDispatcherConfiguration = new PropLineTcpReceiverIODispatcherConfiguration();
    private final WorkerPoolConfiguration lineTcpWriterWorkerPoolConfiguration = new PropLineTcpWriterWorkerPoolConfiguration();
    private final int lineUdpCommitMode;
    private final int lineUdpCommitRate;
    private final boolean lineUdpEnabled;
    private final int lineUdpGroupIPv4Address;
    private final int lineUdpMsgBufferSize;
    private final int lineUdpMsgCount;
    private final boolean lineUdpOwnThread;
    private final int lineUdpOwnThreadAffinity;
    private final int lineUdpReceiveBufferSize;
    private final LineUdpReceiverConfiguration lineUdpReceiverConfiguration = new PropLineUdpReceiverConfiguration();
    private final LineTimestampAdapter lineUdpTimestampAdapter;
    private final boolean lineUdpUnicast;
    private final DateLocale locale;
    private final Log log;
    private final int maxFileNameLength;
    private final long maxHttpQueryResponseRowLimit;
    private final double maxRequiredDelimiterStdDev;
    private final double maxRequiredLineLengthStdDev;
    private final long maxRerunWaitCapMs;
    private final int maxSwapFileCount;
    private final int maxUncommittedRows;
    private final int metadataStringPoolCapacity;
    private final MetricsConfiguration metricsConfiguration = new PropMetricsConfiguration();
    private final boolean metricsEnabled;
    private final int mkdirMode;
    private final int multipartHeaderBufferSize;
    private final long multipartIdleSpinCount;
    private final int o3CallbackQueueCapacity;
    private final int o3ColumnMemorySize;
    private final int o3CopyQueueCapacity;
    private final int o3LagCalculationWindowsSize;
    private final int o3LastPartitionMaxSplits;
    private final long o3MaxLag;
    private final long o3MinLagUs;
    private final int o3OpenColumnQueueCapacity;
    private final int o3PartitionPurgeListCapacity;
    private final int o3PartitionQueueCapacity;
    private final long o3PartitionSplitMinSize;
    private final int o3PurgeDiscoveryQueueCapacity;
    private final boolean o3QuickSortEnabled;
    private final int parallelIndexThreshold;
    private final boolean parallelIndexingEnabled;
    private final boolean pgEnabled;
    private final PGWireConfiguration pgWireConfiguration = new PropPGWireConfiguration();
    private final PropPGWireDispatcherConfiguration propPGWireDispatcherConfiguration = new PropPGWireDispatcherConfiguration();
    private final String publicDirectory;
    private final int queryCacheEventQueueCapacity;
    private final int readerPoolMaxSegments;
    private final int recvBufferSize;
    private final int repeatMigrationFromVersion;
    private final int requestHeaderBufferSize;
    private final double rerunExponentialWaitMultiplier;
    private final int rerunInitialWaitQueueSize;
    private final int rerunMaxProcessingQueueSize;
    private final int rndFunctionMemoryMaxPages;
    private final int rndFunctionMemoryPageSize;
    private final int rollBufferLimit;
    private final int rollBufferSize;
    private final String root;
    private final int sampleByIndexSearchPageSize;
    private final int sendBufferSize;
    private final int[] sharedWorkerAffinity;
    private final int sharedWorkerCount;
    private final boolean sharedWorkerHaltOnError;
    private final WorkerPoolConfiguration sharedWorkerPoolConfiguration = new PropWorkerPoolConfiguration();
    private final long sharedWorkerSleepThreshold;
    private final long sharedWorkerSleepTimeout;
    private final long sharedWorkerYieldThreshold;
    private final boolean simulateCrashEnabled;
    private final String snapshotInstanceId;
    private final boolean snapshotRecoveryEnabled;
    private final String snapshotRoot;
    private final long spinLockTimeout;
    private final int sqlAnalyticColumnPoolCapacity;
    private final int sqlAnalyticRowIdMaxPages;
    private final int sqlAnalyticRowIdPageSize;
    private final int sqlAnalyticStoreMaxPages;
    private final int sqlAnalyticStorePageSize;
    private final int sqlAnalyticTreeKeyMaxPages;
    private final int sqlAnalyticTreeKeyPageSize;
    private final int sqlBindVariablePoolSize;
    private final int sqlCharacterStoreCapacity;
    private final int sqlCharacterStoreSequencePoolCapacity;
    private final int sqlColumnCastModelPoolCapacity;
    private final int sqlColumnPoolCapacity;
    private final double sqlCompactMapLoadFactor;
    private final int sqlCopyBufferSize;
    private final int sqlCopyModelPoolCapacity;
    private final int sqlCreateTableModelPoolCapacity;
    private final int sqlDistinctTimestampKeyCapacity;
    private final double sqlDistinctTimestampLoadFactor;
    private final int sqlDoubleToStrCastScale;
    private final int sqlExplainModelPoolCapacity;
    private final int sqlExpressionPoolCapacity;
    private final double sqlFastMapLoadFactor;
    private final int sqlFloatToStrCastScale;
    private final int sqlGroupByMapCapacity;
    private final int sqlGroupByPoolCapacity;
    private final int sqlHashJoinLightValueMaxPages;
    private final int sqlHashJoinLightValuePageSize;
    private final int sqlHashJoinValueMaxPages;
    private final int sqlHashJoinValuePageSize;
    private final int sqlInsertModelPoolCapacity;
    private final int sqlJitBindVarsMemoryMaxPages;
    private final int sqlJitBindVarsMemoryPageSize;
    private final boolean sqlJitDebugEnabled;
    private final int sqlJitIRMemoryMaxPages;
    private final int sqlJitIRMemoryPageSize;
    private final int sqlJitMode;
    private final int sqlJitPageAddressCacheThreshold;
    private final int sqlJitRowsThreshold;
    private final int sqlJoinContextPoolCapacity;
    private final int sqlJoinMetadataMaxResizes;
    private final int sqlJoinMetadataPageSize;
    private final long sqlLatestByRowCount;
    private final int sqlLexerPoolCapacity;
    private final int sqlMapMaxPages;
    private final int sqlMapMaxResizes;
    private final int sqlMaxNegativeLimit;
    private final int sqlMaxSymbolNotEqualsCount;
    private final int sqlModelPoolCapacity;
    private final int sqlPageFrameMaxRows;
    private final int sqlPageFrameMinRows;
    private final boolean sqlParallelFilterEnabled;
    private final boolean sqlParallelFilterPreTouchEnabled;
    private final int sqlRenameTableModelPoolCapacity;
    private final int sqlSmallMapKeyCapacity;
    private final int sqlSmallMapPageSize;
    private final int sqlSortKeyMaxPages;
    private final long sqlSortKeyPageSize;
    private final int sqlSortLightValueMaxPages;
    private final long sqlSortLightValuePageSize;
    private final int sqlSortValueMaxPages;
    private final int sqlSortValuePageSize;
    private final int sqlStrFunctionBufferMaxSize;
    private final int sqlTxnScoreboardEntryCount;
    private final int sqlWithClauseModelPoolCapacity;
    private final StaticContentProcessorConfiguration staticContentProcessorConfiguration = new PropStaticContentProcessorConfiguration();
    private final String systemTableNamePrefix;
    private final boolean tableTypeConversionEnabled;
    private final TelemetryConfiguration telemetryConfiguration = new PropTelemetryConfiguration();
    private final boolean telemetryDisableCompletely;
    private final boolean telemetryEnabled;
    private final boolean telemetryHideTables;
    private final int telemetryQueueCapacity;
    private final CharSequence tempRenamePendingTablePrefix;
    private final int textAnalysisMaxLines;
    private final TextConfiguration textConfiguration = new PropTextConfiguration();
    private final int textLexerStringPoolCapacity;
    private final int timestampAdapterPoolCapacity;
    private final int utf8SinkSize;
    private final PropertyValidator validator;
    private final int vectorAggregateQueueCapacity;
    private final VolumeDefinitions volumeDefinitions = new VolumeDefinitions();
    private final boolean walApplyEnabled;
    private final int walApplyLookAheadTransactionCount;
    private final WorkerPoolConfiguration walApplyPoolConfiguration = new PropWalApplyPoolConfiguration();
    private final long walApplySleepTimeout;
    private final long walApplyTableTimeQuota;
    private final int[] walApplyWorkerAffinity;
    private final int walApplyWorkerCount;
    private final boolean walApplyWorkerHaltOnError;
    private final long walApplyWorkerSleepThreshold;
    private final long walApplyWorkerYieldThreshold;
    private final boolean walEnabledDefault;
    private final int walMaxLagTxnCount;
    private final long walPurgeInterval;
    private final int walRecreateDistressedSequencerAttempts;
    private final long walSegmentRolloverRowCount;
    private final double walSquashUncommittedRowsMultiplier;
    private final boolean walSupported;
    private final int walTxnNotificationQueueCapacity;
    private final long walWriterDataAppendPageSize;
    private final long workStealTimeoutNanos;
    private final long writerAsyncCommandBusyWaitTimeout;
    private final long writerAsyncCommandMaxWaitTimeout;
    private final int writerAsyncCommandQueueCapacity;
    private final long writerAsyncCommandQueueSlotSize;
    private final long writerDataAppendPageSize;
    private final long writerDataIndexKeyAppendPageSize;
    private final long writerDataIndexValueAppendPageSize;
    private final long writerFileOpenOpts;
    private final long writerMiscAppendPageSize;
    private final boolean writerMixedIOEnabled;
    private final int writerTickRowsCountMod;
    private long cairoSqlCopyMaxIndexChunkSize;
    private FactoryProvider factoryProvider;
    private short floatDefaultColumnType;
    private int forceRecvFragmentationChunkSize;
    private int forceSendFragmentationChunkSize;
    private int httpMinBindIPv4Address;
    private int httpMinBindPort;
    private boolean httpMinNetConnectionHint;
    private int httpMinNetConnectionLimit;
    private long httpMinNetConnectionQueueTimeout;
    private int httpMinNetConnectionRcvBuf;
    private int httpMinNetConnectionSndBuf;
    private long httpMinNetIdleConnectionTimeout;
    private int[] httpMinWorkerAffinity;
    private int httpMinWorkerCount;
    private boolean httpMinWorkerHaltOnError;
    private long httpMinWorkerSleepThreshold;
    private long httpMinWorkerSleepTimeout;
    private long httpMinWorkerYieldThreshold;
    private int httpNetBindIPv4Address;
    private int httpNetBindPort;
    private int httpNetConnectionLimit;
    private long httpNetConnectionQueueTimeout;
    private int httpNetConnectionRcvBuf;
    private int httpNetConnectionSndBuf;
    private long httpNetConnectionTimeout;
    private String httpVersion;
    private short integerDefaultColumnType;
    private int jsonQueryConnectionCheckFrequency;
    private int jsonQueryDoubleScale;
    private int jsonQueryFloatScale;
    private long lineTcpCommitIntervalDefault;
    private double lineTcpCommitIntervalFraction;
    private int lineTcpConnectionPoolInitialCapacity;
    private int lineTcpDefaultPartitionBy;
    private boolean lineTcpDisconnectOnError;
    private int[] lineTcpIOWorkerAffinity;
    private int lineTcpIOWorkerCount;
    private boolean lineTcpIOWorkerPoolHaltOnError;
    private long lineTcpIOWorkerSleepThreshold;
    private long lineTcpIOWorkerYieldThreshold;
    private long lineTcpMaintenanceInterval;
    private int lineTcpMaxMeasurementSize;
    private int lineTcpMsgBufferSize;
    private int lineTcpNetBindIPv4Address;
    private int lineTcpNetBindPort;
    private long lineTcpNetConnectionHeartbeatInterval;
    private boolean lineTcpNetConnectionHint;
    private int lineTcpNetConnectionLimit;
    private long lineTcpNetConnectionQueueTimeout;
    private int lineTcpNetConnectionRcvBuf;
    private long lineTcpNetIdleConnectionTimeout;
    private LineTcpTimestampAdapter lineTcpTimestampAdapter;
    private int lineTcpWriterQueueCapacity;
    private int[] lineTcpWriterWorkerAffinity;
    private int lineTcpWriterWorkerCount;
    private boolean lineTcpWriterWorkerPoolHaltOnError;
    private long lineTcpWriterWorkerSleepThreshold;
    private long lineTcpWriterWorkerYieldThreshold;
    private int lineUdpBindIPV4Address;
    private int lineUdpDefaultPartitionBy;
    private int lineUdpPort;
    private MimeTypesCache mimeTypesCache;
    private long minIdleMsBeforeWriterRelease;
    private int netTestConnectionBufferSize;
    private int pgBinaryParamsCapacity;
    private int pgCharacterStoreCapacity;
    private int pgCharacterStorePoolCapacity;
    private int pgConnectionPoolInitialCapacity;
    private boolean pgDaemonPool;
    private DateLocale pgDefaultLocale;
    private boolean pgHaltOnError;
    private int pgInsertCacheBlockCount;
    private boolean pgInsertCacheEnabled;
    private int pgInsertCacheRowCount;
    private int pgMaxBlobSizeOnQuery;
    private int pgNamedStatementCacheCapacity;
    private int pgNamesStatementPoolCapacity;
    private int pgNetBindIPv4Address;
    private int pgNetBindPort;
    private boolean pgNetConnectionHint;
    private int pgNetConnectionLimit;
    private long pgNetConnectionQueueTimeout;
    private int pgNetConnectionRcvBuf;
    private int pgNetConnectionSndBuf;
    private long pgNetIdleConnectionTimeout;
    private String pgPassword;
    private int pgPendingWritersCacheCapacity;
    private String pgReadOnlyPassword;
    private boolean pgReadOnlySecurityContext;
    private boolean pgReadOnlyUserEnabled;
    private String pgReadOnlyUsername;
    private int pgRecvBufferSize;
    private int pgSelectCacheBlockCount;
    private boolean pgSelectCacheEnabled;
    private int pgSelectCacheRowCount;
    private int pgSendBufferSize;
    private int pgUpdateCacheBlockCount;
    private boolean pgUpdateCacheEnabled;
    private int pgUpdateCacheRowCount;
    private String pgUsername;
    private int[] pgWorkerAffinity;
    private int pgWorkerCount;
    private long pgWorkerSleepThreshold;
    private long pgWorkerYieldThreshold;
    private boolean stringAsTagSupported;
    private boolean stringToCharCastAllowed;
    private boolean symbolAsFieldSupported;
    private long symbolCacheWaitUsBeforeReload;
<<<<<<< HEAD
=======
    private int textAnalysisMaxLines;
    private int textLexerStringPoolCapacity;
    private int timestampAdapterPoolCapacity;
    private int utf8SinkSize;
    private final MicrosecondClock microsecondClock;
>>>>>>> 8af09fe9

    public PropServerConfiguration(
            String root,
            Properties properties,
            @Nullable Map<String, String> env,
            Log log,
            final BuildInformation buildInformation
    ) throws ServerConfigurationException, JsonException {
        this(
                root,
                properties,
                env,
                log,
                buildInformation,
                FilesFacadeImpl.INSTANCE,
                MicrosecondClockImpl.INSTANCE,
                (configuration, engine, freeOnExitList) -> DefaultFactoryProvider.INSTANCE
        );
    }

    public PropServerConfiguration(
            String root,
            Properties properties,
            @Nullable Map<String, String> env,
            Log log,
            final BuildInformation buildInformation,
            FilesFacade filesFacade,
            MicrosecondClock microsecondClock,
            FactoryProviderFactory fpf
    ) throws ServerConfigurationException, JsonException {
        this.log = log;
        this.filesFacade = filesFacade;
        this.fpf = fpf;
        this.microsecondClock = microsecondClock;
        this.validator = newValidator();
        boolean configValidationStrict = getBoolean(properties, env, PropertyKey.CONFIG_VALIDATION_STRICT, false);
        validateProperties(properties, configValidationStrict);

        this.isReadOnlyInstance = getBoolean(properties, env, PropertyKey.READ_ONLY_INSTANCE, false);
        this.cairoTableRegistryAutoReloadFrequency = getLong(properties, env, PropertyKey.CAIRO_TABLE_REGISTRY_AUTO_RELOAD_FREQUENCY, 500);
        this.cairoTableRegistryCompactionThreshold = getInt(properties, env, PropertyKey.CAIRO_TABLE_REGISTRY_COMPACTION_THRESHOLD, 30);
        this.repeatMigrationFromVersion = getInt(properties, env, PropertyKey.CAIRO_REPEAT_MIGRATION_FROM_VERSION, 426);
        this.mkdirMode = getInt(properties, env, PropertyKey.CAIRO_MKDIR_MODE, 509);
        this.maxFileNameLength = getInt(properties, env, PropertyKey.CAIRO_MAX_FILE_NAME_LENGTH, 127);
        // changing the default value of walEnabledDefault to true would mean that QuestDB instances upgraded from
        // a pre-WAL version suddenly would start to create WAL tables by default, this could come as a surprise to users
        // instead cairo.wal.enabled.default=true is added to the config, so only new QuestDB installations have WAL enabled by default
        this.walEnabledDefault = getBoolean(properties, env, PropertyKey.CAIRO_WAL_ENABLED_DEFAULT, false);
        this.walPurgeInterval = getLong(properties, env, PropertyKey.CAIRO_WAL_PURGE_INTERVAL, 30_000);
        this.walTxnNotificationQueueCapacity = getQueueCapacity(properties, env, PropertyKey.CAIRO_WAL_TXN_NOTIFICATION_QUEUE_CAPACITY, 4096);
        this.walRecreateDistressedSequencerAttempts = getInt(properties, env, PropertyKey.CAIRO_WAL_RECREATE_DISTRESSED_SEQUENCER_ATTEMPTS, 3);
        this.walSupported = getBoolean(properties, env, PropertyKey.CAIRO_WAL_SUPPORTED, true);
        walApplyEnabled = getBoolean(properties, env, PropertyKey.CAIRO_WAL_APPLY_ENABLED, true);
        this.walSegmentRolloverRowCount = getLong(properties, env, PropertyKey.CAIRO_WAL_SEGMENT_ROLLOVER_ROW_COUNT, 200_000);
        this.walWriterDataAppendPageSize = Files.ceilPageSize(getLongSize(properties, env, PropertyKey.CAIRO_WAL_WRITER_DATA_APPEND_PAGE_SIZE, Numbers.SIZE_1MB));
        this.walSquashUncommittedRowsMultiplier = getDouble(properties, env, PropertyKey.CAIRO_WAL_SQUASH_UNCOMMITTED_ROWS_MULTIPLIER, 20.0);
        this.walMaxLagTxnCount = getInt(properties, env, PropertyKey.CAIRO_WAL_MAX_LAG_TXN_COUNT, Math.max((int) Math.round(walSquashUncommittedRowsMultiplier), 1));
        this.walApplyTableTimeQuota = getLong(properties, env, PropertyKey.CAIRO_WAL_APPLY_TABLE_TIME_QUOTA, 1000);
        this.walApplyLookAheadTransactionCount = getInt(properties, env, PropertyKey.CAIRO_WAL_APPLY_LOOK_AHEAD_TXN_COUNT, 20);
        this.tableTypeConversionEnabled = getBoolean(properties, env, PropertyKey.TABLE_TYPE_CONVERSION_ENABLED, true);
        this.tempRenamePendingTablePrefix = getString(properties, env, PropertyKey.CAIRO_WAL_TEMP_PENDING_RENAME_TABLE_PREFIX, "temp_5822f658-31f6-11ee-be56-0242ac120002");

        this.dbDirectory = getString(properties, env, PropertyKey.CAIRO_ROOT, DB_DIRECTORY);
        String tmpRoot;
        if (new File(this.dbDirectory).isAbsolute()) {
            this.root = this.dbDirectory;
            this.confRoot = rootSubdir(this.root, CONFIG_DIRECTORY); // ../conf
            this.snapshotRoot = rootSubdir(this.root, SNAPSHOT_DIRECTORY); // ../snapshot
            tmpRoot = rootSubdir(this.root, TMP_DIRECTORY); // ../tmp
        } else {
            this.root = new File(root, this.dbDirectory).getAbsolutePath();
            this.confRoot = new File(root, CONFIG_DIRECTORY).getAbsolutePath();
            this.snapshotRoot = new File(root, SNAPSHOT_DIRECTORY).getAbsolutePath();
            tmpRoot = new File(root, TMP_DIRECTORY).getAbsolutePath();
        }

        this.cairoAttachPartitionSuffix = getString(properties, env, PropertyKey.CAIRO_ATTACH_PARTITION_SUFFIX, TableUtils.ATTACHABLE_DIR_MARKER);
        this.cairoAttachPartitionCopy = getBoolean(properties, env, PropertyKey.CAIRO_ATTACH_PARTITION_COPY, false);

        this.snapshotInstanceId = getString(properties, env, PropertyKey.CAIRO_SNAPSHOT_INSTANCE_ID, "");
        this.snapshotRecoveryEnabled = getBoolean(properties, env, PropertyKey.CAIRO_SNAPSHOT_RECOVERY_ENABLED, true);
        this.simulateCrashEnabled = getBoolean(properties, env, PropertyKey.CAIRO_SIMULATE_CRASH_ENABLED, false);

        int cpuAvailable = Runtime.getRuntime().availableProcessors();
        int cpuUsed = 0;
        int cpuSpare = 0;
        if (cpuAvailable > 16) {
            cpuSpare = 2;
        } else if (cpuAvailable > 8) {
            cpuSpare = 1;
        }

        final FilesFacade ff = cairoConfiguration.getFilesFacade();
        try (Path path = new Path()) {
            volumeDefinitions.of(overrideWithEnv(properties, env, PropertyKey.CAIRO_VOLUMES), path, root);
            ff.mkdirs(path.of(this.root).slash$(), this.mkdirMode);
            path.of(this.root).concat(TableUtils.TAB_INDEX_FILE_NAME).$();
            final int tableIndexFd = TableUtils.openFileRWOrFail(ff, path, CairoConfiguration.O_NONE);
            final long fileSize = ff.length(tableIndexFd);
            if (fileSize < Long.BYTES) {
                if (!ff.allocate(tableIndexFd, Files.PAGE_SIZE)) {
                    ff.close(tableIndexFd);
                    throw CairoException.critical(ff.errno()).put("Could not allocate [file=").put(path).put(", actual=").put(fileSize).put(", desired=").put(Files.PAGE_SIZE).put(']');
                }
            }

            final long tableIndexMem = TableUtils.mapRWOrClose(ff, tableIndexFd, Files.PAGE_SIZE, MemoryTag.MMAP_DEFAULT);
            Rnd rnd = new Rnd(cairoConfiguration.getMicrosecondClock().getTicks(), cairoConfiguration.getMillisecondClock().getTicks());
            if (Os.compareAndSwap(tableIndexMem + Long.BYTES, 0, rnd.nextLong()) == 0) {
                Unsafe.getUnsafe().putLong(tableIndexMem + Long.BYTES * 2, rnd.nextLong());
            }
            this.instanceHashLo = Unsafe.getUnsafe().getLong(tableIndexMem + Long.BYTES);
            this.instanceHashHi = Unsafe.getUnsafe().getLong(tableIndexMem + Long.BYTES * 2);
            ff.munmap(tableIndexMem, Files.PAGE_SIZE, MemoryTag.MMAP_DEFAULT);
            ff.close(tableIndexFd);

            this.httpMinServerEnabled = getBoolean(properties, env, PropertyKey.HTTP_MIN_ENABLED, true);
            if (httpMinServerEnabled) {
                this.httpMinWorkerHaltOnError = getBoolean(properties, env, PropertyKey.HTTP_MIN_WORKER_HALT_ON_ERROR, false);
                this.httpMinWorkerCount = getInt(properties, env, PropertyKey.HTTP_MIN_WORKER_COUNT, 1);
                this.httpMinWorkerAffinity = getAffinity(properties, env, PropertyKey.HTTP_MIN_WORKER_AFFINITY, httpMinWorkerCount);
                this.httpMinWorkerYieldThreshold = getLong(properties, env, PropertyKey.HTTP_MIN_WORKER_YIELD_THRESHOLD, 10);
                this.httpMinWorkerSleepThreshold = getLong(properties, env, PropertyKey.HTTP_MIN_WORKER_SLEEP_THRESHOLD, 100);
                this.httpMinWorkerSleepTimeout = getLong(properties, env, PropertyKey.HTTP_MIN_WORKER_SLEEP_TIMEOUT, 50);

                // deprecated
                String httpMinBindTo = getString(properties, env, PropertyKey.HTTP_MIN_BIND_TO, "0.0.0.0:9003");

                parseBindTo(properties, env, PropertyKey.HTTP_MIN_NET_BIND_TO, httpMinBindTo, (a, p) -> {
                    httpMinBindIPv4Address = a;
                    httpMinBindPort = p;
                });

                this.httpMinNetConnectionLimit = getInt(properties, env, PropertyKey.HTTP_MIN_NET_CONNECTION_LIMIT, 4);

                // deprecated
                this.httpMinNetIdleConnectionTimeout = getLong(properties, env, PropertyKey.HTTP_MIN_NET_IDLE_CONNECTION_TIMEOUT, 5 * 60 * 1000L);
                this.httpMinNetIdleConnectionTimeout = getLong(properties, env, PropertyKey.HTTP_MIN_NET_CONNECTION_TIMEOUT, this.httpMinNetIdleConnectionTimeout);

                // deprecated
                this.httpMinNetConnectionQueueTimeout = getLong(properties, env, PropertyKey.HTTP_MIN_NET_QUEUED_CONNECTION_TIMEOUT, 5 * 1000L);
                this.httpMinNetConnectionQueueTimeout = getLong(properties, env, PropertyKey.HTTP_MIN_NET_CONNECTION_QUEUE_TIMEOUT, this.httpMinNetConnectionQueueTimeout);

                // deprecated
                this.httpMinNetConnectionSndBuf = getIntSize(properties, env, PropertyKey.HTTP_MIN_NET_SND_BUF_SIZE, 1024);
                this.httpMinNetConnectionSndBuf = getIntSize(properties, env, PropertyKey.HTTP_MIN_NET_CONNECTION_SNDBUF, this.httpMinNetConnectionSndBuf);

                // deprecated
                this.httpMinNetConnectionRcvBuf = getIntSize(properties, env, PropertyKey.HTTP_NET_RCV_BUF_SIZE, 1024);
                this.httpMinNetConnectionRcvBuf = getIntSize(properties, env, PropertyKey.HTTP_MIN_NET_CONNECTION_RCVBUF, this.httpMinNetConnectionRcvBuf);
                this.httpMinNetConnectionHint = getBoolean(properties, env, PropertyKey.HTTP_MIN_NET_CONNECTION_HINT, false);
            }

            this.recvBufferSize = getIntSize(properties, env, PropertyKey.HTTP_RECEIVE_BUFFER_SIZE, Numbers.SIZE_1MB);
            this.requestHeaderBufferSize = getIntSize(properties, env, PropertyKey.HTTP_REQUEST_HEADER_BUFFER_SIZE, 32 * 2014);
            this.sendBufferSize = getIntSize(properties, env, PropertyKey.HTTP_SEND_BUFFER_SIZE, 2 * Numbers.SIZE_1MB);
            this.httpServerEnabled = getBoolean(properties, env, PropertyKey.HTTP_ENABLED, true);
            this.connectionStringPoolCapacity = getInt(properties, env, PropertyKey.HTTP_CONNECTION_STRING_POOL_CAPACITY, 128);
            this.connectionPoolInitialCapacity = getInt(properties, env, PropertyKey.HTTP_CONNECTION_POOL_INITIAL_CAPACITY, 4);
            this.multipartHeaderBufferSize = getIntSize(properties, env, PropertyKey.HTTP_MULTIPART_HEADER_BUFFER_SIZE, 512);
            this.multipartIdleSpinCount = getLong(properties, env, PropertyKey.HTTP_MULTIPART_IDLE_SPIN_COUNT, 10_000);
            this.httpWorkerCount = getInt(properties, env, PropertyKey.HTTP_WORKER_COUNT, 0);
            cpuUsed += this.httpWorkerCount;
            this.httpWorkerAffinity = getAffinity(properties, env, PropertyKey.HTTP_WORKER_AFFINITY, httpWorkerCount);
            this.httpWorkerHaltOnError = getBoolean(properties, env, PropertyKey.HTTP_WORKER_HALT_ON_ERROR, false);
            this.httpWorkerYieldThreshold = getLong(properties, env, PropertyKey.HTTP_WORKER_YIELD_THRESHOLD, 10);
            this.httpWorkerSleepThreshold = getLong(properties, env, PropertyKey.HTTP_WORKER_SLEEP_THRESHOLD, 10_000);
            this.httpWorkerSleepTimeout = getLong(properties, env, PropertyKey.HTTP_WORKER_SLEEP_TIMEOUT, 10);
            this.indexFileName = getString(properties, env, PropertyKey.HTTP_STATIC_INDEX_FILE_NAME, "index.html");
            this.httpStaticAuthRequired = getBoolean(properties, env, PropertyKey.HTTP_STATIC_AUTHENTICATION_REQUIRED, true);
            this.httpFrozenClock = getBoolean(properties, env, PropertyKey.HTTP_FROZEN_CLOCK, false);
            this.httpAllowDeflateBeforeSend = getBoolean(properties, env, PropertyKey.HTTP_ALLOW_DEFLATE_BEFORE_SEND, false);
            this.httpServerKeepAlive = getBoolean(properties, env, PropertyKey.HTTP_SERVER_KEEP_ALIVE, true);
            this.httpVersion = getString(properties, env, PropertyKey.HTTP_VERSION, "HTTP/1.1");
            if (!httpVersion.endsWith(" ")) {
                httpVersion += ' ';
            }

            int keepAliveTimeout = getInt(properties, env, PropertyKey.HTTP_KEEP_ALIVE_TIMEOUT, 5);
            int keepAliveMax = getInt(properties, env, PropertyKey.HTTP_KEEP_ALIVE_MAX, 10_000);

            if (keepAliveTimeout > 0 && keepAliveMax > 0) {
                this.keepAliveHeader = "Keep-Alive: timeout=" + keepAliveTimeout + ", max=" + keepAliveMax + Misc.EOL;
            } else {
                this.keepAliveHeader = null;
            }

            final String publicDirectory = getString(properties, env, PropertyKey.HTTP_STATIC_PUBLIC_DIRECTORY, "public");
            // translate public directory into absolute path
            // this will generate some garbage, but this is ok - we're just doing this once on startup
            if (new File(publicDirectory).isAbsolute()) {
                this.publicDirectory = publicDirectory;
            } else {
                this.publicDirectory = new File(root, publicDirectory).getAbsolutePath();
            }

            // maintain deprecated property name for the time being
            this.httpNetConnectionLimit = getInt(properties, env, PropertyKey.HTTP_NET_ACTIVE_CONNECTION_LIMIT, 64);
            this.httpNetConnectionLimit = getInt(properties, env, PropertyKey.HTTP_NET_CONNECTION_LIMIT, this.httpNetConnectionLimit);
            this.httpNetConnectionHint = getBoolean(properties, env, PropertyKey.HTTP_NET_CONNECTION_HINT, false);
            // deprecated
            this.httpNetConnectionTimeout = getLong(properties, env, PropertyKey.HTTP_NET_IDLE_CONNECTION_TIMEOUT, 5 * 60 * 1000L);
            this.httpNetConnectionTimeout = getLong(properties, env, PropertyKey.HTTP_NET_CONNECTION_TIMEOUT, this.httpNetConnectionTimeout);

            // deprecated
            this.httpNetConnectionQueueTimeout = getLong(properties, env, PropertyKey.HTTP_NET_QUEUED_CONNECTION_TIMEOUT, 5 * 1000L);
            this.httpNetConnectionQueueTimeout = getLong(properties, env, PropertyKey.HTTP_NET_CONNECTION_QUEUE_TIMEOUT, this.httpNetConnectionQueueTimeout);

            // deprecated
            this.httpNetConnectionSndBuf = getIntSize(properties, env, PropertyKey.HTTP_NET_SND_BUF_SIZE, 2 * Numbers.SIZE_1MB);
            this.httpNetConnectionSndBuf = getIntSize(properties, env, PropertyKey.HTTP_NET_CONNECTION_SNDBUF, this.httpNetConnectionSndBuf);

            // deprecated
            this.httpNetConnectionRcvBuf = getIntSize(properties, env, PropertyKey.HTTP_NET_RCV_BUF_SIZE, 2 * Numbers.SIZE_1MB);
            this.httpNetConnectionRcvBuf = getIntSize(properties, env, PropertyKey.HTTP_NET_CONNECTION_RCVBUF, this.httpNetConnectionRcvBuf);

            this.dateAdapterPoolCapacity = getInt(properties, env, PropertyKey.HTTP_TEXT_DATE_ADAPTER_POOL_CAPACITY, 16);
            this.jsonCacheLimit = getIntSize(properties, env, PropertyKey.HTTP_TEXT_JSON_CACHE_LIMIT, 16384);
            this.jsonCacheSize = getIntSize(properties, env, PropertyKey.HTTP_TEXT_JSON_CACHE_SIZE, 8192);
            this.maxRequiredDelimiterStdDev = getDouble(properties, env, PropertyKey.HTTP_TEXT_MAX_REQUIRED_DELIMITER_STDDEV, 0.1222d);
            this.maxRequiredLineLengthStdDev = getDouble(properties, env, PropertyKey.HTTP_TEXT_MAX_REQUIRED_LINE_LENGTH_STDDEV, 0.8);
            this.metadataStringPoolCapacity = getInt(properties, env, PropertyKey.HTTP_TEXT_METADATA_STRING_POOL_CAPACITY, 128);

            this.rollBufferLimit = getIntSize(properties, env, PropertyKey.HTTP_TEXT_ROLL_BUFFER_LIMIT, 1024 * 4096);
            this.rollBufferSize = getIntSize(properties, env, PropertyKey.HTTP_TEXT_ROLL_BUFFER_SIZE, 1024);
            this.textAnalysisMaxLines = getInt(properties, env, PropertyKey.HTTP_TEXT_ANALYSIS_MAX_LINES, 1000);
            this.textLexerStringPoolCapacity = getInt(properties, env, PropertyKey.HTTP_TEXT_LEXER_STRING_POOL_CAPACITY, 64);
            this.timestampAdapterPoolCapacity = getInt(properties, env, PropertyKey.HTTP_TEXT_TIMESTAMP_ADAPTER_POOL_CAPACITY, 64);
            this.utf8SinkSize = getIntSize(properties, env, PropertyKey.HTTP_TEXT_UTF8_SINK_SIZE, 4096);


            this.httpPessimisticHealthCheckEnabled = getBoolean(properties, env, PropertyKey.HTTP_PESSIMISTIC_HEALTH_CHECK, false);
            this.httpHealthCheckAuthRequired = getBoolean(properties, env, PropertyKey.HTTP_HEALTH_CHECK_AUTHENTICATION_REQUIRED, true);
            this.httpReadOnlySecurityContext = getBoolean(properties, env, PropertyKey.HTTP_SECURITY_READONLY, false);
            this.maxHttpQueryResponseRowLimit = getLong(properties, env, PropertyKey.HTTP_SECURITY_MAX_RESPONSE_ROWS, Long.MAX_VALUE);
            this.interruptOnClosedConnection = getBoolean(properties, env, PropertyKey.HTTP_SECURITY_INTERRUPT_ON_CLOSED_CONNECTION, true);

            if (httpServerEnabled) {
                this.jsonQueryConnectionCheckFrequency = getInt(properties, env, PropertyKey.HTTP_JSON_QUERY_CONNECTION_CHECK_FREQUENCY, 1_000_000);
                this.jsonQueryFloatScale = getInt(properties, env, PropertyKey.HTTP_JSON_QUERY_FLOAT_SCALE, 4);
                this.jsonQueryDoubleScale = getInt(properties, env, PropertyKey.HTTP_JSON_QUERY_DOUBLE_SCALE, 12);
                String httpBindTo = getString(properties, env, PropertyKey.HTTP_BIND_TO, "0.0.0.0:9000");
                parseBindTo(properties, env, PropertyKey.HTTP_NET_BIND_TO, httpBindTo, (a, p) -> {
                    httpNetBindIPv4Address = a;
                    httpNetBindPort = p;
                });
                // load mime types
                path.of(new File(new File(root, CONFIG_DIRECTORY), "mime.types").getAbsolutePath()).$();
                this.mimeTypesCache = new MimeTypesCache(FilesFacadeImpl.INSTANCE, path);
            }

            this.maxRerunWaitCapMs = getLong(properties, env, PropertyKey.HTTP_BUSY_RETRY_MAXIMUM_WAIT_BEFORE_RETRY, 1000);
            this.rerunExponentialWaitMultiplier = getDouble(properties, env, PropertyKey.HTTP_BUSY_RETRY_EXPONENTIAL_WAIT_MULTIPLIER, 2.0);
            this.rerunInitialWaitQueueSize = getIntSize(properties, env, PropertyKey.HTTP_BUSY_RETRY_INITIAL_WAIT_QUEUE_SIZE, 64);
            this.rerunMaxProcessingQueueSize = getIntSize(properties, env, PropertyKey.HTTP_BUSY_RETRY_MAX_PROCESSING_QUEUE_SIZE, 4096);

            this.circuitBreakerThrottle = getInt(properties, env, PropertyKey.CIRCUIT_BREAKER_THROTTLE, 2_000_000);
            this.circuitBreakerTimeout = (long) (getDouble(properties, env, PropertyKey.QUERY_TIMEOUT_SEC, 60) * Timestamps.SECOND_MILLIS);
            this.netTestConnectionBufferSize = getInt(properties, env, PropertyKey.CIRCUIT_BREAKER_BUFFER_SIZE, 64);
            this.netTestConnectionBufferSize = getInt(properties, env, PropertyKey.NET_TEST_CONNECTION_BUFFER_SIZE, netTestConnectionBufferSize);

            this.pgEnabled = getBoolean(properties, env, PropertyKey.PG_ENABLED, true);
            if (pgEnabled) {
                // deprecated
                pgNetConnectionLimit = getInt(properties, env, PropertyKey.PG_NET_ACTIVE_CONNECTION_LIMIT, 64);
                pgNetConnectionLimit = getInt(properties, env, PropertyKey.PG_NET_CONNECTION_LIMIT, pgNetConnectionLimit);
                pgNetConnectionHint = getBoolean(properties, env, PropertyKey.PG_NET_CONNECTION_HINT, false);
                parseBindTo(properties, env, PropertyKey.PG_NET_BIND_TO, "0.0.0.0:8812", (a, p) -> {
                    pgNetBindIPv4Address = a;
                    pgNetBindPort = p;
                });

                // deprecated
                this.pgNetIdleConnectionTimeout = getLong(properties, env, PropertyKey.PG_NET_IDLE_TIMEOUT, 300_000);
                this.pgNetIdleConnectionTimeout = getLong(properties, env, PropertyKey.PG_NET_CONNECTION_TIMEOUT, this.pgNetIdleConnectionTimeout);
                this.pgNetConnectionQueueTimeout = getLong(properties, env, PropertyKey.PG_NET_CONNECTION_QUEUE_TIMEOUT, 300_000);

                // deprecated
                this.pgNetConnectionRcvBuf = getIntSize(properties, env, PropertyKey.PG_NET_RECV_BUF_SIZE, -1);
                this.pgNetConnectionRcvBuf = getIntSize(properties, env, PropertyKey.PG_NET_CONNECTION_RCVBUF, this.pgNetConnectionRcvBuf);

                // deprecated
                this.pgNetConnectionSndBuf = getIntSize(properties, env, PropertyKey.PG_NET_SEND_BUF_SIZE, -1);
                this.pgNetConnectionSndBuf = getIntSize(properties, env, PropertyKey.PG_NET_CONNECTION_SNDBUF, this.pgNetConnectionSndBuf);

                this.pgCharacterStoreCapacity = getInt(properties, env, PropertyKey.PG_CHARACTER_STORE_CAPACITY, 4096);
                this.pgBinaryParamsCapacity = getInt(properties, env, PropertyKey.PG_BINARY_PARAM_COUNT_CAPACITY, 2);
                this.pgCharacterStorePoolCapacity = getInt(properties, env, PropertyKey.PG_CHARACTER_STORE_POOL_CAPACITY, 64);
                this.pgConnectionPoolInitialCapacity = getInt(properties, env, PropertyKey.PG_CONNECTION_POOL_CAPACITY, 4);
                this.pgPassword = getString(properties, env, PropertyKey.PG_PASSWORD, "quest");
                this.pgUsername = getString(properties, env, PropertyKey.PG_USER, "admin");
                this.pgReadOnlyPassword = getString(properties, env, PropertyKey.PG_RO_PASSWORD, "quest");
                this.pgReadOnlyUsername = getString(properties, env, PropertyKey.PG_RO_USER, "user");
                this.pgReadOnlyUserEnabled = getBoolean(properties, env, PropertyKey.PG_RO_USER_ENABLED, false);
                this.pgReadOnlySecurityContext = getBoolean(properties, env, PropertyKey.PG_SECURITY_READONLY, false);
                this.pgMaxBlobSizeOnQuery = getIntSize(properties, env, PropertyKey.PG_MAX_BLOB_SIZE_ON_QUERY, 512 * 1024);
                this.pgRecvBufferSize = getIntSize(properties, env, PropertyKey.PG_RECV_BUFFER_SIZE, Numbers.SIZE_1MB);
                this.pgSendBufferSize = getIntSize(properties, env, PropertyKey.PG_SEND_BUFFER_SIZE, Numbers.SIZE_1MB);
                final String dateLocale = getString(properties, env, PropertyKey.PG_DATE_LOCALE, "en");
                this.pgDefaultLocale = DateLocaleFactory.INSTANCE.getLocale(dateLocale);
                if (this.pgDefaultLocale == null) {
                    throw ServerConfigurationException.forInvalidKey(PropertyKey.PG_DATE_LOCALE.getPropertyPath(), dateLocale);
                }
                this.pgWorkerCount = getInt(properties, env, PropertyKey.PG_WORKER_COUNT, 0);
                cpuUsed += this.pgWorkerCount;
                this.pgWorkerAffinity = getAffinity(properties, env, PropertyKey.PG_WORKER_AFFINITY, pgWorkerCount);
                this.pgHaltOnError = getBoolean(properties, env, PropertyKey.PG_HALT_ON_ERROR, false);
                this.pgWorkerYieldThreshold = getLong(properties, env, PropertyKey.PG_WORKER_YIELD_THRESHOLD, 10);
                this.pgWorkerSleepThreshold = getLong(properties, env, PropertyKey.PG_WORKER_SLEEP_THRESHOLD, 10_000);
                this.pgDaemonPool = getBoolean(properties, env, PropertyKey.PG_DAEMON_POOL, true);
                this.pgSelectCacheEnabled = getBoolean(properties, env, PropertyKey.PG_SELECT_CACHE_ENABLED, true);
                this.pgSelectCacheBlockCount = getInt(properties, env, PropertyKey.PG_SELECT_CACHE_BLOCK_COUNT, 4);
                this.pgSelectCacheRowCount = getInt(properties, env, PropertyKey.PG_SELECT_CACHE_ROW_COUNT, 4);
                this.pgInsertCacheEnabled = getBoolean(properties, env, PropertyKey.PG_INSERT_CACHE_ENABLED, true);
                this.pgInsertCacheBlockCount = getInt(properties, env, PropertyKey.PG_INSERT_CACHE_BLOCK_COUNT, 4);
                this.pgInsertCacheRowCount = getInt(properties, env, PropertyKey.PG_INSERT_CACHE_ROW_COUNT, 4);
                this.pgUpdateCacheEnabled = getBoolean(properties, env, PropertyKey.PG_UPDATE_CACHE_ENABLED, true);
                this.pgUpdateCacheBlockCount = getInt(properties, env, PropertyKey.PG_UPDATE_CACHE_BLOCK_COUNT, 4);
                this.pgUpdateCacheRowCount = getInt(properties, env, PropertyKey.PG_UPDATE_CACHE_ROW_COUNT, 4);
                this.pgNamedStatementCacheCapacity = getInt(properties, env, PropertyKey.PG_NAMED_STATEMENT_CACHE_CAPACITY, 32);
                this.pgNamesStatementPoolCapacity = getInt(properties, env, PropertyKey.PG_NAMED_STATEMENT_POOL_CAPACITY, 32);
                this.pgPendingWritersCacheCapacity = getInt(properties, env, PropertyKey.PG_PENDING_WRITERS_CACHE_CAPACITY, 16);

                this.forceSendFragmentationChunkSize = getInt(properties, env, PropertyKey.PG_DEBUG_FORCE_SEND_FRAGMENTATION_CHUNK_SIZE, Integer.MAX_VALUE);
                this.forceRecvFragmentationChunkSize = getInt(properties, env, PropertyKey.PG_DEBUG_FORCE_RECV_FRAGMENTATION_CHUNK_SIZE, Integer.MAX_VALUE);
            }

            int walApplyWorkers = 2;
            if (cpuAvailable > 16) {
                walApplyWorkers = 4;
            } else if (cpuAvailable > 8) {
                walApplyWorkers = 3;
            }
            this.walApplyWorkerCount = getInt(properties, env, PropertyKey.WAL_APPLY_WORKER_COUNT, walApplyWorkers);
            this.walApplyWorkerAffinity = getAffinity(properties, env, PropertyKey.WAL_APPLY_WORKER_AFFINITY, walApplyWorkerCount);
            this.walApplyWorkerHaltOnError = getBoolean(properties, env, PropertyKey.WAL_APPLY_WORKER_HALT_ON_ERROR, false);
            this.walApplyWorkerSleepThreshold = getLong(properties, env, PropertyKey.WAL_APPLY_WORKER_SLEEP_THRESHOLD, 10_000);
            this.walApplySleepTimeout = getLong(properties, env, PropertyKey.WAL_APPLY_WORKER_SLEEP_TIMEOUT, 10);
            this.walApplyWorkerYieldThreshold = getLong(properties, env, PropertyKey.WAL_APPLY_WORKER_YIELD_THRESHOLD, 10);

            this.commitMode = getCommitMode(properties, env, PropertyKey.CAIRO_COMMIT_MODE);
            this.createAsSelectRetryCount = getInt(properties, env, PropertyKey.CAIRO_CREATE_AS_SELECT_RETRY_COUNT, 5);
            this.defaultMapType = getString(properties, env, PropertyKey.CAIRO_DEFAULT_MAP_TYPE, "fast");
            this.defaultSymbolCacheFlag = getBoolean(properties, env, PropertyKey.CAIRO_DEFAULT_SYMBOL_CACHE_FLAG, true);
            this.defaultSymbolCapacity = getInt(properties, env, PropertyKey.CAIRO_DEFAULT_SYMBOL_CAPACITY, 256);
            this.fileOperationRetryCount = getInt(properties, env, PropertyKey.CAIRO_FILE_OPERATION_RETRY_COUNT, 30);
            this.idleCheckInterval = getLong(properties, env, PropertyKey.CAIRO_IDLE_CHECK_INTERVAL, 5 * 60 * 1000L);
            this.inactiveReaderMaxOpenPartitions = getInt(properties, env, PropertyKey.CAIRO_INACTIVE_READER_MAX_OPEN_PARTITIONS, 128);
            this.inactiveReaderTTL = getLong(properties, env, PropertyKey.CAIRO_INACTIVE_READER_TTL, 120_000);
            this.inactiveWriterTTL = getLong(properties, env, PropertyKey.CAIRO_INACTIVE_WRITER_TTL, 600_000);
            this.inactiveWalWriterTTL = getLong(properties, env, PropertyKey.CAIRO_WAL_INACTIVE_WRITER_TTL, 60_000);
            this.indexValueBlockSize = Numbers.ceilPow2(getIntSize(properties, env, PropertyKey.CAIRO_INDEX_VALUE_BLOCK_SIZE, 256));
            this.maxSwapFileCount = getInt(properties, env, PropertyKey.CAIRO_MAX_SWAP_FILE_COUNT, 30);
            this.parallelIndexThreshold = getInt(properties, env, PropertyKey.CAIRO_PARALLEL_INDEX_THRESHOLD, 100000);
            this.readerPoolMaxSegments = getInt(properties, env, PropertyKey.CAIRO_READER_POOL_MAX_SEGMENTS, 5);
            this.spinLockTimeout = getLong(properties, env, PropertyKey.CAIRO_SPIN_LOCK_TIMEOUT, 1_000);
            this.httpSqlCacheEnabled = getBoolean(properties, env, PropertyKey.HTTP_QUERY_CACHE_ENABLED, true);
            this.httpSqlCacheBlockCount = getInt(properties, env, PropertyKey.HTTP_QUERY_CACHE_BLOCK_COUNT, 4);
            this.httpSqlCacheRowCount = getInt(properties, env, PropertyKey.HTTP_QUERY_CACHE_ROW_COUNT, 4);
            this.sqlCharacterStoreCapacity = getInt(properties, env, PropertyKey.CAIRO_CHARACTER_STORE_CAPACITY, 1024);
            this.sqlCharacterStoreSequencePoolCapacity = getInt(properties, env, PropertyKey.CAIRO_CHARACTER_STORE_SEQUENCE_POOL_CAPACITY, 64);
            this.sqlColumnPoolCapacity = getInt(properties, env, PropertyKey.CAIRO_COLUMN_POOL_CAPACITY, 4096);
            this.sqlCompactMapLoadFactor = getDouble(properties, env, PropertyKey.CAIRO_COMPACT_MAP_LOAD_FACTOR, 0.7);
            this.sqlExpressionPoolCapacity = getInt(properties, env, PropertyKey.CAIRO_EXPRESSION_POOL_CAPACITY, 8192);
            this.sqlFastMapLoadFactor = getDouble(properties, env, PropertyKey.CAIRO_FAST_MAP_LOAD_FACTOR, 0.7);
            this.sqlJoinContextPoolCapacity = getInt(properties, env, PropertyKey.CAIRO_SQL_JOIN_CONTEXT_POOL_CAPACITY, 64);
            this.sqlLexerPoolCapacity = getInt(properties, env, PropertyKey.CAIRO_LEXER_POOL_CAPACITY, 2048);
            this.sqlSmallMapKeyCapacity = getInt(properties, env, PropertyKey.CAIRO_SQL_SMALL_MAP_KEY_CAPACITY, 1024);
            this.sqlSmallMapPageSize = getIntSize(properties, env, PropertyKey.CAIRO_SQL_SMALL_MAP_PAGE_SIZE, 32 * 1024);
            this.sqlMapMaxPages = getIntSize(properties, env, PropertyKey.CAIRO_SQL_MAP_MAX_PAGES, Integer.MAX_VALUE);
            this.sqlMapMaxResizes = getIntSize(properties, env, PropertyKey.CAIRO_SQL_MAP_MAX_RESIZES, Integer.MAX_VALUE);
            this.sqlExplainModelPoolCapacity = getInt(properties, env, PropertyKey.CAIRO_SQL_EXPLAIN_MODEL_POOL_CAPACITY, 32);
            this.sqlModelPoolCapacity = getInt(properties, env, PropertyKey.CAIRO_MODEL_POOL_CAPACITY, 1024);
            this.sqlMaxNegativeLimit = getInt(properties, env, PropertyKey.CAIRO_SQL_MAX_NEGATIVE_LIMIT, 10_000);
            this.sqlSortKeyPageSize = getLongSize(properties, env, PropertyKey.CAIRO_SQL_SORT_KEY_PAGE_SIZE, 4 * Numbers.SIZE_1MB);
            this.sqlSortKeyMaxPages = getIntSize(properties, env, PropertyKey.CAIRO_SQL_SORT_KEY_MAX_PAGES, Integer.MAX_VALUE);
            this.sqlSortLightValuePageSize = getLongSize(properties, env, PropertyKey.CAIRO_SQL_SORT_LIGHT_VALUE_PAGE_SIZE, 8 * 1048576);
            this.sqlSortLightValueMaxPages = getIntSize(properties, env, PropertyKey.CAIRO_SQL_SORT_LIGHT_VALUE_MAX_PAGES, Integer.MAX_VALUE);
            this.sqlHashJoinValuePageSize = getIntSize(properties, env, PropertyKey.CAIRO_SQL_HASH_JOIN_VALUE_PAGE_SIZE, 16777216);
            this.sqlHashJoinValueMaxPages = getIntSize(properties, env, PropertyKey.CAIRO_SQL_HASH_JOIN_VALUE_MAX_PAGES, Integer.MAX_VALUE);
            this.sqlLatestByRowCount = getInt(properties, env, PropertyKey.CAIRO_SQL_LATEST_BY_ROW_COUNT, 1000);
            this.sqlHashJoinLightValuePageSize = getIntSize(properties, env, PropertyKey.CAIRO_SQL_HASH_JOIN_LIGHT_VALUE_PAGE_SIZE, 1048576);
            this.sqlHashJoinLightValueMaxPages = getIntSize(properties, env, PropertyKey.CAIRO_SQL_HASH_JOIN_LIGHT_VALUE_MAX_PAGES, Integer.MAX_VALUE);
            this.sqlSortValuePageSize = getIntSize(properties, env, PropertyKey.CAIRO_SQL_SORT_VALUE_PAGE_SIZE, 16777216);
            this.sqlSortValueMaxPages = getIntSize(properties, env, PropertyKey.CAIRO_SQL_SORT_VALUE_MAX_PAGES, Integer.MAX_VALUE);
            this.workStealTimeoutNanos = getLong(properties, env, PropertyKey.CAIRO_WORK_STEAL_TIMEOUT_NANOS, 10_000);
            this.parallelIndexingEnabled = getBoolean(properties, env, PropertyKey.CAIRO_PARALLEL_INDEXING_ENABLED, true);
            this.sqlJoinMetadataPageSize = getIntSize(properties, env, PropertyKey.CAIRO_SQL_JOIN_METADATA_PAGE_SIZE, 16384);
            this.sqlJoinMetadataMaxResizes = getIntSize(properties, env, PropertyKey.CAIRO_SQL_JOIN_METADATA_MAX_RESIZES, Integer.MAX_VALUE);
            this.sqlAnalyticColumnPoolCapacity = getInt(properties, env, PropertyKey.CAIRO_SQL_ANALYTIC_COLUMN_POOL_CAPACITY, 64);
            this.sqlCreateTableModelPoolCapacity = getInt(properties, env, PropertyKey.CAIRO_SQL_CREATE_TABEL_MODEL_POOL_CAPACITY, 16);
            this.sqlColumnCastModelPoolCapacity = getInt(properties, env, PropertyKey.CAIRO_SQL_COLUMN_CAST_MODEL_POOL_CAPACITY, 16);
            this.sqlRenameTableModelPoolCapacity = getInt(properties, env, PropertyKey.CAIRO_SQL_RENAME_TABLE_MODEL_POOL_CAPACITY, 16);
            this.sqlWithClauseModelPoolCapacity = getInt(properties, env, PropertyKey.CAIRO_SQL_WITH_CLAUSE_MODEL_POOL_CAPACITY, 128);
            this.sqlInsertModelPoolCapacity = getInt(properties, env, PropertyKey.CAIRO_SQL_INSERT_MODEL_POOL_CAPACITY, 64);
            this.sqlCopyModelPoolCapacity = getInt(properties, env, PropertyKey.CAIRO_SQL_COPY_MODEL_POOL_CAPACITY, 32);
            this.sqlCopyBufferSize = getIntSize(properties, env, PropertyKey.CAIRO_SQL_COPY_BUFFER_SIZE, 2 * Numbers.SIZE_1MB);
            this.columnPurgeQueueCapacity = getQueueCapacity(properties, env, PropertyKey.CAIRO_SQL_COLUMN_PURGE_QUEUE_CAPACITY, 128);
            this.columnPurgeTaskPoolCapacity = getIntSize(properties, env, PropertyKey.CAIRO_SQL_COLUMN_PURGE_TASK_POOL_CAPACITY, 256);
            this.columnPurgeRetryDelayLimit = getLong(properties, env, PropertyKey.CAIRO_SQL_COLUMN_PURGE_RETRY_DELAY_LIMIT, 60_000_000L);
            this.columnPurgeRetryDelay = getLong(properties, env, PropertyKey.CAIRO_SQL_COLUMN_PURGE_RETRY_DELAY, 10_000);
            this.columnPurgeRetryDelayMultiplier = getDouble(properties, env, PropertyKey.CAIRO_SQL_COLUMN_PURGE_RETRY_DELAY_MULTIPLIER, 10.0);
            this.systemTableNamePrefix = getString(properties, env, PropertyKey.CAIRO_SQL_SYSTEM_TABLE_PREFIX, "sys.");

            this.cairoPageFrameReduceQueueCapacity = Numbers.ceilPow2(getInt(properties, env, PropertyKey.CAIRO_PAGE_FRAME_REDUCE_QUEUE_CAPACITY, 64));
            this.cairoPageFrameReduceRowIdListCapacity = Numbers.ceilPow2(getInt(properties, env, PropertyKey.CAIRO_PAGE_FRAME_ROWID_LIST_CAPACITY, 256));
            this.cairoPageFrameReduceColumnListCapacity = Numbers.ceilPow2(getInt(properties, env, PropertyKey.CAIRO_PAGE_FRAME_COLUMN_LIST_CAPACITY, 16));
            this.sqlParallelFilterEnabled = getBoolean(properties, env, PropertyKey.CAIRO_SQL_PARALLEL_FILTER_ENABLED, true);
            this.sqlParallelFilterPreTouchEnabled = getBoolean(properties, env, PropertyKey.CAIRO_SQL_PARALLEL_FILTER_PRETOUCH_ENABLED, true);
            this.cairoPageFrameReduceShardCount = getInt(properties, env, PropertyKey.CAIRO_PAGE_FRAME_SHARD_COUNT, 4);

            this.writerDataIndexKeyAppendPageSize = Files.ceilPageSize(getLongSize(properties, env, PropertyKey.CAIRO_WRITER_DATA_INDEX_KEY_APPEND_PAGE_SIZE, 512 * 1024));
            this.writerDataIndexValueAppendPageSize = Files.ceilPageSize(getLongSize(properties, env, PropertyKey.CAIRO_WRITER_DATA_INDEX_VALUE_APPEND_PAGE_SIZE, 16 * Numbers.SIZE_1MB));
            this.writerDataAppendPageSize = Files.ceilPageSize(getLongSize(properties, env, PropertyKey.CAIRO_WRITER_DATA_APPEND_PAGE_SIZE, 16 * Numbers.SIZE_1MB));
            this.writerMiscAppendPageSize = Files.ceilPageSize(getLongSize(properties, env, PropertyKey.CAIRO_WRITER_MISC_APPEND_PAGE_SIZE, Files.PAGE_SIZE));

            this.sampleByIndexSearchPageSize = getIntSize(properties, env, PropertyKey.CAIRO_SQL_SAMPLEBY_PAGE_SIZE, 0);
            this.sqlDoubleToStrCastScale = getInt(properties, env, PropertyKey.CAIRO_SQL_DOUBLE_CAST_SCALE, 12);
            this.sqlFloatToStrCastScale = getInt(properties, env, PropertyKey.CAIRO_SQL_FLOAT_CAST_SCALE, 4);
            this.sqlGroupByMapCapacity = getInt(properties, env, PropertyKey.CAIRO_SQL_GROUPBY_MAP_CAPACITY, 1024);
            this.sqlGroupByPoolCapacity = getInt(properties, env, PropertyKey.CAIRO_SQL_GROUPBY_POOL_CAPACITY, 1024);
            this.sqlMaxSymbolNotEqualsCount = getInt(properties, env, PropertyKey.CAIRO_SQL_MAX_SYMBOL_NOT_EQUALS_COUNT, 100);
            this.sqlBindVariablePoolSize = getInt(properties, env, PropertyKey.CAIRO_SQL_BIND_VARIABLE_POOL_SIZE, 8);
            final String sqlCopyFormatsFile = getString(properties, env, PropertyKey.CAIRO_SQL_COPY_FORMATS_FILE, "/text_loader.json");
            final String dateLocale = getString(properties, env, PropertyKey.CAIRO_DATE_LOCALE, "en");
            this.locale = DateLocaleFactory.INSTANCE.getLocale(dateLocale);
            if (this.locale == null) {
                throw ServerConfigurationException.forInvalidKey(PropertyKey.CAIRO_DATE_LOCALE.getPropertyPath(), dateLocale);
            }
            this.sqlDistinctTimestampKeyCapacity = getInt(properties, env, PropertyKey.CAIRO_SQL_DISTINCT_TIMESTAMP_KEY_CAPACITY, 512);
            this.sqlDistinctTimestampLoadFactor = getDouble(properties, env, PropertyKey.CAIRO_SQL_DISTINCT_TIMESTAMP_LOAD_FACTOR, 0.5);
            this.sqlPageFrameMinRows = getInt(properties, env, PropertyKey.CAIRO_SQL_PAGE_FRAME_MIN_ROWS, 1_000);
            this.sqlPageFrameMaxRows = getInt(properties, env, PropertyKey.CAIRO_SQL_PAGE_FRAME_MAX_ROWS, 1_000_000);

            this.sqlJitMode = getSqlJitMode(properties, env);
            this.sqlJitIRMemoryPageSize = getIntSize(properties, env, PropertyKey.CAIRO_SQL_JIT_IR_MEMORY_PAGE_SIZE, 8 * 1024);
            this.sqlJitIRMemoryMaxPages = getInt(properties, env, PropertyKey.CAIRO_SQL_JIT_IR_MEMORY_MAX_PAGES, 8);
            this.sqlJitBindVarsMemoryPageSize = getIntSize(properties, env, PropertyKey.CAIRO_SQL_JIT_BIND_VARS_MEMORY_PAGE_SIZE, 4 * 1024);
            this.sqlJitBindVarsMemoryMaxPages = getInt(properties, env, PropertyKey.CAIRO_SQL_JIT_BIND_VARS_MEMORY_MAX_PAGES, 8);
            this.sqlJitRowsThreshold = getIntSize(properties, env, PropertyKey.CAIRO_SQL_JIT_ROWS_THRESHOLD, 1024 * 1024);
            this.sqlJitPageAddressCacheThreshold = getIntSize(properties, env, PropertyKey.CAIRO_SQL_JIT_PAGE_ADDRESS_CACHE_THRESHOLD, 1024 * 1024);
            this.sqlJitDebugEnabled = getBoolean(properties, env, PropertyKey.CAIRO_SQL_JIT_DEBUG_ENABLED, false);

            String value = getString(properties, env, PropertyKey.CAIRO_WRITER_FO_OPTS, "o_none");
            long lopts = CairoConfiguration.O_NONE;
            String[] opts = value.split("\\|");
            for (String opt : opts) {
                int index = WRITE_FO_OPTS.keyIndex(opt.trim());
                if (index < 0) {
                    lopts |= WRITE_FO_OPTS.valueAt(index);
                }
            }
            this.writerFileOpenOpts = lopts;

            this.writerMixedIOEnabled = ff.allowMixedIO(this.root);

            this.inputFormatConfiguration = new InputFormatConfiguration(
                    new DateFormatFactory(),
                    DateLocaleFactory.INSTANCE,
                    new TimestampFormatFactory(),
                    this.locale
            );

            try (JsonLexer lexer = new JsonLexer(1024, 1024)) {
                inputFormatConfiguration.parseConfiguration(PropServerConfiguration.class, lexer, confRoot, sqlCopyFormatsFile);
            }

            this.cairoSqlCopyRoot = getString(properties, env, PropertyKey.CAIRO_SQL_COPY_ROOT, null);
            String cairoSqlCopyWorkRoot = getString(properties, env, PropertyKey.CAIRO_SQL_COPY_WORK_ROOT, tmpRoot);
            if (cairoSqlCopyRoot != null) {
                this.cairoSqlCopyWorkRoot = getCanonicalPath(cairoSqlCopyWorkRoot);
            } else {
                this.cairoSqlCopyWorkRoot = null;
            }

            if (pathEquals(root, this.cairoSqlCopyWorkRoot) ||
                    pathEquals(this.root, this.cairoSqlCopyWorkRoot) ||
                    pathEquals(this.confRoot, this.cairoSqlCopyWorkRoot) ||
                    pathEquals(this.snapshotRoot, this.cairoSqlCopyWorkRoot)) {
                throw new ServerConfigurationException("Configuration value for " + PropertyKey.CAIRO_SQL_COPY_WORK_ROOT.getPropertyPath() + " can't point to root, data, conf or snapshot dirs. ");
            }

            String cairoSQLCopyIdSupplier = getString(properties, env, PropertyKey.CAIRO_SQL_COPY_ID_SUPPLIER, "random");
            this.cairoSQLCopyIdSupplier = Chars.equalsLowerCaseAscii(cairoSQLCopyIdSupplier, "sequential") ? 1 : 0;

            this.cairoSqlCopyMaxIndexChunkSize = getLongSize(properties, env, PropertyKey.CAIRO_SQL_COPY_MAX_INDEX_CHUNK_SIZE, 100 * Numbers.SIZE_1MB);
            this.cairoSqlCopyMaxIndexChunkSize -= (cairoSqlCopyMaxIndexChunkSize % CsvFileIndexer.INDEX_ENTRY_SIZE);
            if (this.cairoSqlCopyMaxIndexChunkSize < 16) {
                throw new ServerConfigurationException("invalid configuration value [key=" + PropertyKey.CAIRO_SQL_COPY_MAX_INDEX_CHUNK_SIZE.getPropertyPath() +
                        ", description=max import chunk size can't be smaller than 16]");
            }
            this.cairoSqlCopyQueueCapacity = Numbers.ceilPow2(getInt(properties, env, PropertyKey.CAIRO_SQL_COPY_QUEUE_CAPACITY, 32));
            this.cairoSqlCopyLogRetentionDays = getInt(properties, env, PropertyKey.CAIRO_SQL_COPY_LOG_RETENTION_DAYS, 3);
            this.o3MinLagUs = getLong(properties, env, PropertyKey.CAIRO_O3_MIN_LAG, 1_000) * 1_000L;

            this.backupRoot = getString(properties, env, PropertyKey.CAIRO_SQL_BACKUP_ROOT, null);
            this.backupDirTimestampFormat = getTimestampFormat(properties, env);
            this.backupTempDirName = getString(properties, env, PropertyKey.CAIRO_SQL_BACKUP_DIR_TMP_NAME, "tmp");
            this.backupMkdirMode = getInt(properties, env, PropertyKey.CAIRO_SQL_BACKUP_MKDIR_MODE, 509);
            this.detachedMkdirMode = getInt(properties, env, PropertyKey.CAIRO_DETACHED_MKDIR_MODE, 509);
            this.columnIndexerQueueCapacity = getQueueCapacity(properties, env, PropertyKey.CAIRO_COLUMN_INDEXER_QUEUE_CAPACITY, 64);
            this.vectorAggregateQueueCapacity = getQueueCapacity(properties, env, PropertyKey.CAIRO_VECTOR_AGGREGATE_QUEUE_CAPACITY, 128);
            this.o3CallbackQueueCapacity = getQueueCapacity(properties, env, PropertyKey.CAIRO_O3_CALLBACK_QUEUE_CAPACITY, 128);
            this.o3PartitionQueueCapacity = getQueueCapacity(properties, env, PropertyKey.CAIRO_O3_PARTITION_QUEUE_CAPACITY, 128);
            this.o3OpenColumnQueueCapacity = getQueueCapacity(properties, env, PropertyKey.CAIRO_O3_OPEN_COLUMN_QUEUE_CAPACITY, 128);
            this.o3CopyQueueCapacity = getQueueCapacity(properties, env, PropertyKey.CAIRO_O3_COPY_QUEUE_CAPACITY, 128);
            this.o3LagCalculationWindowsSize = getIntSize(properties, env, PropertyKey.CAIRO_O3_LAG_CALCULATION_WINDOW_SIZE, 4);
            this.o3PurgeDiscoveryQueueCapacity = Numbers.ceilPow2(getInt(properties, env, PropertyKey.CAIRO_O3_PURGE_DISCOVERY_QUEUE_CAPACITY, 128));
            this.o3ColumnMemorySize = (int) Files.ceilPageSize(getIntSize(properties, env, PropertyKey.CAIRO_O3_COLUMN_MEMORY_SIZE, 8 * Numbers.SIZE_1MB));
            this.maxUncommittedRows = getInt(properties, env, PropertyKey.CAIRO_MAX_UNCOMMITTED_ROWS, 500_000);

            long o3MaxLag = getLong(properties, env, PropertyKey.CAIRO_COMMIT_LAG, 10 * Dates.MINUTE_MILLIS);
            this.o3MaxLag = getLong(properties, env, PropertyKey.CAIRO_O3_MAX_LAG, o3MaxLag) * 1_000;

            this.o3QuickSortEnabled = getBoolean(properties, env, PropertyKey.CAIRO_O3_QUICKSORT_ENABLED, false);
            this.rndFunctionMemoryPageSize = Numbers.ceilPow2(getIntSize(properties, env, PropertyKey.CAIRO_RND_MEMORY_PAGE_SIZE, 8192));
            this.rndFunctionMemoryMaxPages = Numbers.ceilPow2(getInt(properties, env, PropertyKey.CAIRO_RND_MEMORY_MAX_PAGES, 128));
            this.sqlStrFunctionBufferMaxSize = Numbers.ceilPow2(getInt(properties, env, PropertyKey.CAIRO_SQL_STR_FUNCTION_BUFFER_MAX_SIZE, Numbers.SIZE_1MB));
            this.sqlAnalyticStorePageSize = Numbers.ceilPow2(getIntSize(properties, env, PropertyKey.CAIRO_SQL_ANALYTIC_STORE_PAGE_SIZE, Numbers.SIZE_1MB));
            this.sqlAnalyticStoreMaxPages = getInt(properties, env, PropertyKey.CAIRO_SQL_ANALYTIC_STORE_MAX_PAGES, Integer.MAX_VALUE);
            this.sqlAnalyticRowIdPageSize = Numbers.ceilPow2(getIntSize(properties, env, PropertyKey.CAIRO_SQL_ANALYTIC_ROWID_PAGE_SIZE, 512 * 1024));
            this.sqlAnalyticRowIdMaxPages = getInt(properties, env, PropertyKey.CAIRO_SQL_ANALYTIC_ROWID_MAX_PAGES, Integer.MAX_VALUE);
            this.sqlAnalyticTreeKeyPageSize = Numbers.ceilPow2(getIntSize(properties, env, PropertyKey.CAIRO_SQL_ANALYTIC_TREE_PAGE_SIZE, 512 * 1024));
            this.sqlAnalyticTreeKeyMaxPages = getInt(properties, env, PropertyKey.CAIRO_SQL_ANALYTIC_TREE_MAX_PAGES, Integer.MAX_VALUE);
            this.sqlTxnScoreboardEntryCount = Numbers.ceilPow2(getInt(properties, env, PropertyKey.CAIRO_O3_TXN_SCOREBOARD_ENTRY_COUNT, 16384));
            this.latestByQueueCapacity = Numbers.ceilPow2(getInt(properties, env, PropertyKey.CAIRO_LATESTBY_QUEUE_CAPACITY, 32));
            this.telemetryEnabled = getBoolean(properties, env, PropertyKey.TELEMETRY_ENABLED, true);
            this.telemetryDisableCompletely = getBoolean(properties, env, PropertyKey.TELEMETRY_DISABLE_COMPLETELY, false);
            this.telemetryQueueCapacity = Numbers.ceilPow2(getInt(properties, env, PropertyKey.TELEMETRY_QUEUE_CAPACITY, 512));
            this.telemetryHideTables = getBoolean(properties, env, PropertyKey.TELEMETRY_HIDE_TABLES, true);
            this.o3PartitionPurgeListCapacity = getInt(properties, env, PropertyKey.CAIRO_O3_PARTITION_PURGE_LIST_INITIAL_CAPACITY, 1);
            this.ioURingEnabled = getBoolean(properties, env, PropertyKey.CAIRO_IO_URING_ENABLED, true);
            this.cairoMaxCrashFiles = getInt(properties, env, PropertyKey.CAIRO_MAX_CRASH_FILES, 100);
            this.o3LastPartitionMaxSplits = Math.max(1, getInt(properties, env, PropertyKey.CAIRO_O3_LAST_PARTITION_MAX_SPLITS, 20));
            this.o3PartitionSplitMinSize = getLongSize(properties, env, PropertyKey.CAIRO_O3_PARTITION_SPLIT_MIN_SIZE, 50 * Numbers.SIZE_1MB);

            parseBindTo(properties, env, PropertyKey.LINE_UDP_BIND_TO, "0.0.0.0:9009", (a, p) -> {
                this.lineUdpBindIPV4Address = a;
                this.lineUdpPort = p;
            });

            this.lineUdpGroupIPv4Address = getIPv4Address(properties, env, PropertyKey.LINE_UDP_JOIN, "232.1.2.3");
            this.lineUdpCommitRate = getInt(properties, env, PropertyKey.LINE_UDP_COMMIT_RATE, 1_000_000);
            this.lineUdpMsgBufferSize = getIntSize(properties, env, PropertyKey.LINE_UDP_MSG_BUFFER_SIZE, 2048);
            this.lineUdpMsgCount = getInt(properties, env, PropertyKey.LINE_UDP_MSG_COUNT, 10_000);
            this.lineUdpReceiveBufferSize = getIntSize(properties, env, PropertyKey.LINE_UDP_RECEIVE_BUFFER_SIZE, 8 * Numbers.SIZE_1MB);
            this.lineUdpEnabled = getBoolean(properties, env, PropertyKey.LINE_UDP_ENABLED, false);
            this.lineUdpOwnThreadAffinity = getInt(properties, env, PropertyKey.LINE_UDP_OWN_THREAD_AFFINITY, -1);
            this.lineUdpOwnThread = getBoolean(properties, env, PropertyKey.LINE_UDP_OWN_THREAD, false);
            this.lineUdpUnicast = getBoolean(properties, env, PropertyKey.LINE_UDP_UNICAST, false);
            this.lineUdpCommitMode = getCommitMode(properties, env, PropertyKey.LINE_UDP_COMMIT_MODE);
            this.lineUdpTimestampAdapter = getLineTimestampAdaptor(properties, env, PropertyKey.LINE_UDP_TIMESTAMP);
            String defaultUdpPartitionByProperty = getString(properties, env, PropertyKey.LINE_DEFAULT_PARTITION_BY, "DAY");
            this.lineUdpDefaultPartitionBy = PartitionBy.fromString(defaultUdpPartitionByProperty);
            if (this.lineUdpDefaultPartitionBy == -1) {
                log.info().$("invalid partition by ").$(lineUdpDefaultPartitionBy).$("), will use DAY for UDP").$();
                this.lineUdpDefaultPartitionBy = PartitionBy.DAY;
            }

            this.lineTcpEnabled = getBoolean(properties, env, PropertyKey.LINE_TCP_ENABLED, true);
            if (lineTcpEnabled) {
                // obsolete
                lineTcpNetConnectionLimit = getInt(properties, env, PropertyKey.LINE_TCP_NET_ACTIVE_CONNECTION_LIMIT, 256);
                lineTcpNetConnectionLimit = getInt(properties, env, PropertyKey.LINE_TCP_NET_CONNECTION_LIMIT, lineTcpNetConnectionLimit);
                lineTcpNetConnectionHint = getBoolean(properties, env, PropertyKey.LINE_TCP_NET_CONNECTION_HINT, false);
                parseBindTo(properties, env, PropertyKey.LINE_TCP_NET_BIND_TO, "0.0.0.0:9009", (a, p) -> {
                    lineTcpNetBindIPv4Address = a;
                    lineTcpNetBindPort = p;
                });

                // deprecated
                this.lineTcpNetIdleConnectionTimeout = getLong(properties, env, PropertyKey.LINE_TCP_NET_IDLE_TIMEOUT, 0);
                this.lineTcpNetIdleConnectionTimeout = getLong(properties, env, PropertyKey.LINE_TCP_NET_CONNECTION_TIMEOUT, this.lineTcpNetIdleConnectionTimeout);

                // deprecated
                this.lineTcpNetConnectionQueueTimeout = getLong(properties, env, PropertyKey.LINE_TCP_NET_QUEUED_TIMEOUT, 5_000);
                this.lineTcpNetConnectionQueueTimeout = getLong(properties, env, PropertyKey.LINE_TCP_NET_CONNECTION_QUEUE_TIMEOUT, this.lineTcpNetConnectionQueueTimeout);

                // deprecated
                this.lineTcpNetConnectionRcvBuf = getIntSize(properties, env, PropertyKey.LINE_TCP_NET_RECV_BUF_SIZE, -1);
                this.lineTcpNetConnectionRcvBuf = getIntSize(properties, env, PropertyKey.LINE_TCP_NET_CONNECTION_RCVBUF, this.lineTcpNetConnectionRcvBuf);

                this.lineTcpConnectionPoolInitialCapacity = getInt(properties, env, PropertyKey.LINE_TCP_CONNECTION_POOL_CAPACITY, 8);
                LineTimestampAdapter timestampAdapter = getLineTimestampAdaptor(properties, env, PropertyKey.LINE_TCP_TIMESTAMP);
                this.lineTcpTimestampAdapter = new LineTcpTimestampAdapter(timestampAdapter);
                this.lineTcpMsgBufferSize = getIntSize(properties, env, PropertyKey.LINE_TCP_MSG_BUFFER_SIZE, 32768);
                this.lineTcpMaxMeasurementSize = getIntSize(properties, env, PropertyKey.LINE_TCP_MAX_MEASUREMENT_SIZE, 32768);
                if (lineTcpMaxMeasurementSize > lineTcpMsgBufferSize) {
                    lineTcpMsgBufferSize = lineTcpMaxMeasurementSize;
                }
                this.lineTcpWriterQueueCapacity = getQueueCapacity(properties, env, PropertyKey.LINE_TCP_WRITER_QUEUE_CAPACITY, 128);
                this.lineTcpWriterWorkerCount = getInt(properties, env, PropertyKey.LINE_TCP_WRITER_WORKER_COUNT, 1);
                cpuUsed += this.lineTcpWriterWorkerCount;
                this.lineTcpWriterWorkerAffinity = getAffinity(properties, env, PropertyKey.LINE_TCP_WRITER_WORKER_AFFINITY, lineTcpWriterWorkerCount);
                this.lineTcpWriterWorkerPoolHaltOnError = getBoolean(properties, env, PropertyKey.LINE_TCP_WRITER_HALT_ON_ERROR, false);
                this.lineTcpWriterWorkerYieldThreshold = getLong(properties, env, PropertyKey.LINE_TCP_WRITER_WORKER_YIELD_THRESHOLD, 10);
                this.lineTcpWriterWorkerSleepThreshold = getLong(properties, env, PropertyKey.LINE_TCP_WRITER_WORKER_SLEEP_THRESHOLD, 10_000);
                this.symbolCacheWaitUsBeforeReload = getLong(properties, env, PropertyKey.LINE_TCP_SYMBOL_CACHE_WAIT_US_BEFORE_RELOAD, 500_000);

                int ilpTcpWorkerCount;
                if (cpuAvailable < 9) {
                    ilpTcpWorkerCount = 0;
                } else if (cpuAvailable < 17) {
                    ilpTcpWorkerCount = 2;
                } else {
                    ilpTcpWorkerCount = 6;
                }
                this.lineTcpIOWorkerCount = getInt(properties, env, PropertyKey.LINE_TCP_IO_WORKER_COUNT, ilpTcpWorkerCount);
                cpuUsed += this.lineTcpIOWorkerCount;
                this.lineTcpIOWorkerAffinity = getAffinity(properties, env, PropertyKey.LINE_TCP_IO_WORKER_AFFINITY, lineTcpIOWorkerCount);
                this.lineTcpIOWorkerPoolHaltOnError = getBoolean(properties, env, PropertyKey.LINE_TCP_IO_HALT_ON_ERROR, false);
                this.lineTcpIOWorkerYieldThreshold = getLong(properties, env, PropertyKey.LINE_TCP_IO_WORKER_YIELD_THRESHOLD, 10);
                this.lineTcpIOWorkerSleepThreshold = getLong(properties, env, PropertyKey.LINE_TCP_IO_WORKER_SLEEP_THRESHOLD, 10_000);
                this.lineTcpMaintenanceInterval = getLong(properties, env, PropertyKey.LINE_TCP_MAINTENANCE_JOB_INTERVAL, 1000);
                this.lineTcpCommitIntervalFraction = getDouble(properties, env, PropertyKey.LINE_TCP_COMMIT_INTERVAL_FRACTION, 0.5);
                this.lineTcpCommitIntervalDefault = getLong(properties, env, PropertyKey.LINE_TCP_COMMIT_INTERVAL_DEFAULT, COMMIT_INTERVAL_DEFAULT);
                if (this.lineTcpCommitIntervalDefault < 1L) {
                    log.info().$("invalid default commit interval ").$(lineTcpCommitIntervalDefault).$("), will use ").$(COMMIT_INTERVAL_DEFAULT).$();
                    this.lineTcpCommitIntervalDefault = COMMIT_INTERVAL_DEFAULT;
                }
                this.lineTcpAuthDB = getString(properties, env, PropertyKey.LINE_TCP_AUTH_DB_PATH, null);
                // deprecated
                String defaultTcpPartitionByProperty = getString(properties, env, PropertyKey.LINE_TCP_DEFAULT_PARTITION_BY, "DAY");
                defaultTcpPartitionByProperty = getString(properties, env, PropertyKey.LINE_DEFAULT_PARTITION_BY, defaultTcpPartitionByProperty);
                this.lineTcpDefaultPartitionBy = PartitionBy.fromString(defaultTcpPartitionByProperty);
                if (this.lineTcpDefaultPartitionBy == -1) {
                    log.info().$("invalid partition by ").$(defaultTcpPartitionByProperty).$("), will use DAY for TCP").$();
                    this.lineTcpDefaultPartitionBy = PartitionBy.DAY;
                }
                this.minIdleMsBeforeWriterRelease = getLong(properties, env, PropertyKey.LINE_TCP_MIN_IDLE_MS_BEFORE_WRITER_RELEASE, 500);
                this.lineTcpDisconnectOnError = getBoolean(properties, env, PropertyKey.LINE_TCP_DISCONNECT_ON_ERROR, true);
                this.stringToCharCastAllowed = getBoolean(properties, env, PropertyKey.LINE_TCP_UNDOCUMENTED_STRING_TO_CHAR_CAST_ALLOWED, false);
                this.symbolAsFieldSupported = getBoolean(properties, env, PropertyKey.LINE_TCP_UNDOCUMENTED_SYMBOL_AS_FIELD_SUPPORTED, false);
                this.stringAsTagSupported = getBoolean(properties, env, PropertyKey.LINE_TCP_UNDOCUMENTED_STRING_AS_TAG_SUPPORTED, false);
                String floatDefaultColumnTypeName = getString(properties, env, PropertyKey.LINE_FLOAT_DEFAULT_COLUMN_TYPE, ColumnType.nameOf(ColumnType.DOUBLE));
                this.floatDefaultColumnType = ColumnType.tagOf(floatDefaultColumnTypeName);
                if (floatDefaultColumnType != ColumnType.DOUBLE && floatDefaultColumnType != ColumnType.FLOAT) {
                    log.info().$("invalid default column type for float ").$(floatDefaultColumnTypeName).$("), will use DOUBLE").$();
                    this.floatDefaultColumnType = ColumnType.DOUBLE;
                }
                String integerDefaultColumnTypeName = getString(properties, env, PropertyKey.LINE_INTEGER_DEFAULT_COLUMN_TYPE, ColumnType.nameOf(ColumnType.LONG));
                this.integerDefaultColumnType = ColumnType.tagOf(integerDefaultColumnTypeName);
                if (integerDefaultColumnType != ColumnType.LONG && integerDefaultColumnType != ColumnType.INT && integerDefaultColumnType != ColumnType.SHORT && integerDefaultColumnType != ColumnType.BYTE) {
                    log.info().$("invalid default column type for integer ").$(integerDefaultColumnTypeName).$("), will use LONG").$();
                    this.integerDefaultColumnType = ColumnType.LONG;
                }
                final long heartbeatInterval = LineTcpReceiverConfigurationHelper.calcCommitInterval(
                        this.o3MinLagUs,
                        this.lineTcpCommitIntervalFraction,
                        this.lineTcpCommitIntervalDefault
                );
                this.lineTcpNetConnectionHeartbeatInterval = getLong(properties, env, PropertyKey.LINE_TCP_NET_CONNECTION_HEARTBEAT_INTERVAL, heartbeatInterval);
            } else {
                this.lineTcpAuthDB = null;
            }
            this.ilpAutoCreateNewColumns = getBoolean(properties, env, PropertyKey.LINE_AUTO_CREATE_NEW_COLUMNS, true);
            this.ilpAutoCreateNewTables = getBoolean(properties, env, PropertyKey.LINE_AUTO_CREATE_NEW_TABLES, true);

            this.sharedWorkerCount = getInt(properties, env, PropertyKey.SHARED_WORKER_COUNT, Math.max(2, cpuAvailable - cpuSpare - cpuUsed));
            this.sharedWorkerAffinity = getAffinity(properties, env, PropertyKey.SHARED_WORKER_AFFINITY, sharedWorkerCount);
            this.sharedWorkerHaltOnError = getBoolean(properties, env, PropertyKey.SHARED_WORKER_HALT_ON_ERROR, false);
            this.sharedWorkerYieldThreshold = getLong(properties, env, PropertyKey.SHARED_WORKER_YIELD_THRESHOLD, 10);
            this.sharedWorkerSleepThreshold = getLong(properties, env, PropertyKey.SHARED_WORKER_SLEEP_THRESHOLD, 10_000);
            this.sharedWorkerSleepTimeout = getLong(properties, env, PropertyKey.SHARED_WORKER_SLEEP_TIMEOUT, 10);

            this.metricsEnabled = getBoolean(properties, env, PropertyKey.METRICS_ENABLED, false);
            this.writerAsyncCommandBusyWaitTimeout = getLong(properties, env, PropertyKey.CAIRO_WRITER_ALTER_BUSY_WAIT_TIMEOUT, 500);
            this.writerAsyncCommandMaxWaitTimeout = getLong(properties, env, PropertyKey.CAIRO_WRITER_ALTER_MAX_WAIT_TIMEOUT, 30_000);
            this.writerTickRowsCountMod = Numbers.ceilPow2(getInt(properties, env, PropertyKey.CAIRO_WRITER_TICK_ROWS_COUNT, 1024)) - 1;
            this.writerAsyncCommandQueueCapacity = Numbers.ceilPow2(getInt(properties, env, PropertyKey.CAIRO_WRITER_COMMAND_QUEUE_CAPACITY, 32));
            this.writerAsyncCommandQueueSlotSize = Numbers.ceilPow2(getLongSize(properties, env, PropertyKey.CAIRO_WRITER_COMMAND_QUEUE_SLOT_SIZE, 2048));

            this.queryCacheEventQueueCapacity = Numbers.ceilPow2(getInt(properties, env, PropertyKey.CAIRO_QUERY_CACHE_EVENT_QUEUE_CAPACITY, 4));

            this.buildInformation = buildInformation;
            this.binaryEncodingMaxLength = getInt(properties, env, PropertyKey.BINARYDATA_ENCODING_MAXLENGTH, 32768);
        }
    }

    public static String rootSubdir(CharSequence dbRoot, CharSequence subdir) {
        if (dbRoot != null) {
            int len = dbRoot.length();
            int end = len;
            boolean needsSlash = true;
            for (int i = len - 1; i > -1; --i) {
                if (dbRoot.charAt(i) == Files.SEPARATOR) {
                    if (i == len - 1) {
                        continue;
                    }
                    end = i + 1;
                    needsSlash = false;
                    break;
                }
            }
            StringSink sink = Misc.getThreadLocalBuilder();
            sink.put(dbRoot, 0, end);
            if (needsSlash) {
                sink.put(Files.SEPARATOR);
            }
            return sink.put(subdir).toString();
        }
        return null;
    }

    @Override
    public CairoConfiguration getCairoConfiguration() {
        return cairoConfiguration;
    }

    @Override
    public FactoryProvider getFactoryProvider() {
        if (factoryProvider == null) {
            throw new IllegalStateException("configuration.init() has not been invoked");
        }
        return factoryProvider;
    }

    @Override
    public HttpMinServerConfiguration getHttpMinServerConfiguration() {
        return httpMinServerConfiguration;
    }

    @Override
    public HttpServerConfiguration getHttpServerConfiguration() {
        return httpServerConfiguration;
    }

    @Override
    public LineTcpReceiverConfiguration getLineTcpReceiverConfiguration() {
        return lineTcpReceiverConfiguration;
    }

    @Override
    public LineUdpReceiverConfiguration getLineUdpReceiverConfiguration() {
        return lineUdpReceiverConfiguration;
    }

    @Override
    public MetricsConfiguration getMetricsConfiguration() {
        return metricsConfiguration;
    }

    @Override
    public PGWireConfiguration getPGWireConfiguration() {
        return pgWireConfiguration;
    }

    @Override
    public WorkerPoolConfiguration getWalApplyPoolConfiguration() {
        return walApplyPoolConfiguration;
    }

    @Override
    public WorkerPoolConfiguration getWorkerPoolConfiguration() {
        return sharedWorkerPoolConfiguration;
    }

    @Override
    public void init(CairoEngine engine, FreeOnExit freeOnExit) {
        this.factoryProvider = fpf.getInstance(this, engine, freeOnExit);
    }

    private int[] getAffinity(Properties properties, @Nullable Map<String, String> env, ConfigProperty key, int workerCount) throws ServerConfigurationException {
        final int[] result = new int[workerCount];
        String value = overrideWithEnv(properties, env, key);
        if (value == null) {
            Arrays.fill(result, -1);
        } else {
            String[] affinity = value.split(",");
            if (affinity.length != workerCount) {
                throw ServerConfigurationException.forInvalidKey(key.getPropertyPath(), "wrong number of affinity values");
            }
            for (int i = 0; i < workerCount; i++) {
                try {
                    result[i] = Numbers.parseInt(affinity[i]);
                } catch (NumericException e) {
                    throw ServerConfigurationException.forInvalidKey(key.getPropertyPath(), "Invalid affinity value: " + affinity[i]);
                }
            }
        }
        return result;
    }

    private int getCommitMode(Properties properties, @Nullable Map<String, String> env, ConfigProperty key) {
        final String commitMode = overrideWithEnv(properties, env, key);

        if (commitMode == null) {
            return CommitMode.NOSYNC;
        }

        if (Chars.equalsLowerCaseAscii(commitMode, "nosync")) {
            return CommitMode.NOSYNC;
        }

        if (Chars.equalsLowerCaseAscii(commitMode, "async")) {
            return CommitMode.ASYNC;
        }

        if (Chars.equalsLowerCaseAscii(commitMode, "sync")) {
            return CommitMode.SYNC;
        }

        return CommitMode.NOSYNC;
    }

    private LineTimestampAdapter getLineTimestampAdaptor(Properties properties, Map<String, String> env, ConfigProperty propNm) {
        final String lineUdpTimestampSwitch = getString(properties, env, propNm, "n");
        switch (lineUdpTimestampSwitch) {
            case "u":
                return LineMicroTimestampAdapter.INSTANCE;
            case "ms":
                return LineMilliTimestampAdapter.INSTANCE;
            case "s":
                return LineSecondTimestampAdapter.INSTANCE;
            case "m":
                return LineMinuteTimestampAdapter.INSTANCE;
            case "h":
                return LineHourTimestampAdapter.INSTANCE;
            default:
                return LineNanoTimestampAdapter.INSTANCE;
        }
    }

    private int getSqlJitMode(Properties properties, @Nullable Map<String, String> env) {
        final String jitMode = overrideWithEnv(properties, env, PropertyKey.CAIRO_SQL_JIT_MODE);

        if (jitMode == null) {
            return SqlJitMode.JIT_MODE_ENABLED;
        }

        if (Chars.equalsLowerCaseAscii(jitMode, "on")) {
            return SqlJitMode.JIT_MODE_ENABLED;
        }

        if (Chars.equalsLowerCaseAscii(jitMode, "off")) {
            return SqlJitMode.JIT_MODE_DISABLED;
        }

        if (Chars.equalsLowerCaseAscii(jitMode, "scalar")) {
            return SqlJitMode.JIT_MODE_FORCE_SCALAR;
        }

        return SqlJitMode.JIT_MODE_ENABLED;
    }

    private DateFormat getTimestampFormat(Properties properties, @Nullable Map<String, String> env) {
        final String pattern = overrideWithEnv(properties, env, PropertyKey.CAIRO_SQL_BACKUP_DIR_DATETIME_FORMAT);
        TimestampFormatCompiler compiler = new TimestampFormatCompiler();
        //noinspection ReplaceNullCheck
        if (null != pattern) {
            return compiler.compile(pattern);
        }
        return compiler.compile("yyyy-MM-dd");
    }

    private boolean pathEquals(String p1, String p2) {
        try {
            if (p1 == null || p2 == null) {
                return false;
            }
            //unfortunately java.io.Files.isSameFile() doesn't work on files that don't exist
            return new File(p1).getCanonicalPath().replace(File.separatorChar, '/')
                    .equals(new File(p2).getCanonicalPath().replace(File.separatorChar, '/'));
        } catch (IOException e) {
            log.info().$("Can't validate configuration property [key=").$(PropertyKey.CAIRO_SQL_COPY_WORK_ROOT.getPropertyPath())
                    .$(", value=").$(p2).$("]");
            return false;
        }
    }

    private void validateProperties(Properties properties, boolean configValidationStrict) throws ServerConfigurationException {
        ValidationResult validation = validator.validate(properties);
        if (validation != null) {
            if (validation.isError && configValidationStrict) {
                throw new ServerConfigurationException(validation.message);
            } else {
                log.advisory().$(validation.message).$();
            }
        }
    }

    protected boolean getBoolean(Properties properties, @Nullable Map<String, String> env, ConfigProperty key, boolean defaultValue) {
        final String value = overrideWithEnv(properties, env, key);
        return value == null ? defaultValue : Boolean.parseBoolean(value);
    }

    String getCanonicalPath(String path) throws ServerConfigurationException {
        try {
            return new File(path).getCanonicalPath();
        } catch (IOException e) {
            throw new ServerConfigurationException("Cannot calculate canonical path for configuration property [key=" + PropertyKey.CAIRO_SQL_COPY_WORK_ROOT.getPropertyPath() + ",value=" + path + "]");
        }
    }

    protected double getDouble(Properties properties, @Nullable Map<String, String> env, ConfigProperty key, double defaultValue) throws ServerConfigurationException {
        final String value = overrideWithEnv(properties, env, key);
        try {
            return value != null ? Numbers.parseDouble(value) : defaultValue;
        } catch (NumericException e) {
            throw ServerConfigurationException.forInvalidKey(key.getPropertyPath(), value);
        }
    }

    @SuppressWarnings("SameParameterValue")
    protected int getIPv4Address(Properties properties, Map<String, String> env, ConfigProperty key, String defaultValue) throws ServerConfigurationException {
        final String value = getString(properties, env, key, defaultValue);
        try {
            return Net.parseIPv4(value);
        } catch (NetworkError e) {
            throw ServerConfigurationException.forInvalidKey(key.getPropertyPath(), value);
        }
    }

    protected int getInt(Properties properties, @Nullable Map<String, String> env, ConfigProperty key, int defaultValue) throws ServerConfigurationException {
        final String value = overrideWithEnv(properties, env, key);
        try {
            return value != null ? Numbers.parseInt(value) : defaultValue;
        } catch (NumericException e) {
            throw ServerConfigurationException.forInvalidKey(key.getPropertyPath(), value);
        }
    }

    protected int getIntSize(Properties properties, @Nullable Map<String, String> env, ConfigProperty key, int defaultValue) throws ServerConfigurationException {
        final String value = overrideWithEnv(properties, env, key);
        try {
            return value != null ? Numbers.parseIntSize(value) : defaultValue;
        } catch (NumericException e) {
            throw ServerConfigurationException.forInvalidKey(key.getPropertyPath(), value);
        }
    }

    protected long getLong(Properties properties, @Nullable Map<String, String> env, ConfigProperty key, long defaultValue) throws ServerConfigurationException {
        final String value = overrideWithEnv(properties, env, key);
        try {
            return value != null ? Numbers.parseLong(value) : defaultValue;
        } catch (NumericException e) {
            throw ServerConfigurationException.forInvalidKey(key.getPropertyPath(), value);
        }
    }

    protected long getLongSize(Properties properties, @Nullable Map<String, String> env, ConfigProperty key, long defaultValue) throws ServerConfigurationException {
        final String value = overrideWithEnv(properties, env, key);
        try {
            return value != null ? Numbers.parseLongSize(value) : defaultValue;
        } catch (NumericException e) {
            throw ServerConfigurationException.forInvalidKey(key.getPropertyPath(), value);
        }
    }

    protected int getQueueCapacity(Properties properties, @Nullable Map<String, String> env, ConfigProperty key, int defaultValue) throws ServerConfigurationException {
        final int value = getInt(properties, env, key, defaultValue);
        if (!Numbers.isPow2(value)) {
            throw ServerConfigurationException.forInvalidKey(key.getPropertyPath(), "Value must be power of 2, e.g. 1,2,4,8,16,32,64...");
        }
        return value;
    }

    protected String getString(Properties properties, @Nullable Map<String, String> env, ConfigProperty key, String defaultValue) {
        String value = overrideWithEnv(properties, env, key);
        if (value == null) {
            return defaultValue;
        }
        return value;
    }

    protected PropertyValidator newValidator() {
        return new PropertyValidator();
    }

    protected String overrideWithEnv(Properties properties, @Nullable Map<String, String> env, ConfigProperty key) {
        String envCandidate = "QDB_" + key.getPropertyPath().replace('.', '_').toUpperCase();
        String envValue = env != null ? env.get(envCandidate) : null;
        if (envValue != null) {
            log.info().$("env config [key=").$(envCandidate).I$();
            return envValue;
        }
        return properties.getProperty(key.getPropertyPath());
    }

    protected void parseBindTo(
            Properties properties,
            Map<String, String> env,
            ConfigProperty key,
            String defaultValue,
            BindToParser parser
    ) throws ServerConfigurationException {

        final String bindTo = getString(properties, env, key, defaultValue);
        final int colonIndex = bindTo.indexOf(':');
        if (colonIndex == -1) {
            throw ServerConfigurationException.forInvalidKey(key.getPropertyPath(), bindTo);
        }

        final String ipv4Str = bindTo.substring(0, colonIndex);
        final int ipv4;
        try {
            ipv4 = Net.parseIPv4(ipv4Str);
        } catch (NetworkError e) {
            throw ServerConfigurationException.forInvalidKey(key.getPropertyPath(), ipv4Str);
        }

        final String portStr = bindTo.substring(colonIndex + 1);
        final int port;
        try {
            port = Numbers.parseInt(portStr);
        } catch (NumericException e) {
            throw ServerConfigurationException.forInvalidKey(key.getPropertyPath(), portStr);
        }

        parser.onReady(ipv4, port);
    }

    @FunctionalInterface
    protected interface BindToParser {
        void onReady(int address, int port);
    }

    public static class PropertyValidator {
        protected final Map<ConfigProperty, String> deprecatedSettings = new HashMap<>();
        protected final Map<String, String> obsoleteSettings = new HashMap<>();

        public PropertyValidator() {
            registerObsolete(
                    "line.tcp.commit.timeout",
                    PropertyKey.LINE_TCP_COMMIT_INTERVAL_DEFAULT,
                    PropertyKey.LINE_TCP_COMMIT_INTERVAL_FRACTION
            );
            registerObsolete(
                    "cairo.timestamp.locale",
                    PropertyKey.CAIRO_DATE_LOCALE
            );
            registerObsolete(
                    "pg.timestamp.locale",
                    PropertyKey.PG_DATE_LOCALE
            );
            registerObsolete(
                    "cairo.sql.append.page.size",
                    PropertyKey.CAIRO_WRITER_DATA_APPEND_PAGE_SIZE
            );

            registerDeprecated(
                    PropertyKey.HTTP_MIN_BIND_TO,
                    PropertyKey.HTTP_MIN_NET_BIND_TO
            );
            registerDeprecated(
                    PropertyKey.HTTP_MIN_NET_IDLE_CONNECTION_TIMEOUT,
                    PropertyKey.HTTP_MIN_NET_CONNECTION_TIMEOUT
            );
            registerDeprecated(
                    PropertyKey.HTTP_MIN_NET_QUEUED_CONNECTION_TIMEOUT,
                    PropertyKey.HTTP_MIN_NET_CONNECTION_QUEUE_TIMEOUT
            );
            registerDeprecated(
                    PropertyKey.HTTP_MIN_NET_SND_BUF_SIZE,
                    PropertyKey.HTTP_MIN_NET_CONNECTION_SNDBUF
            );
            registerDeprecated(
                    PropertyKey.HTTP_NET_RCV_BUF_SIZE,
                    PropertyKey.HTTP_MIN_NET_CONNECTION_RCVBUF,
                    PropertyKey.HTTP_NET_CONNECTION_RCVBUF
            );
            registerDeprecated(
                    PropertyKey.HTTP_NET_ACTIVE_CONNECTION_LIMIT,
                    PropertyKey.HTTP_NET_CONNECTION_LIMIT
            );
            registerDeprecated(
                    PropertyKey.HTTP_NET_IDLE_CONNECTION_TIMEOUT,
                    PropertyKey.HTTP_NET_CONNECTION_TIMEOUT
            );
            registerDeprecated(
                    PropertyKey.HTTP_NET_QUEUED_CONNECTION_TIMEOUT,
                    PropertyKey.HTTP_NET_CONNECTION_QUEUE_TIMEOUT
            );
            registerDeprecated(
                    PropertyKey.HTTP_NET_SND_BUF_SIZE,
                    PropertyKey.HTTP_NET_CONNECTION_SNDBUF
            );
            registerDeprecated(
                    PropertyKey.PG_NET_ACTIVE_CONNECTION_LIMIT,
                    PropertyKey.PG_NET_CONNECTION_LIMIT
            );
            registerDeprecated(
                    PropertyKey.PG_NET_IDLE_TIMEOUT,
                    PropertyKey.PG_NET_CONNECTION_TIMEOUT
            );
            registerDeprecated(
                    PropertyKey.PG_NET_RECV_BUF_SIZE,
                    PropertyKey.PG_NET_CONNECTION_RCVBUF
            );
            registerDeprecated(
                    PropertyKey.LINE_TCP_NET_ACTIVE_CONNECTION_LIMIT,
                    PropertyKey.LINE_TCP_NET_CONNECTION_LIMIT
            );
            registerDeprecated(
                    PropertyKey.LINE_TCP_NET_IDLE_TIMEOUT,
                    PropertyKey.LINE_TCP_NET_CONNECTION_TIMEOUT
            );
            registerDeprecated(
                    PropertyKey.LINE_TCP_NET_QUEUED_TIMEOUT,
                    PropertyKey.LINE_TCP_NET_CONNECTION_QUEUE_TIMEOUT
            );
            registerDeprecated(
                    PropertyKey.LINE_TCP_NET_RECV_BUF_SIZE,
                    PropertyKey.LINE_TCP_NET_CONNECTION_RCVBUF
            );
            registerDeprecated(
                    PropertyKey.LINE_TCP_DEFAULT_PARTITION_BY,
                    PropertyKey.LINE_DEFAULT_PARTITION_BY
            );
            registerDeprecated(
                    PropertyKey.CAIRO_REPLACE_BUFFER_MAX_SIZE,
                    PropertyKey.CAIRO_SQL_STR_FUNCTION_BUFFER_MAX_SIZE
            );
            registerDeprecated(
                    PropertyKey.CIRCUIT_BREAKER_BUFFER_SIZE,
                    PropertyKey.NET_TEST_CONNECTION_BUFFER_SIZE
            );
            registerDeprecated(
                    PropertyKey.CAIRO_PAGE_FRAME_TASK_POOL_CAPACITY
            );
            registerDeprecated(
                    PropertyKey.CAIRO_SQL_MAP_PAGE_SIZE,
                    PropertyKey.CAIRO_SQL_SMALL_MAP_PAGE_SIZE
            );
            registerDeprecated(
                    PropertyKey.CAIRO_SQL_MAP_KEY_CAPACITY,
                    PropertyKey.CAIRO_SQL_SMALL_MAP_KEY_CAPACITY
            );
            registerDeprecated(PropertyKey.PG_INSERT_POOL_CAPACITY);
            registerDeprecated(PropertyKey.LINE_UDP_TIMESTAMP);
            registerDeprecated(PropertyKey.LINE_TCP_TIMESTAMP);
        }

        public ValidationResult validate(Properties properties) {
            // Settings that used to be valid but no longer are.
            Map<String, String> obsolete = new HashMap<>();

            // Settings that are still valid but are now superseded by newer ones.
            Map<String, String> deprecated = new HashMap<>();

            // Settings that are not recognized.
            Set<String> incorrect = new HashSet<>();

            for (String propName : properties.stringPropertyNames()) {
                Optional<ConfigProperty> prop = lookupConfigProperty(propName);
                if (prop.isPresent()) {
                    String deprecationMsg = deprecatedSettings.get(prop.get());
                    if (deprecationMsg != null) {
                        deprecated.put(propName, deprecationMsg);
                    }
                } else {
                    String obsoleteMsg = obsoleteSettings.get(propName);
                    if (obsoleteMsg != null) {
                        obsolete.put(propName, obsoleteMsg);
                    } else {
                        incorrect.add(propName);
                    }
                }
            }

            if (obsolete.isEmpty() && deprecated.isEmpty() && incorrect.isEmpty()) {
                return null;
            }

            boolean isError = false;

            StringBuilder sb = new StringBuilder("Configuration issues:\n");

            if (!incorrect.isEmpty()) {
                isError = true;
                sb.append("    Invalid settings (not recognized, probable typos):\n");
                for (String key : incorrect) {
                    sb.append("        * ");
                    sb.append(key);
                    sb.append('\n');
                }
            }

            if (!obsolete.isEmpty()) {
                isError = true;
                sb.append("    Obsolete settings (no longer recognized):\n");
                for (Map.Entry<String, String> entry : obsolete.entrySet()) {
                    sb.append("        * ");
                    sb.append(entry.getKey());
                    sb.append(": ");
                    sb.append(entry.getValue());
                    sb.append('\n');
                }
            }

            if (!deprecated.isEmpty()) {
                sb.append("    Deprecated settings (recognized but superseded by newer settings):\n");
                for (Map.Entry<String, String> entry : deprecated.entrySet()) {
                    sb.append("        * ");
                    sb.append(entry.getKey());
                    sb.append(": ");
                    sb.append(entry.getValue());
                    sb.append('\n');
                }
            }

            return new ValidationResult(isError, sb.toString());
        }

        private static <KeyT> void registerReplacements(
                Map<KeyT, String> map,
                KeyT old,
                ConfigProperty... replacements
        ) {
            if (replacements.length > 0) {
                final StringBuilder sb = new StringBuilder("Replaced by ");
                for (int index = 0; index < replacements.length; index++) {
                    if (index > 0) {
                        sb.append(index < (replacements.length - 1) ? ", " : " and ");
                    }
                    String replacement = replacements[index].getPropertyPath();
                    sb.append('`');
                    sb.append(replacement);
                    sb.append('`');
                }
                map.put(old, sb.toString());
            } else {
                map.put(old, "No longer used");
            }
        }

        protected Optional<ConfigProperty> lookupConfigProperty(String propName) {
            return PropertyKey.getByString(propName).map(prop -> prop);
        }

        protected void registerDeprecated(ConfigProperty old, ConfigProperty... replacements) {
            registerReplacements(deprecatedSettings, old, replacements);
        }

        protected void registerObsolete(String old, ConfigProperty... replacements) {
            registerReplacements(obsoleteSettings, old, replacements);
        }
    }

    public static class ValidationResult {
        public final boolean isError;
        public final String message;

        private ValidationResult(boolean isError, String message) {
            this.isError = isError;
            this.message = message;
        }
    }

    class PropCairoConfiguration implements CairoConfiguration {
        private final LongSupplier randomIDSupplier = () -> getRandom().nextPositiveLong();
        private final LongSupplier sequentialIDSupplier = new LongSupplier() {
            final AtomicLong value = new AtomicLong();

            @Override
            public long getAsLong() {
                return value.incrementAndGet();
            }
        };

        @Override
        public @NotNull MicrosecondClock getMicrosecondClock() {
            return microsecondClock;
        }

        @Override
        public boolean attachPartitionCopy() {
            return cairoAttachPartitionCopy;
        }

        @Override
        public boolean enableTestFactories() {
            return false;
        }

        @Override
        public boolean getAllowTableRegistrySharedWrite() {
            return false;
        }

        @Override
        public int getAnalyticColumnPoolCapacity() {
            return sqlAnalyticColumnPoolCapacity;
        }

        @Override
        public @NotNull String getAttachPartitionSuffix() {
            return cairoAttachPartitionSuffix;
        }

        @Override
        public DateFormat getBackupDirTimestampFormat() {
            return backupDirTimestampFormat;
        }

        @Override
        public int getBackupMkDirMode() {
            return backupMkdirMode;
        }

        @Override
        public CharSequence getBackupRoot() {
            return backupRoot;
        }

        @Override
        public @NotNull CharSequence getBackupTempDirName() {
            return backupTempDirName;
        }

        @Override
        public int getBinaryEncodingMaxLength() {
            return binaryEncodingMaxLength;
        }

        @Override
        public int getBindVariablePoolSize() {
            return sqlBindVariablePoolSize;
        }

        @Override
        public @NotNull BuildInformation getBuildInformation() {
            return buildInformation;
        }

        @Override
        public @NotNull SqlExecutionCircuitBreakerConfiguration getCircuitBreakerConfiguration() {
            return circuitBreakerConfiguration;
        }

        @Override
        public int getColumnCastModelPoolCapacity() {
            return sqlColumnCastModelPoolCapacity;
        }

        @Override
        public int getColumnIndexerQueueCapacity() {
            return columnIndexerQueueCapacity;
        }

        @Override
        public int getColumnPurgeQueueCapacity() {
            return columnPurgeQueueCapacity;
        }

        @Override
        public long getColumnPurgeRetryDelay() {
            return columnPurgeRetryDelay;
        }

        @Override
        public long getColumnPurgeRetryDelayLimit() {
            return columnPurgeRetryDelayLimit;
        }

        @Override
        public double getColumnPurgeRetryDelayMultiplier() {
            return columnPurgeRetryDelayMultiplier;
        }

        @Override
        public int getColumnPurgeTaskPoolCapacity() {
            return columnPurgeTaskPoolCapacity;
        }

        @Override
        public int getCommitMode() {
            return commitMode;
        }

        @Override
        public @NotNull CharSequence getConfRoot() {
            return confRoot;
        }

        @Override
        public @NotNull LongSupplier getCopyIDSupplier() {
            if (cairoSQLCopyIdSupplier == 0) {
                return randomIDSupplier;
            }

            return sequentialIDSupplier;
        }

        @Override
        public int getCopyPoolCapacity() {
            return sqlCopyModelPoolCapacity;
        }

        @Override
        public int getCreateAsSelectRetryCount() {
            return createAsSelectRetryCount;
        }

        @Override
        public int getCreateTableModelPoolCapacity() {
            return sqlCreateTableModelPoolCapacity;
        }

        @Override
        public long getDataAppendPageSize() {
            return writerDataAppendPageSize;
        }

        @Override
        public long getDataIndexKeyAppendPageSize() {
            return writerDataIndexKeyAppendPageSize;
        }

        @Override
        public long getDataIndexValueAppendPageSize() {
            return writerDataIndexValueAppendPageSize;
        }

        @Override
        public long getDatabaseIdHi() {
            return instanceHashHi;
        }

        @Override
        public long getDatabaseIdLo() {
            return instanceHashLo;
        }

        @Override
        public @NotNull CharSequence getDbDirectory() {
            return dbDirectory;
        }

        @Override
        public @NotNull DateLocale getDefaultDateLocale() {
            return locale;
        }

        @Override
        public @NotNull CharSequence getDefaultMapType() {
            return defaultMapType;
        }

        @Override
        public boolean getDefaultSymbolCacheFlag() {
            return defaultSymbolCacheFlag;
        }

        @Override
        public int getDefaultSymbolCapacity() {
            return defaultSymbolCapacity;
        }

        @Override
        public int getDetachedMkDirMode() {
            return detachedMkdirMode;
        }

        @Override
        public int getDoubleToStrCastScale() {
            return sqlDoubleToStrCastScale;
        }

        @Override
        public int getExplainPoolCapacity() {
            return sqlExplainModelPoolCapacity;
        }

        @Override
        public @NotNull FactoryProvider getFactoryProvider() {
            return factoryProvider;
        }

        @Override
        public int getFileOperationRetryCount() {
            return fileOperationRetryCount;
        }

        @Override
        public @NotNull FilesFacade getFilesFacade() {
            return filesFacade;
        }

        @Override
        public int getFloatToStrCastScale() {
            return sqlFloatToStrCastScale;
        }

        @Override
        public int getGroupByMapCapacity() {
            return sqlGroupByMapCapacity;
        }

        @Override
        public int getGroupByPoolCapacity() {
            return sqlGroupByPoolCapacity;
        }

        @Override
        public long getIdleCheckInterval() {
            return idleCheckInterval;
        }

        @Override
        public int getInactiveReaderMaxOpenPartitions() {
            return inactiveReaderMaxOpenPartitions;
        }

        @Override
        public long getInactiveReaderTTL() {
            return inactiveReaderTTL;
        }

        @Override
        public long getInactiveWalWriterTTL() {
            return inactiveWalWriterTTL;
        }

        @Override
        public long getInactiveWriterTTL() {
            return inactiveWriterTTL;
        }

        @Override
        public int getIndexValueBlockSize() {
            return indexValueBlockSize;
        }

        @Override
        public int getInsertPoolCapacity() {
            return sqlInsertModelPoolCapacity;
        }

        @Override
        public int getLatestByQueueCapacity() {
            return latestByQueueCapacity;
        }

        @Override
        public int getMaxCrashFiles() {
            return cairoMaxCrashFiles;
        }

        @Override
        public int getMaxFileNameLength() {
            return maxFileNameLength;
        }

        @Override
        public int getMaxSwapFileCount() {
            return maxSwapFileCount;
        }

        @Override
        public int getMaxSymbolNotEqualsCount() {
            return sqlMaxSymbolNotEqualsCount;
        }

        @Override
        public int getMaxUncommittedRows() {
            return maxUncommittedRows;
        }

        @Override
        public int getMetadataPoolCapacity() {
            return sqlModelPoolCapacity;
        }

        @Override
        public long getMiscAppendPageSize() {
            return writerMiscAppendPageSize;
        }

        @Override
        public int getMkDirMode() {
            return mkdirMode;
        }

        @Override
        public int getO3CallbackQueueCapacity() {
            return o3CallbackQueueCapacity;
        }

        @Override
        public int getO3ColumnMemorySize() {
            return o3ColumnMemorySize;
        }

        @Override
        public int getO3CopyQueueCapacity() {
            return o3CopyQueueCapacity;
        }

        @Override
        public int getO3LagCalculationWindowsSize() {
            return o3LagCalculationWindowsSize;
        }

        @Override
        public int getO3LastPartitionMaxSplits() {
            return o3LastPartitionMaxSplits;
        }

        @Override
        public long getO3MaxLag() {
            return o3MaxLag;
        }

        @Override
        public int getO3MemMaxPages() {
            return Integer.MAX_VALUE;
        }

        @Override
        public long getO3MinLag() {
            return o3MinLagUs;
        }

        @Override
        public int getO3OpenColumnQueueCapacity() {
            return o3OpenColumnQueueCapacity;
        }

        @Override
        public int getO3PartitionQueueCapacity() {
            return o3PartitionQueueCapacity;
        }

        @Override
        public int getO3PurgeDiscoveryQueueCapacity() {
            return o3PurgeDiscoveryQueueCapacity;
        }

        @Override
        public int getPageFrameReduceColumnListCapacity() {
            return cairoPageFrameReduceColumnListCapacity;
        }

        @Override
        public int getPageFrameReduceQueueCapacity() {
            return cairoPageFrameReduceQueueCapacity;
        }

        @Override
        public int getPageFrameReduceRowIdListCapacity() {
            return cairoPageFrameReduceRowIdListCapacity;
        }

        @Override
        public int getPageFrameReduceShardCount() {
            return cairoPageFrameReduceShardCount;
        }

        @Override
        public int getParallelIndexThreshold() {
            return parallelIndexThreshold;
        }

        @Override
        public long getPartitionO3SplitMinSize() {
            return o3PartitionSplitMinSize;
        }

        @Override
        public int getPartitionPurgeListCapacity() {
            return o3PartitionPurgeListCapacity;
        }

        @Override
        public int getQueryCacheEventQueueCapacity() {
            return queryCacheEventQueueCapacity;
        }

        @Override
        public int getReaderPoolMaxSegments() {
            return readerPoolMaxSegments;
        }

        @Override
        public int getRenameTableModelPoolCapacity() {
            return sqlRenameTableModelPoolCapacity;
        }

        @Override
        public int getRepeatMigrationsFromVersion() {
            return repeatMigrationFromVersion;
        }

        @Override
        public int getRndFunctionMemoryMaxPages() {
            return rndFunctionMemoryMaxPages;
        }

        @Override
        public int getRndFunctionMemoryPageSize() {
            return rndFunctionMemoryPageSize;
        }

        @Override
        public @NotNull String getRoot() {
            return root;
        }

        @Override
        public int getSampleByIndexSearchPageSize() {
            return sampleByIndexSearchPageSize;
        }

        @Override
        public boolean getSimulateCrashEnabled() {
            return simulateCrashEnabled;
        }

        @Override
        public @NotNull CharSequence getSnapshotInstanceId() {
            return snapshotInstanceId;
        }

        @Override
        public @NotNull CharSequence getSnapshotRoot() {
            return snapshotRoot;
        }

        @Override
        public long getSpinLockTimeout() {
            return spinLockTimeout;
        }

        @Override
        public int getSqlAnalyticRowIdMaxPages() {
            return sqlAnalyticRowIdMaxPages;
        }

        @Override
        public int getSqlAnalyticRowIdPageSize() {
            return sqlAnalyticRowIdPageSize;
        }

        @Override
        public int getSqlAnalyticStoreMaxPages() {
            return sqlAnalyticStoreMaxPages;
        }

        @Override
        public int getSqlAnalyticStorePageSize() {
            return sqlAnalyticStorePageSize;
        }

        @Override
        public int getSqlAnalyticTreeKeyMaxPages() {
            return sqlAnalyticTreeKeyMaxPages;
        }

        @Override
        public int getSqlAnalyticTreeKeyPageSize() {
            return sqlAnalyticTreeKeyPageSize;
        }

        @Override
        public int getSqlCharacterStoreCapacity() {
            return sqlCharacterStoreCapacity;
        }

        @Override
        public int getSqlCharacterStoreSequencePoolCapacity() {
            return sqlCharacterStoreSequencePoolCapacity;
        }

        @Override
        public int getSqlColumnPoolCapacity() {
            return sqlColumnPoolCapacity;
        }

        @Override
        public double getSqlCompactMapLoadFactor() {
            return sqlCompactMapLoadFactor;
        }

        @Override
        public int getSqlCopyBufferSize() {
            return sqlCopyBufferSize;
        }

        @Override
        public CharSequence getSqlCopyInputRoot() {
            return cairoSqlCopyRoot;
        }

        @Override
        public CharSequence getSqlCopyInputWorkRoot() {
            return cairoSqlCopyWorkRoot;
        }

        @Override
        public int getSqlCopyLogRetentionDays() {
            return cairoSqlCopyLogRetentionDays;
        }

        @Override
        public long getSqlCopyMaxIndexChunkSize() {
            return cairoSqlCopyMaxIndexChunkSize;
        }

        @Override
        public int getSqlCopyQueueCapacity() {
            return cairoSqlCopyQueueCapacity;
        }

        @Override
        public int getSqlDistinctTimestampKeyCapacity() {
            return sqlDistinctTimestampKeyCapacity;
        }

        @Override
        public double getSqlDistinctTimestampLoadFactor() {
            return sqlDistinctTimestampLoadFactor;
        }

        @Override
        public int getSqlExpressionPoolCapacity() {
            return sqlExpressionPoolCapacity;
        }

        @Override
        public double getSqlFastMapLoadFactor() {
            return sqlFastMapLoadFactor;
        }

        @Override
        public int getSqlHashJoinLightValueMaxPages() {
            return sqlHashJoinLightValueMaxPages;
        }

        @Override
        public int getSqlHashJoinLightValuePageSize() {
            return sqlHashJoinLightValuePageSize;
        }

        @Override
        public int getSqlHashJoinValueMaxPages() {
            return sqlHashJoinValueMaxPages;
        }

        @Override
        public int getSqlHashJoinValuePageSize() {
            return sqlHashJoinValuePageSize;
        }

        @Override
        public int getSqlJitBindVarsMemoryMaxPages() {
            return sqlJitBindVarsMemoryMaxPages;
        }

        @Override
        public int getSqlJitBindVarsMemoryPageSize() {
            return sqlJitBindVarsMemoryPageSize;
        }

        @Override
        public int getSqlJitIRMemoryMaxPages() {
            return sqlJitIRMemoryMaxPages;
        }

        @Override
        public int getSqlJitIRMemoryPageSize() {
            return sqlJitIRMemoryPageSize;
        }

        @Override
        public int getSqlJitMode() {
            return sqlJitMode;
        }

        @Override
        public int getSqlJitPageAddressCacheThreshold() {
            return sqlJitPageAddressCacheThreshold;
        }

        @Override
        public int getSqlJitRowsThreshold() {
            return sqlJitRowsThreshold;
        }

        @Override
        public int getSqlJoinContextPoolCapacity() {
            return sqlJoinContextPoolCapacity;
        }

        @Override
        public int getSqlJoinMetadataMaxResizes() {
            return sqlJoinMetadataMaxResizes;
        }

        @Override
        public int getSqlJoinMetadataPageSize() {
            return sqlJoinMetadataPageSize;
        }

        @Override
        public long getSqlLatestByRowCount() {
            return sqlLatestByRowCount;
        }

        @Override
        public int getSqlLexerPoolCapacity() {
            return sqlLexerPoolCapacity;
        }

        @Override
        public int getSqlMapMaxPages() {
            return sqlMapMaxPages;
        }

        @Override
        public int getSqlMapMaxResizes() {
            return sqlMapMaxResizes;
        }

        @Override
        public int getSqlMaxNegativeLimit() {
            return sqlMaxNegativeLimit;
        }

        @Override
        public int getSqlModelPoolCapacity() {
            return sqlModelPoolCapacity;
        }

        @Override
        public int getSqlPageFrameMaxRows() {
            return sqlPageFrameMaxRows;
        }

        @Override
        public int getSqlPageFrameMinRows() {
            return sqlPageFrameMinRows;
        }

        @Override
        public int getSqlSmallMapKeyCapacity() {
            return sqlSmallMapKeyCapacity;
        }

        @Override
        public int getSqlSmallMapPageSize() {
            return sqlSmallMapPageSize;
        }

        @Override
        public int getSqlSortKeyMaxPages() {
            return sqlSortKeyMaxPages;
        }

        @Override
        public long getSqlSortKeyPageSize() {
            return sqlSortKeyPageSize;
        }

        @Override
        public int getSqlSortLightValueMaxPages() {
            return sqlSortLightValueMaxPages;
        }

        @Override
        public long getSqlSortLightValuePageSize() {
            return sqlSortLightValuePageSize;
        }

        @Override
        public int getSqlSortValueMaxPages() {
            return sqlSortValueMaxPages;
        }

        @Override
        public int getSqlSortValuePageSize() {
            return sqlSortValuePageSize;
        }

        @Override
        public int getStrFunctionMaxBufferLength() {
            return sqlStrFunctionBufferMaxSize;
        }

        @Override
        public @NotNull CharSequence getSystemTableNamePrefix() {
            return systemTableNamePrefix;
        }

        @Override
        public long getTableRegistryAutoReloadFrequency() {
            return cairoTableRegistryAutoReloadFrequency;
        }

        @Override
        public int getTableRegistryCompactionThreshold() {
            return cairoTableRegistryCompactionThreshold;
        }

        public @NotNull TelemetryConfiguration getTelemetryConfiguration() {
            return telemetryConfiguration;
        }

        @Override
        public CharSequence getTempRenamePendingTablePrefix() {
            return tempRenamePendingTablePrefix;
        }

        @Override
        public @NotNull TextConfiguration getTextConfiguration() {
            return textConfiguration;
        }

        @Override
        public int getTxnScoreboardEntryCount() {
            return sqlTxnScoreboardEntryCount;
        }

        @Override
        public int getVectorAggregateQueueCapacity() {
            return vectorAggregateQueueCapacity;
        }

        @Override
        public @NotNull VolumeDefinitions getVolumeDefinitions() {
            return volumeDefinitions;
        }

        @Override
        public int getWalApplyLookAheadTransactionCount() {
            return walApplyLookAheadTransactionCount;
        }

        @Override
        public long getWalApplyTableTimeQuota() {
            return walApplyTableTimeQuota;
        }

        @Override
        public long getWalDataAppendPageSize() {
            return walWriterDataAppendPageSize;
        }

        @Override
        public boolean getWalEnabledDefault() {
            return walEnabledDefault;
        }

        @Override
        public int getWalMaxLagTxnCount() {
            return walMaxLagTxnCount;
        }

        @Override
        public long getWalPurgeInterval() {
            return walPurgeInterval;
        }

        @Override
        public int getWalRecreateDistressedSequencerAttempts() {
            return walRecreateDistressedSequencerAttempts;
        }

        @Override
        public long getWalSegmentRolloverRowCount() {
            return walSegmentRolloverRowCount;
        }

        @Override
        public double getWalSquashUncommittedRowsMultiplier() {
            return walSquashUncommittedRowsMultiplier;
        }

        @Override
        public int getWalTxnNotificationQueueCapacity() {
            return walTxnNotificationQueueCapacity;
        }

        @Override
        public int getWithClauseModelPoolCapacity() {
            return sqlWithClauseModelPoolCapacity;
        }

        @Override
        public long getWorkStealTimeoutNanos() {
            return workStealTimeoutNanos;
        }

        @Override
        public long getWriterAsyncCommandBusyWaitTimeout() {
            return writerAsyncCommandBusyWaitTimeout;
        }

        @Override
        public long getWriterAsyncCommandMaxTimeout() {
            return writerAsyncCommandMaxWaitTimeout;
        }

        @Override
        public int getWriterCommandQueueCapacity() {
            return writerAsyncCommandQueueCapacity;
        }

        @Override
        public long getWriterCommandQueueSlotSize() {
            return writerAsyncCommandQueueSlotSize;
        }

        @Override
        public long getWriterFileOpenOpts() {
            return writerFileOpenOpts;
        }

        @Override
        public int getWriterTickRowsCountMod() {
            return writerTickRowsCountMod;
        }

        @Override
        public boolean isIOURingEnabled() {
            return ioURingEnabled;
        }

        @Override
        public boolean isMultiKeyDedupEnabled() {
            return false;
        }

        @Override
        public boolean isO3QuickSortEnabled() {
            return o3QuickSortEnabled;
        }

        @Override
        public boolean isParallelIndexingEnabled() {
            return parallelIndexingEnabled;
        }

        @Override
        public boolean isReadOnlyInstance() {
            return isReadOnlyInstance;
        }

        @Override
        public boolean isSnapshotRecoveryEnabled() {
            return snapshotRecoveryEnabled;
        }

        @Override
        public boolean isSqlJitDebugEnabled() {
            return sqlJitDebugEnabled;
        }

        @Override
        public boolean isSqlParallelFilterEnabled() {
            return sqlParallelFilterEnabled;
        }

        @Override
        public boolean isSqlParallelFilterPreTouchEnabled() {
            return sqlParallelFilterPreTouchEnabled;
        }

        @Override
        public boolean isTableTypeConversionEnabled() {
            return tableTypeConversionEnabled;
        }

        @Override
        public boolean isWalApplyEnabled() {
            return walApplyEnabled;
        }

        public boolean isWalSupported() {
            return walSupported;
        }

        @Override
        public boolean isWriterMixedIOEnabled() {
            return writerMixedIOEnabled;
        }

        @Override
        public boolean mangleTableDirNames() {
            return false;
        }
    }

    private class PropHttpContextConfiguration implements HttpContextConfiguration {

        @Override
        public boolean allowDeflateBeforeSend() {
            return httpAllowDeflateBeforeSend;
        }

        @Override
        public MillisecondClock getClock() {
            return httpFrozenClock ? StationaryMillisClock.INSTANCE : MillisecondClockImpl.INSTANCE;
        }

        @Override
        public int getConnectionPoolInitialCapacity() {
            return connectionPoolInitialCapacity;
        }

        @Override
        public int getConnectionStringPoolCapacity() {
            return connectionStringPoolCapacity;
        }

        @Override
        public boolean getDumpNetworkTraffic() {
            return false;
        }

        @Override
        public FactoryProvider getFactoryProvider() {
            return factoryProvider;
        }

        @Override
        public String getHttpVersion() {
            return httpVersion;
        }

        @Override
        public int getMultipartHeaderBufferSize() {
            return multipartHeaderBufferSize;
        }

        @Override
        public long getMultipartIdleSpinCount() {
            return multipartIdleSpinCount;
        }

        @Override
        public NetworkFacade getNetworkFacade() {
            return NetworkFacadeImpl.INSTANCE;
        }

        @Override
        public int getRecvBufferSize() {
            return recvBufferSize;
        }

        @Override
        public int getRequestHeaderBufferSize() {
            return requestHeaderBufferSize;
        }

        @Override
        public int getSendBufferSize() {
            return sendBufferSize;
        }

        @Override
        public boolean getServerKeepAlive() {
            return httpServerKeepAlive;
        }

        @Override
        public boolean readOnlySecurityContext() {
            return httpReadOnlySecurityContext || isReadOnlyInstance;
        }
    }

    private class PropHttpIODispatcherConfiguration implements IODispatcherConfiguration {
        @Override
        public int getBindIPv4Address() {
            return httpNetBindIPv4Address;
        }

        @Override
        public int getBindPort() {
            return httpNetBindPort;
        }

        @Override
        public MillisecondClock getClock() {
            return MillisecondClockImpl.INSTANCE;
        }

        @Override
        public int getConcurrentConnectionLimit() {
            return httpNetConnectionLimit;
        }

        @Override
        public String getDispatcherLogName() {
            return "http-server";
        }

        @Override
        public EpollFacade getEpollFacade() {
            return EpollFacadeImpl.INSTANCE;
        }

        @Override
        public long getHeartbeatInterval() {
            return -1L;
        }

        @Override
        public boolean getHint() {
            return httpNetConnectionHint;
        }

        @Override
        public long getIdleConnectionTimeout() {
            return httpNetConnectionTimeout;
        }

        @Override
        public KqueueFacade getKqueueFacade() {
            return KqueueFacadeImpl.INSTANCE;
        }

        @Override
        public NetworkFacade getNetworkFacade() {
            return NetworkFacadeImpl.INSTANCE;
        }

        @Override
        public long getQueueTimeout() {
            return httpNetConnectionQueueTimeout;
        }

        @Override
        public int getRcvBufSize() {
            return httpNetConnectionRcvBuf;
        }

        @Override
        public SelectFacade getSelectFacade() {
            return SelectFacadeImpl.INSTANCE;
        }

        @Override
        public int getSndBufSize() {
            return httpNetConnectionSndBuf;
        }

        @Override
        public int getTestConnectionBufferSize() {
            return netTestConnectionBufferSize;
        }
    }

    private class PropHttpMinIODispatcherConfiguration implements IODispatcherConfiguration {
        @Override
        public int getBindIPv4Address() {
            return httpMinBindIPv4Address;
        }

        @Override
        public int getBindPort() {
            return httpMinBindPort;
        }

        @Override
        public MillisecondClock getClock() {
            return MillisecondClockImpl.INSTANCE;
        }

        @Override
        public int getConcurrentConnectionLimit() {
            return httpMinNetConnectionLimit;
        }

        @Override
        public String getDispatcherLogName() {
            return "http-min-server";
        }

        @Override
        public EpollFacade getEpollFacade() {
            return EpollFacadeImpl.INSTANCE;
        }

        @Override
        public long getHeartbeatInterval() {
            return -1L;
        }

        @Override
        public boolean getHint() {
            return httpMinNetConnectionHint;
        }

        @Override
        public long getIdleConnectionTimeout() {
            return httpMinNetIdleConnectionTimeout;
        }

        @Override
        public KqueueFacade getKqueueFacade() {
            return KqueueFacadeImpl.INSTANCE;
        }

        @Override
        public NetworkFacade getNetworkFacade() {
            return NetworkFacadeImpl.INSTANCE;
        }

        @Override
        public long getQueueTimeout() {
            return httpMinNetConnectionQueueTimeout;
        }

        @Override
        public int getRcvBufSize() {
            return httpMinNetConnectionRcvBuf;
        }

        @Override
        public SelectFacade getSelectFacade() {
            return SelectFacadeImpl.INSTANCE;
        }

        @Override
        public int getSndBufSize() {
            return httpMinNetConnectionSndBuf;
        }

        @Override
        public int getTestConnectionBufferSize() {
            return netTestConnectionBufferSize;
        }
    }

    private class PropHttpMinServerConfiguration implements HttpMinServerConfiguration {

        @Override
        public IODispatcherConfiguration getDispatcherConfiguration() {
            return httpMinIODispatcherConfiguration;
        }

        @Override
        public FactoryProvider getFactoryProvider() {
            return factoryProvider;
        }

        @Override
        public HttpContextConfiguration getHttpContextConfiguration() {
            return httpContextConfiguration;
        }

        @Override
        public String getPoolName() {
            return "minhttp";
        }

        @Override
        public long getSleepThreshold() {
            return httpMinWorkerSleepThreshold;
        }

        @Override
        public long getSleepTimeout() {
            return httpMinWorkerSleepTimeout;
        }

        @Override
        public WaitProcessorConfiguration getWaitProcessorConfiguration() {
            return httpWaitProcessorConfiguration;
        }

        @Override
        public int[] getWorkerAffinity() {
            return httpMinWorkerAffinity;
        }

        @Override
        public int getWorkerCount() {
            return httpMinWorkerCount;
        }

        @Override
        public long getYieldThreshold() {
            return httpMinWorkerYieldThreshold;
        }

        @Override
        public boolean haltOnError() {
            return httpMinWorkerHaltOnError;
        }

        @Override
        public boolean isEnabled() {
            return httpMinServerEnabled;
        }

        @Override
        public boolean isHealthCheckAuthenticationRequired() {
            return httpHealthCheckAuthRequired;
        }

        @Override
        public boolean isPessimisticHealthCheckEnabled() {
            return httpPessimisticHealthCheckEnabled;
        }
    }

    private class PropHttpServerConfiguration implements HttpServerConfiguration {

        @Override
        public IODispatcherConfiguration getDispatcherConfiguration() {
            return httpIODispatcherConfiguration;
        }

        @Override
        public FactoryProvider getFactoryProvider() {
            return factoryProvider;
        }

        @Override
        public HttpContextConfiguration getHttpContextConfiguration() {
            return httpContextConfiguration;
        }

        @Override
        public JsonQueryProcessorConfiguration getJsonQueryProcessorConfiguration() {
            return jsonQueryProcessorConfiguration;
        }

        @Override
        public String getPoolName() {
            return "http";
        }

        @Override
        public int getQueryCacheBlockCount() {
            return httpSqlCacheBlockCount;
        }

        @Override
        public int getQueryCacheRowCount() {
            return httpSqlCacheRowCount;
        }

        @Override
        public long getSleepThreshold() {
            return httpWorkerSleepThreshold;
        }

        @Override
        public long getSleepTimeout() {
            return httpWorkerSleepTimeout;
        }

        @Override
        public StaticContentProcessorConfiguration getStaticContentProcessorConfiguration() {
            return staticContentProcessorConfiguration;
        }

        @Override
        public WaitProcessorConfiguration getWaitProcessorConfiguration() {
            return httpWaitProcessorConfiguration;
        }

        @Override
        public int[] getWorkerAffinity() {
            return httpWorkerAffinity;
        }

        @Override
        public int getWorkerCount() {
            return httpWorkerCount;
        }

        @Override
        public long getYieldThreshold() {
            return httpWorkerYieldThreshold;
        }

        @Override
        public boolean haltOnError() {
            return httpWorkerHaltOnError;
        }

        @Override
        public boolean isEnabled() {
            return httpServerEnabled;
        }

        @Override
        public boolean isHealthCheckAuthenticationRequired() {
            return httpHealthCheckAuthRequired;
        }

        @Override
        public boolean isPessimisticHealthCheckEnabled() {
            return httpPessimisticHealthCheckEnabled;
        }

        @Override
        public boolean isQueryCacheEnabled() {
            return httpSqlCacheEnabled;
        }
    }

    private class PropJsonQueryProcessorConfiguration implements JsonQueryProcessorConfiguration {

        @Override
        public MillisecondClock getClock() {
            return httpFrozenClock ? StationaryMillisClock.INSTANCE : MillisecondClockImpl.INSTANCE;
        }

        @Override
        public int getConnectionCheckFrequency() {
            return jsonQueryConnectionCheckFrequency;
        }

        @Override
        public int getDoubleScale() {
            return jsonQueryDoubleScale;
        }

        @Override
        public FactoryProvider getFactoryProvider() {
            return factoryProvider;
        }

        @Override
        public FilesFacade getFilesFacade() {
            return FilesFacadeImpl.INSTANCE;
        }

        @Override
        public int getFloatScale() {
            return jsonQueryFloatScale;
        }

        @Override
        public CharSequence getKeepAliveHeader() {
            return keepAliveHeader;
        }

        @Override
        public long getMaxQueryResponseRowLimit() {
            return maxHttpQueryResponseRowLimit;
        }
    }

    private class PropLineTcpIOWorkerPoolConfiguration implements WorkerPoolConfiguration {
        @Override
        public String getPoolName() {
            return "ilpio";
        }

        @Override
        public long getSleepThreshold() {
            return lineTcpIOWorkerSleepThreshold;
        }

        @Override
        public int[] getWorkerAffinity() {
            return lineTcpIOWorkerAffinity;
        }

        @Override
        public int getWorkerCount() {
            return lineTcpIOWorkerCount;
        }

        @Override
        public long getYieldThreshold() {
            return lineTcpIOWorkerYieldThreshold;
        }

        @Override
        public boolean haltOnError() {
            return lineTcpIOWorkerPoolHaltOnError;
        }
    }

    private class PropLineTcpReceiverConfiguration implements LineTcpReceiverConfiguration {
        @Override
        public String getAuthDB() {
            return lineTcpAuthDB;
        }

        @Override
        public boolean getAutoCreateNewColumns() {
            return ilpAutoCreateNewColumns;
        }

        @Override
        public boolean getAutoCreateNewTables() {
            return ilpAutoCreateNewTables;
        }

        @Override
        public long getCommitInterval() {
            return LineTcpReceiverConfigurationHelper.calcCommitInterval(
                    cairoConfiguration.getO3MinLag(),
                    getCommitIntervalFraction(),
                    getCommitIntervalDefault()
            );
        }

        public long getCommitIntervalDefault() {
            return lineTcpCommitIntervalDefault;
        }

        @Override
        public double getCommitIntervalFraction() {
            return lineTcpCommitIntervalFraction;
        }

        @Override
        public int getConnectionPoolInitialCapacity() {
            return lineTcpConnectionPoolInitialCapacity;
        }

        @Override
        public short getDefaultColumnTypeForFloat() {
            return floatDefaultColumnType;
        }

        @Override
        public short getDefaultColumnTypeForInteger() {
            return integerDefaultColumnType;
        }

        @Override
        public int getDefaultPartitionBy() {
            return lineTcpDefaultPartitionBy;
        }

        @Override
        public boolean getDisconnectOnError() {
            return lineTcpDisconnectOnError;
        }

        @Override
        public IODispatcherConfiguration getDispatcherConfiguration() {
            return lineTcpReceiverDispatcherConfiguration;
        }

        @Override
        public FactoryProvider getFactoryProvider() {
            return factoryProvider;
        }

        @Override
        public FilesFacade getFilesFacade() {
            return FilesFacadeImpl.INSTANCE;
        }

        @Override
        public WorkerPoolConfiguration getIOWorkerPoolConfiguration() {
            return lineTcpIOWorkerPoolConfiguration;
        }

        @Override
        public long getMaintenanceInterval() {
            return lineTcpMaintenanceInterval;
        }

        @Override
        public int getMaxFileNameLength() {
            return maxFileNameLength;
        }

        @Override
        public int getMaxMeasurementSize() {
            return lineTcpMaxMeasurementSize;
        }

        @Override
        public MicrosecondClock getMicrosecondClock() {
            return MicrosecondClockImpl.INSTANCE;
        }

        @Override
        public MillisecondClock getMillisecondClock() {
            return MillisecondClockImpl.INSTANCE;
        }

        @Override
        public int getNetMsgBufferSize() {
            return lineTcpMsgBufferSize;
        }

        @Override
        public NetworkFacade getNetworkFacade() {
            return NetworkFacadeImpl.INSTANCE;
        }

        @Override
        public long getSymbolCacheWaitUsBeforeReload() {
            return symbolCacheWaitUsBeforeReload;
        }

        @Override
        public LineTcpTimestampAdapter getTimestampAdapter() {
            return lineTcpTimestampAdapter;
        }

        @Override
        public long getWriterIdleTimeout() {
            return minIdleMsBeforeWriterRelease;
        }

        @Override
        public int getWriterQueueCapacity() {
            return lineTcpWriterQueueCapacity;
        }

        @Override
        public WorkerPoolConfiguration getWriterWorkerPoolConfiguration() {
            return lineTcpWriterWorkerPoolConfiguration;
        }

        @Override
        public boolean isEnabled() {
            return lineTcpEnabled;
        }

        @Override
        public boolean isStringAsTagSupported() {
            return stringAsTagSupported;
        }

        @Override
        public boolean isStringToCharCastAllowed() {
            return stringToCharCastAllowed;
        }

        @Override
        public boolean isSymbolAsFieldSupported() {
            return symbolAsFieldSupported;
        }
    }

    private class PropLineTcpReceiverIODispatcherConfiguration implements IODispatcherConfiguration {

        @Override
        public int getBindIPv4Address() {
            return lineTcpNetBindIPv4Address;
        }

        @Override
        public int getBindPort() {
            return lineTcpNetBindPort;
        }

        @Override
        public MillisecondClock getClock() {
            return MillisecondClockImpl.INSTANCE;
        }

        @Override
        public int getConcurrentConnectionLimit() {
            return lineTcpNetConnectionLimit;
        }

        @Override
        public String getDispatcherLogName() {
            return "tcp-line-server";
        }

        @Override
        public EpollFacade getEpollFacade() {
            return EpollFacadeImpl.INSTANCE;
        }

        @Override
        public long getHeartbeatInterval() {
            return lineTcpNetConnectionHeartbeatInterval;
        }

        @Override
        public boolean getHint() {
            return lineTcpNetConnectionHint;
        }

        @Override
        public long getIdleConnectionTimeout() {
            return lineTcpNetIdleConnectionTimeout;
        }

        @Override
        public KqueueFacade getKqueueFacade() {
            return KqueueFacadeImpl.INSTANCE;
        }

        public NetworkFacade getNetworkFacade() {
            return NetworkFacadeImpl.INSTANCE;
        }

        @Override
        public long getQueueTimeout() {
            return lineTcpNetConnectionQueueTimeout;
        }

        @Override
        public int getRcvBufSize() {
            return lineTcpNetConnectionRcvBuf;
        }

        @Override
        public SelectFacade getSelectFacade() {
            return SelectFacadeImpl.INSTANCE;
        }

        @Override
        public int getSndBufSize() {
            return -1;
        }

        @Override
        public int getTestConnectionBufferSize() {
            return netTestConnectionBufferSize;
        }
    }

    private class PropLineTcpWriterWorkerPoolConfiguration implements WorkerPoolConfiguration {
        @Override
        public String getPoolName() {
            return "ilpwriter";
        }


        @Override
        public long getSleepThreshold() {
            return lineTcpWriterWorkerSleepThreshold;
        }

        @Override
        public int[] getWorkerAffinity() {
            return lineTcpWriterWorkerAffinity;
        }

        @Override
        public int getWorkerCount() {
            return lineTcpWriterWorkerCount;
        }

        @Override
        public long getYieldThreshold() {
            return lineTcpWriterWorkerYieldThreshold;
        }

        @Override
        public boolean haltOnError() {
            return lineTcpWriterWorkerPoolHaltOnError;
        }
    }

    private class PropLineUdpReceiverConfiguration implements LineUdpReceiverConfiguration {
        @Override
        public boolean getAutoCreateNewColumns() {
            return ilpAutoCreateNewColumns;
        }

        @Override
        public boolean getAutoCreateNewTables() {
            return ilpAutoCreateNewTables;
        }

        @Override
        public int getBindIPv4Address() {
            return lineUdpBindIPV4Address;
        }

        @Override
        public int getCommitMode() {
            return lineUdpCommitMode;
        }

        @Override
        public int getCommitRate() {
            return lineUdpCommitRate;
        }

        @Override
        public short getDefaultColumnTypeForFloat() {
            return floatDefaultColumnType;
        }

        @Override
        public short getDefaultColumnTypeForInteger() {
            return integerDefaultColumnType;
        }

        @Override
        public int getDefaultPartitionBy() {
            return lineUdpDefaultPartitionBy;
        }

        @Override
        public int getGroupIPv4Address() {
            return lineUdpGroupIPv4Address;
        }

        @Override
        public int getMaxFileNameLength() {
            return maxFileNameLength;
        }

        @Override
        public int getMsgBufferSize() {
            return lineUdpMsgBufferSize;
        }

        @Override
        public int getMsgCount() {
            return lineUdpMsgCount;
        }

        @Override
        public NetworkFacade getNetworkFacade() {
            return NetworkFacadeImpl.INSTANCE;
        }

        @Override
        public int getPort() {
            return lineUdpPort;
        }

        @Override
        public int getReceiveBufferSize() {
            return lineUdpReceiveBufferSize;
        }

        @Override
        public LineTimestampAdapter getTimestampAdapter() {
            return lineUdpTimestampAdapter;
        }

        @Override
        public boolean isEnabled() {
            return lineUdpEnabled;
        }

        @Override
        public boolean isUnicast() {
            return lineUdpUnicast;
        }

        @Override
        public boolean ownThread() {
            return lineUdpOwnThread;
        }

        @Override
        public int ownThreadAffinity() {
            return lineUdpOwnThreadAffinity;
        }
    }

    private class PropMetricsConfiguration implements MetricsConfiguration {

        @Override
        public boolean isEnabled() {
            return metricsEnabled;
        }
    }

    private class PropPGWireConfiguration implements PGWireConfiguration {

        @Override
        public int getBinParamCountCapacity() {
            return pgBinaryParamsCapacity;
        }

        @Override
        public int getCharacterStoreCapacity() {
            return pgCharacterStoreCapacity;
        }

        @Override
        public int getCharacterStorePoolCapacity() {
            return pgCharacterStorePoolCapacity;
        }

        @Override
        public SqlExecutionCircuitBreakerConfiguration getCircuitBreakerConfiguration() {
            return circuitBreakerConfiguration;
        }

        @Override
        public int getConnectionPoolInitialCapacity() {
            return pgConnectionPoolInitialCapacity;
        }

        @Override
        public DateLocale getDefaultDateLocale() {
            return pgDefaultLocale;
        }

        @Override
        public String getDefaultPassword() {
            return pgPassword;
        }

        @Override
        public String getDefaultUsername() {
            return pgUsername;
        }

        @Override
        public IODispatcherConfiguration getDispatcherConfiguration() {
            return propPGWireDispatcherConfiguration;
        }

        @Override
        public FactoryProvider getFactoryProvider() {
            return factoryProvider;
        }

        @Override
        public int getForceRecvFragmentationChunkSize() {
            return forceRecvFragmentationChunkSize;
        }

        @Override
        public int getForceSendFragmentationChunkSize() {
            return forceSendFragmentationChunkSize;
        }

        @Override
        public int getInsertCacheBlockCount() {
            return pgInsertCacheBlockCount;
        }

        @Override
        public int getInsertCacheRowCount() {
            return pgInsertCacheRowCount;
        }

        @Override
        public int getMaxBlobSizeOnQuery() {
            return pgMaxBlobSizeOnQuery;
        }

        @Override
        public int getNamedStatementCacheCapacity() {
            return pgNamedStatementCacheCapacity;
        }

        @Override
        public int getNamesStatementPoolCapacity() {
            return pgNamesStatementPoolCapacity;
        }

        @Override
        public NetworkFacade getNetworkFacade() {
            return NetworkFacadeImpl.INSTANCE;
        }

        @Override
        public int getPendingWritersCacheSize() {
            return pgPendingWritersCacheCapacity;
        }

        @Override
        public String getPoolName() {
            return "pgwire";
        }

        @Override
        public String getReadOnlyPassword() {
            return pgReadOnlyPassword;
        }

        @Override
        public String getReadOnlyUsername() {
            return pgReadOnlyUsername;
        }

        @Override
        public int getRecvBufferSize() {
            return pgRecvBufferSize;
        }

        @Override
        public int getSelectCacheBlockCount() {
            return pgSelectCacheBlockCount;
        }

        @Override
        public int getSelectCacheRowCount() {
            return pgSelectCacheRowCount;
        }

        @Override
        public int getSendBufferSize() {
            return pgSendBufferSize;
        }

        @Override
        public String getServerVersion() {
            return "11.3";
        }

        @Override
        public long getSleepThreshold() {
            return pgWorkerSleepThreshold;
        }

        @Override
        public int getUpdateCacheBlockCount() {
            return pgUpdateCacheBlockCount;
        }

        @Override
        public int getUpdateCacheRowCount() {
            return pgUpdateCacheRowCount;
        }

        @Override
        public int[] getWorkerAffinity() {
            return pgWorkerAffinity;
        }

        @Override
        public int getWorkerCount() {
            return pgWorkerCount;
        }

        @Override
        public long getYieldThreshold() {
            return pgWorkerYieldThreshold;
        }

        @Override
        public boolean haltOnError() {
            return pgHaltOnError;
        }

        @Override
        public boolean isDaemonPool() {
            return pgDaemonPool;
        }

        @Override
        public boolean isEnabled() {
            return pgEnabled;
        }

        @Override
        public boolean isInsertCacheEnabled() {
            return pgInsertCacheEnabled;
        }

        @Override
        public boolean isReadOnlyUserEnabled() {
            return pgReadOnlyUserEnabled;
        }

        @Override
        public boolean isSelectCacheEnabled() {
            return pgSelectCacheEnabled;
        }

        @Override
        public boolean isUpdateCacheEnabled() {
            return pgUpdateCacheEnabled;
        }

        @Override
        public boolean readOnlySecurityContext() {
            return pgReadOnlySecurityContext || isReadOnlyInstance;
        }
    }

    private class PropPGWireDispatcherConfiguration implements IODispatcherConfiguration {

        @Override
        public int getBindIPv4Address() {
            return pgNetBindIPv4Address;
        }

        @Override
        public int getBindPort() {
            return pgNetBindPort;
        }

        @Override
        public MillisecondClock getClock() {
            return MillisecondClockImpl.INSTANCE;
        }

        @Override
        public int getConcurrentConnectionLimit() {
            return pgNetConnectionLimit;
        }

        @Override
        public String getDispatcherLogName() {
            return "pg-server";
        }

        @Override
        public EpollFacade getEpollFacade() {
            return EpollFacadeImpl.INSTANCE;
        }

        @Override
        public long getHeartbeatInterval() {
            return -1L;
        }

        @Override
        public boolean getHint() {
            return pgNetConnectionHint;
        }

        @Override
        public long getIdleConnectionTimeout() {
            return pgNetIdleConnectionTimeout;
        }

        @Override
        public KqueueFacade getKqueueFacade() {
            return KqueueFacadeImpl.INSTANCE;
        }

        @Override
        public NetworkFacade getNetworkFacade() {
            return NetworkFacadeImpl.INSTANCE;
        }

        @Override
        public long getQueueTimeout() {
            return pgNetConnectionQueueTimeout;
        }

        @Override
        public int getRcvBufSize() {
            return pgNetConnectionRcvBuf;
        }

        @Override
        public SelectFacade getSelectFacade() {
            return SelectFacadeImpl.INSTANCE;
        }

        @Override
        public int getSndBufSize() {
            return pgNetConnectionSndBuf;
        }

        @Override
        public int getTestConnectionBufferSize() {
            return netTestConnectionBufferSize;
        }
    }

    private class PropSqlExecutionCircuitBreakerConfiguration implements SqlExecutionCircuitBreakerConfiguration {

        @Override
        public boolean checkConnection() {
            return true;
        }

        @Override
        public int getBufferSize() {
            return netTestConnectionBufferSize;
        }

        @Override
        public int getCircuitBreakerThrottle() {
            return circuitBreakerThrottle;
        }

        @Override
        @NotNull
        public MillisecondClock getClock() {
            return MillisecondClockImpl.INSTANCE;
        }

        @Override
        @NotNull
        public NetworkFacade getNetworkFacade() {
            return NetworkFacadeImpl.INSTANCE;
        }

        @Override
        public long getTimeout() {
            return circuitBreakerTimeout;
        }

        @Override
        public boolean isEnabled() {
            return interruptOnClosedConnection;
        }
    }

    private class PropStaticContentProcessorConfiguration implements StaticContentProcessorConfiguration {

        @Override
        public FilesFacade getFilesFacade() {
            return FilesFacadeImpl.INSTANCE;
        }

        @Override
        public CharSequence getIndexFileName() {
            return indexFileName;
        }

        @Override
        public String getKeepAliveHeader() {
            return keepAliveHeader;
        }

        @Override
        public MimeTypesCache getMimeTypesCache() {
            return mimeTypesCache;
        }

        /**
         * Absolute path to HTTP public directory.
         *
         * @return path to public directory
         */
        @Override
        public CharSequence getPublicDirectory() {
            return publicDirectory;
        }

        @Override
        public boolean isAuthenticationRequired() {
            return httpStaticAuthRequired;
        }
    }

    private class PropTelemetryConfiguration implements TelemetryConfiguration {

        @Override
        public boolean getDisableCompletely() {
            return telemetryDisableCompletely;
        }

        @Override
        public boolean getEnabled() {
            return telemetryEnabled;
        }

        @Override
        public int getQueueCapacity() {
            return telemetryQueueCapacity;
        }

        @Override
        public boolean hideTables() {
            return telemetryHideTables;
        }
    }

    private class PropTextConfiguration implements TextConfiguration {

        @Override
        public int getDateAdapterPoolCapacity() {
            return dateAdapterPoolCapacity;
        }

        @Override
        public DateLocale getDefaultDateLocale() {
            return locale;
        }

        @Override
        public InputFormatConfiguration getInputFormatConfiguration() {
            return inputFormatConfiguration;
        }

        @Override
        public int getJsonCacheLimit() {
            return jsonCacheLimit;
        }

        @Override
        public int getJsonCacheSize() {
            return jsonCacheSize;
        }

        @Override
        public double getMaxRequiredDelimiterStdDev() {
            return maxRequiredDelimiterStdDev;
        }

        @Override
        public double getMaxRequiredLineLengthStdDev() {
            return maxRequiredLineLengthStdDev;
        }

        @Override
        public int getMetadataStringPoolCapacity() {
            return metadataStringPoolCapacity;
        }

        @Override
        public int getRollBufferLimit() {
            return rollBufferLimit;
        }

        @Override
        public int getRollBufferSize() {
            return rollBufferSize;
        }

        @Override
        public int getTextAnalysisMaxLines() {
            return textAnalysisMaxLines;
        }

        @Override
        public int getTextLexerStringPoolCapacity() {
            return textLexerStringPoolCapacity;
        }

        @Override
        public int getTimestampAdapterPoolCapacity() {
            return timestampAdapterPoolCapacity;
        }

        @Override
        public int getUtf8SinkSize() {
            return utf8SinkSize;
        }
    }

    private class PropWaitProcessorConfiguration implements WaitProcessorConfiguration {

        @Override
        public MillisecondClock getClock() {
            return MillisecondClockImpl.INSTANCE;
        }

        @Override
        public double getExponentialWaitMultiplier() {
            return rerunExponentialWaitMultiplier;
        }

        @Override
        public int getInitialWaitQueueSize() {
            return rerunInitialWaitQueueSize;
        }

        @Override
        public int getMaxProcessingQueueSize() {
            return rerunMaxProcessingQueueSize;
        }

        @Override
        public long getMaxWaitCapMs() {
            return maxRerunWaitCapMs;
        }
    }

    private class PropWalApplyPoolConfiguration implements WorkerPoolConfiguration {
        @Override
        public String getPoolName() {
            return "wal-apply";
        }

        @Override
        public long getSleepThreshold() {
            return walApplyWorkerSleepThreshold;
        }

        @Override
        public long getSleepTimeout() {
            return walApplySleepTimeout;
        }

        @Override
        public int[] getWorkerAffinity() {
            return walApplyWorkerAffinity;
        }

        @Override
        public int getWorkerCount() {
            return walApplyWorkerCount;
        }

        @Override
        public long getYieldThreshold() {
            return walApplyWorkerYieldThreshold;
        }

        @Override
        public boolean haltOnError() {
            return walApplyWorkerHaltOnError;
        }

        @Override
        public boolean isEnabled() {
            return walApplyWorkerCount > 0;
        }
    }

    private class PropWorkerPoolConfiguration implements WorkerPoolConfiguration {
        @Override
        public String getPoolName() {
            return "shared";
        }

        @Override
        public long getSleepThreshold() {
            return sharedWorkerSleepThreshold;
        }

        @Override
        public long getSleepTimeout() {
            return sharedWorkerSleepTimeout;
        }

        @Override
        public int[] getWorkerAffinity() {
            return sharedWorkerAffinity;
        }

        @Override
        public int getWorkerCount() {
            return sharedWorkerCount;
        }

        @Override
        public long getYieldThreshold() {
            return sharedWorkerYieldThreshold;
        }

        @Override
        public boolean haltOnError() {
            return sharedWorkerHaltOnError;
        }
    }

    static {
        WRITE_FO_OPTS.put("o_direct", (int) CairoConfiguration.O_DIRECT);
        WRITE_FO_OPTS.put("o_sync", (int) CairoConfiguration.O_SYNC);
        WRITE_FO_OPTS.put("o_async", (int) CairoConfiguration.O_ASYNC);
        WRITE_FO_OPTS.put("o_none", (int) CairoConfiguration.O_NONE);
    }
}<|MERGE_RESOLUTION|>--- conflicted
+++ resolved
@@ -460,14 +460,7 @@
     private boolean stringToCharCastAllowed;
     private boolean symbolAsFieldSupported;
     private long symbolCacheWaitUsBeforeReload;
-<<<<<<< HEAD
-=======
-    private int textAnalysisMaxLines;
-    private int textLexerStringPoolCapacity;
-    private int timestampAdapterPoolCapacity;
-    private int utf8SinkSize;
     private final MicrosecondClock microsecondClock;
->>>>>>> 8af09fe9
 
     public PropServerConfiguration(
             String root,

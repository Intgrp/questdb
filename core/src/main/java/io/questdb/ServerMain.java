/*******************************************************************************
 *     ___                  _   ____  ____
 *    / _ \ _   _  ___  ___| |_|  _ \| __ )
 *   | | | | | | |/ _ \/ __| __| | | |  _ \
 *   | |_| | |_| |  __/\__ \ |_| |_| | |_) |
 *    \__\_\\__,_|\___||___/\__|____/|____/
 *
 *  Copyright (c) 2014-2019 Appsicle
 *  Copyright (c) 2019-2024 QuestDB
 *
 *  Licensed under the Apache License, Version 2.0 (the "License");
 *  you may not use this file except in compliance with the License.
 *  You may obtain a copy of the License at
 *
 *  http://www.apache.org/licenses/LICENSE-2.0
 *
 *  Unless required by applicable law or agreed to in writing, software
 *  distributed under the License is distributed on an "AS IS" BASIS,
 *  WITHOUT WARRANTIES OR CONDITIONS OF ANY KIND, either express or implied.
 *  See the License for the specific language governing permissions and
 *  limitations under the License.
 *
 ******************************************************************************/

package io.questdb;

import io.questdb.cairo.CairoConfiguration;
import io.questdb.cairo.CairoEngine;
import io.questdb.cairo.CairoException;
import io.questdb.cairo.FlushQueryCacheJob;
import io.questdb.cairo.mv.MatViewRefreshJob;
import io.questdb.cairo.mv.MatViewTimerJob;
import io.questdb.cairo.security.ReadOnlySecurityContextFactory;
import io.questdb.cairo.security.SecurityContextFactory;
import io.questdb.cairo.wal.ApplyWal2TableJob;
import io.questdb.cairo.wal.WalPurgeJob;
import io.questdb.cutlass.Services;
import io.questdb.cutlass.auth.AuthUtils;
import io.questdb.cutlass.auth.DefaultLineAuthenticatorFactory;
import io.questdb.cutlass.auth.EllipticCurveAuthenticatorFactory;
import io.questdb.cutlass.auth.LineAuthenticatorFactory;
import io.questdb.cutlass.http.DefaultHttpAuthenticatorFactory;
import io.questdb.cutlass.http.HttpAuthenticatorFactory;
import io.questdb.cutlass.http.HttpContextConfiguration;
import io.questdb.cutlass.http.HttpFullFatServerConfiguration;
import io.questdb.cutlass.http.HttpServer;
import io.questdb.cutlass.http.StaticHttpAuthenticatorFactory;
import io.questdb.cutlass.line.tcp.StaticChallengeResponseMatcher;
<<<<<<< HEAD
import io.questdb.cutlass.parquet.CopyExportRequestJob;
import io.questdb.cutlass.pgwire.IPGWireServer;
import io.questdb.cutlass.pgwire.PGWireConfiguration;
=======
import io.questdb.cutlass.pgwire.PGConfiguration;
import io.questdb.cutlass.pgwire.PGServer;
>>>>>>> 2f708730
import io.questdb.cutlass.pgwire.ReadOnlyUsersAwareSecurityContextFactory;
import io.questdb.cutlass.text.CopyImportJob;
import io.questdb.cutlass.text.CopyImportRequestJob;
import io.questdb.griffin.engine.table.AsyncFilterAtom;
import io.questdb.log.LogFactory;
import io.questdb.metrics.QueryTracingJob;
import io.questdb.mp.WorkerPool;
import io.questdb.mp.WorkerPoolUtils;
import io.questdb.std.CharSequenceObjHashMap;
import io.questdb.std.Chars;
import io.questdb.std.Misc;
import io.questdb.std.filewatch.FileWatcher;
import org.jetbrains.annotations.NotNull;
import org.jetbrains.annotations.TestOnly;

import java.io.Closeable;
import java.io.File;
import java.security.PublicKey;
import java.util.HashMap;
import java.util.Map;
import java.util.concurrent.TimeUnit;
import java.util.concurrent.atomic.AtomicBoolean;

public class ServerMain implements Closeable {
    private final Bootstrap bootstrap;
    private final AtomicBoolean closed = new AtomicBoolean();
    private final CairoEngine engine;
    private final FreeOnExit freeOnExit = new FreeOnExit();
    private final AtomicBoolean running = new AtomicBoolean();
    protected PGServer pgServer;
    private FileWatcher fileWatcher;
    private HttpServer httpServer;
    private Thread hydrateMetadataThread;
    private boolean initialized;
    private WorkerPoolManager workerPoolManager;

    public ServerMain(String... args) {
        this(new Bootstrap(args));
    }

    public ServerMain(final Bootstrap bootstrap) {
        this.bootstrap = bootstrap;
        // create cairo engine
        engine = freeOnExit.register(bootstrap.newCairoEngine());
        try {
            final ServerConfiguration config = bootstrap.getConfiguration();
            config.init(engine, freeOnExit);
            freeOnExit.register(config.getFactoryProvider());
            engine.load();
        } catch (Throwable th) {
            Misc.free(freeOnExit);
            throw th;
        }
    }

    public static ServerMain create(String root, Map<String, String> env) {
        final Map<String, String> newEnv = new HashMap<>(System.getenv());
        newEnv.putAll(env);
        PropBootstrapConfiguration bootstrapConfiguration = new PropBootstrapConfiguration() {
            @Override
            public Map<String, String> getEnv() {
                return newEnv;
            }
        };

        return new ServerMain(new Bootstrap(bootstrapConfiguration, Bootstrap.getServerMainArgs(root)));
    }

    public static ServerMain create(String root) {
        return new ServerMain(Bootstrap.getServerMainArgs(root));
    }

    public static ServerMain createWithoutWalApplyJob(String root, Map<String, String> env) {
        final Map<String, String> newEnv = new HashMap<>(System.getenv());
        newEnv.putAll(env);
        PropBootstrapConfiguration bootstrapConfiguration = new PropBootstrapConfiguration() {
            @Override
            public Map<String, String> getEnv() {
                return newEnv;
            }
        };

        return new ServerMain(new Bootstrap(bootstrapConfiguration, Bootstrap.getServerMainArgs(root))) {
            @Override
            protected void setupWalApplyJob(WorkerPool workerPool, CairoEngine engine, int sharedQueryWorkerCount) {
            }
        };
    }

    public static HttpAuthenticatorFactory getHttpAuthenticatorFactory(ServerConfiguration configuration) {
        HttpFullFatServerConfiguration httpConfig = configuration.getHttpServerConfiguration();
        String username = httpConfig.getUsername();
        if (Chars.empty(username)) {
            return DefaultHttpAuthenticatorFactory.INSTANCE;
        }
        return new StaticHttpAuthenticatorFactory(username, httpConfig.getPassword());
    }

    public static LineAuthenticatorFactory getLineAuthenticatorFactory(ServerConfiguration configuration) {
        LineAuthenticatorFactory authenticatorFactory;
        // create default authenticator for Line TCP protocol
        if (configuration.getLineTcpReceiverConfiguration().isEnabled() && configuration.getLineTcpReceiverConfiguration().getAuthDB() != null) {
            // we need "root/" here, not "root/db/"
            final String rootDir = new File(configuration.getCairoConfiguration().getDbRoot()).getParent();
            final String absPath = new File(rootDir, configuration.getLineTcpReceiverConfiguration().getAuthDB()).getAbsolutePath();
            CharSequenceObjHashMap<PublicKey> authDb = AuthUtils.loadAuthDb(absPath);
            authenticatorFactory = new EllipticCurveAuthenticatorFactory(() -> new StaticChallengeResponseMatcher(authDb));
        } else {
            authenticatorFactory = DefaultLineAuthenticatorFactory.INSTANCE;
        }
        return authenticatorFactory;
    }

    public static SecurityContextFactory getSecurityContextFactory(ServerConfiguration configuration) {
        boolean readOnlyInstance = configuration.getCairoConfiguration().isReadOnlyInstance();
        if (readOnlyInstance) {
            return ReadOnlySecurityContextFactory.INSTANCE;
        } else {
            PGConfiguration pgConfiguration = configuration.getPGWireConfiguration();
            HttpContextConfiguration httpContextConfiguration = configuration.getHttpServerConfiguration().getHttpContextConfiguration();
            boolean settingsReadOnly = configuration.getHttpServerConfiguration().isSettingsReadOnly();
            boolean pgWireReadOnlyContext = pgConfiguration.readOnlySecurityContext();
            boolean pgWireReadOnlyUserEnabled = pgConfiguration.isReadOnlyUserEnabled();
            String pgWireReadOnlyUsername = pgWireReadOnlyUserEnabled ? pgConfiguration.getReadOnlyUsername() : null;
            boolean httpReadOnly = httpContextConfiguration.readOnlySecurityContext();
            return new ReadOnlyUsersAwareSecurityContextFactory(pgWireReadOnlyContext, pgWireReadOnlyUsername, httpReadOnly, settingsReadOnly);
        }
    }

    public static void main(String[] args) {
        try {
            new ServerMain(args).start(true);
        } catch (Bootstrap.BootstrapException e) {
            if (e.isSilentStacktrace()) {
                System.err.println(e.getMessage());
            } else {
                //noinspection CallToPrintStackTrace
                e.printStackTrace();
            }
            LogFactory.closeInstance();
            System.exit(55);
        } catch (Throwable thr) {
            //noinspection CallToPrintStackTrace
            thr.printStackTrace();
            LogFactory.closeInstance();
            System.exit(55);
        }
    }

    public static @NotNull String propertyPathToEnvVarName(@NotNull String propertyPath) {
        return "QDB_" + propertyPath.replace('.', '_').toUpperCase();
    }

    public void awaitTable(String tableName) {
        getEngine().awaitTable(tableName, 30, TimeUnit.SECONDS);
    }

    @TestOnly
    public void awaitTxn(String tableName, long txn) {
        getEngine().awaitTxn(tableName, txn, 15, TimeUnit.SECONDS);
    }

    @Override
    public void close() {
        if (closed.compareAndSet(false, true)) {
            if (hydrateMetadataThread != null) {
                try {
                    hydrateMetadataThread.join();
                } catch (InterruptedException ignored) {
                }
            }
            System.err.println("QuestDB is shutting down...");
            System.out.println("QuestDB is shutting down...");
            if (bootstrap != null && bootstrap.getLog() != null) {
                // Still useful in case of custom logger
                bootstrap.getLog().info().$("QuestDB is shutting down...").$();
            }
            if (initialized) {
                workerPoolManager.halt();
                fileWatcher = Misc.free(fileWatcher);
            }
            freeOnExit.close();
        }
    }

    public ServerConfiguration getConfiguration() {
        return bootstrap.getConfiguration();
    }

    public CairoEngine getEngine() {
        if (closed.get()) {
            throw new IllegalStateException("close was called");
        }
        return engine;
    }

    public int getHttpServerPort() {
        if (httpServer != null) {
            return httpServer.getPort();
        }
        throw CairoException.nonCritical().put("http server is not running");
    }

    public int getPgWireServerPort() {
        if (pgServer != null) {
            return pgServer.getPort();
        }
        throw CairoException.nonCritical().put("pgwire server is not running");
    }

    public WorkerPoolManager getWorkerPoolManager() {
        if (closed.get()) {
            throw new IllegalStateException("close was called");
        }
        return workerPoolManager;
    }

    public boolean hasBeenClosed() {
        return closed.get();
    }

    public boolean hasStarted() {
        return running.get();
    }

    @TestOnly
    public void resetQueryCache() {
        pgServer.resetQueryCache();
    }

    public void start() {
        start(false);
    }

    public synchronized void start(boolean addShutdownHook) {
        if (!closed.get() && running.compareAndSet(false, true)) {
            initialize();

            if (addShutdownHook) {
                addShutdownHook();
            }
            workerPoolManager.start(bootstrap.getLog());
            bootstrap.logBannerAndEndpoints(webConsoleSchema());
            System.gc(); // final GC
            bootstrap.getLog().advisoryW().$("enjoy").$();
        }
    }

    private void addShutdownHook() {
        Runtime.getRuntime().addShutdownHook(new Thread(() -> {
            try {
                System.err.println("SIGTERM received");
                System.out.println("SIGTERM received");
                // It's fine if the magic number doesn't get its way to logs.
                // We log it merely to make sure that LOAD instructions generated by
                // AsyncFilterAtom#preTouchColumns() aren't optimized away by JVM's JIT compiler.
                bootstrap.getLog().debug().$("Pre-touch magic number: ").$(AsyncFilterAtom.PRE_TOUCH_BLACK_HOLE.sum()).$();
                close();
                LogFactory.closeInstance();
            } catch (Error ignore) {
                // ignore
            } finally {
                System.err.println("QuestDB is shutdown.");
                System.out.println("QuestDB is shutdown.");
            }
        }));
    }

    private synchronized void initialize() {
        initialized = true;
        final ServerConfiguration config = bootstrap.getConfiguration();
        final CairoConfiguration cairoConfig = config.getCairoConfiguration();
        // create the worker pool manager, and configure the shared pool
        final boolean walSupported = cairoConfig.isWalSupported();
        final boolean isReadOnly = cairoConfig.isReadOnlyInstance();
        final boolean walApplyEnabled = cairoConfig.isWalApplyEnabled();
        final boolean matViewEnabled = cairoConfig.isMatViewEnabled();

        workerPoolManager = new WorkerPoolManager(config) {
            @Override
            protected void configureWorkerPools(final WorkerPool sharedPoolQuery, final WorkerPool sharedPoolWrite) {
                try {
                    sharedPoolWrite.assign(engine.getEngineMaintenanceJob());
                    WorkerPoolUtils.setupQueryJobs(sharedPoolQuery, engine);

                    QueryTracingJob queryTracingJob = new QueryTracingJob(engine);
                    sharedPoolQuery.assign(queryTracingJob);
                    freeOnExit.register(queryTracingJob);

                    if (!isReadOnly) {
                        WorkerPoolUtils.setupWriterJobs(sharedPoolWrite, engine);

                        if (walSupported) {
                            sharedPoolWrite.assign(config.getFactoryProvider().getWalJobFactory().createCheckWalTransactionsJob(engine));
                            final WalPurgeJob walPurgeJob = config.getFactoryProvider().getWalJobFactory().createWalPurgeJob(engine);
                            engine.setWalPurgeJobRunLock(walPurgeJob.getRunLock());
                            walPurgeJob.delayByHalfInterval();
                            sharedPoolWrite.assign(walPurgeJob);
                            sharedPoolWrite.freeOnExit(walPurgeJob);

                            // wal apply job in the shared pool when there is no dedicated pool
                            if (walApplyEnabled && !config.getWalApplyPoolConfiguration().isEnabled()) {
                                setupWalApplyJob(sharedPoolWrite, engine, sharedPoolQuery.getWorkerCount());
                            }
                        }

                        // text import
<<<<<<< HEAD
                        CopyImportJob.assignToPool(engine.getMessageBus(), sharedPool);
=======
                        CopyJob.assignToPool(engine.getMessageBus(), sharedPoolWrite);
>>>>>>> 2f708730
                        if (!Chars.empty(cairoConfig.getSqlCopyInputRoot())) {
                            final CopyImportRequestJob copyImportRequestJob = new CopyImportRequestJob(
                                    engine,
                                    // save CPU resources for collecting and processing jobs
                                    Math.max(1, sharedPoolWrite.getWorkerCount() - 2)
                            );
<<<<<<< HEAD
                            sharedPool.assign(copyImportRequestJob);
                            sharedPool.freeOnExit(copyImportRequestJob);
                        }

                        if (!Chars.empty(cairoConfig.getSqlCopyExportRoot())) {
                            final CopyExportRequestJob copyExportRequestJob = new CopyExportRequestJob(
                                    engine
                            );
                            sharedPool.assign(copyExportRequestJob);
                            sharedPool.freeOnExit(copyExportRequestJob);
=======
                            sharedPoolWrite.assign(copyRequestJob);
                            sharedPoolWrite.freeOnExit(copyRequestJob);
>>>>>>> 2f708730
                        }

                        if (matViewEnabled && !config.getMatViewRefreshPoolConfiguration().isEnabled()) {
                            setupMatViewJobs(sharedPoolWrite, engine, sharedPoolQuery.getWorkerCount());
                        }
                    }

                    // telemetry
                    if (!cairoConfig.getTelemetryConfiguration().getDisableCompletely()) {
                        final TelemetryJob telemetryJob = new TelemetryJob(engine);
                        freeOnExit.register(telemetryJob);
                        if (cairoConfig.getTelemetryConfiguration().getEnabled()) {
                            sharedPoolWrite.assign(telemetryJob);
                        }
                    }

                } catch (Throwable thr) {
                    throw new Bootstrap.BootstrapException(thr);
                }
            }
        };

        engine.buildMatViewGraph();

        if (matViewEnabled && !isReadOnly && config.getMatViewRefreshPoolConfiguration().isEnabled()) {
            // create dedicated worker pool for materialized view refresh
            WorkerPool matViewRefreshWorkerPool = workerPoolManager.getInstanceWrite(
                    config.getMatViewRefreshPoolConfiguration(),
                    WorkerPoolManager.Requester.MAT_VIEW_REFRESH
            );
            setupMatViewJobs(matViewRefreshWorkerPool, engine, workerPoolManager.getSharedQueryWorkerCount());
        }

        if (walApplyEnabled && !isReadOnly && walSupported && config.getWalApplyPoolConfiguration().isEnabled()) {
            WorkerPool walApplyWorkerPool = workerPoolManager.getInstanceWrite(
                    config.getWalApplyPoolConfiguration(),
                    WorkerPoolManager.Requester.WAL_APPLY
            );
            setupWalApplyJob(walApplyWorkerPool, engine, workerPoolManager.getSharedQueryWorkerCount());
        }

        // http
        freeOnExit.register(httpServer = services().createHttpServer(
                config,
                engine,
                workerPoolManager
        ));

        // http min
        freeOnExit.register(services().createMinHttpServer(
                config.getHttpMinServerConfiguration(),
                workerPoolManager
        ));

        // pg wire
        freeOnExit.register(pgServer = services().createPGWireServer(
                config.getPGWireConfiguration(),
                engine,
                workerPoolManager
        ));

        workerPoolManager.getSharedPoolNetwork().assign(new FlushQueryCacheJob(
                engine.getMessageBus(),
                httpServer,
                pgServer
        ));

        if (!isReadOnly && config.getLineTcpReceiverConfiguration().isEnabled()) {
            // ilp/tcp
            freeOnExit.register(services().createLineTcpReceiver(
                    config.getLineTcpReceiverConfiguration(),
                    engine,
                    workerPoolManager
            ));

            // ilp/udp
            freeOnExit.register(services().createLineUdpReceiver(
                    config.getLineUdpReceiverConfiguration(),
                    engine,
                    workerPoolManager
            ));
        }

        // metadata hydration
        hydrateMetadataThread = new Thread(engine.getMetadataCache()::onStartupAsyncHydrator);
        hydrateMetadataThread.start();

        System.gc(); // GC 1
        bootstrap.getLog().advisoryW().$("server is ready to be started").$();
    }

    protected Services services() {
        return Services.INSTANCE;
    }

    protected void setupMatViewJobs(
            WorkerPool sharedPoolWrite,
            CairoEngine engine,
            int sharedQueryWorkerCount
    ) {
        for (int i = 0, workerCount = sharedPoolWrite.getWorkerCount(); i < workerCount; i++) {
            // create job per worker
            final MatViewRefreshJob matViewRefreshJob = new MatViewRefreshJob(i, engine, sharedQueryWorkerCount);
            sharedPoolWrite.assign(i, matViewRefreshJob);
            sharedPoolWrite.freeOnExit(matViewRefreshJob);
        }
        final MatViewTimerJob matViewTimerJob = new MatViewTimerJob(engine);
        sharedPoolWrite.assign(matViewTimerJob);
    }

    protected void setupWalApplyJob(
            WorkerPool sharedPoolWrite,
            CairoEngine engine,
            int sharedQueryWorkerCount
    ) {
        for (int i = 0, workerCount = sharedPoolWrite.getWorkerCount(); i < workerCount; i++) {
            // create job per worker
            final ApplyWal2TableJob applyWal2TableJob = new ApplyWal2TableJob(engine, sharedQueryWorkerCount);
            sharedPoolWrite.assign(i, applyWal2TableJob);
            sharedPoolWrite.freeOnExit(applyWal2TableJob);
        }
    }

    protected String webConsoleSchema() {
        return "http";
    }
}<|MERGE_RESOLUTION|>--- conflicted
+++ resolved
@@ -46,14 +46,9 @@
 import io.questdb.cutlass.http.HttpServer;
 import io.questdb.cutlass.http.StaticHttpAuthenticatorFactory;
 import io.questdb.cutlass.line.tcp.StaticChallengeResponseMatcher;
-<<<<<<< HEAD
 import io.questdb.cutlass.parquet.CopyExportRequestJob;
-import io.questdb.cutlass.pgwire.IPGWireServer;
-import io.questdb.cutlass.pgwire.PGWireConfiguration;
-=======
 import io.questdb.cutlass.pgwire.PGConfiguration;
 import io.questdb.cutlass.pgwire.PGServer;
->>>>>>> 2f708730
 import io.questdb.cutlass.pgwire.ReadOnlyUsersAwareSecurityContextFactory;
 import io.questdb.cutlass.text.CopyImportJob;
 import io.questdb.cutlass.text.CopyImportRequestJob;
@@ -361,18 +356,13 @@
                         }
 
                         // text import
-<<<<<<< HEAD
-                        CopyImportJob.assignToPool(engine.getMessageBus(), sharedPool);
-=======
-                        CopyJob.assignToPool(engine.getMessageBus(), sharedPoolWrite);
->>>>>>> 2f708730
+                        CopyImportJob.assignToPool(engine.getMessageBus(), sharedPoolWrite);
                         if (!Chars.empty(cairoConfig.getSqlCopyInputRoot())) {
                             final CopyImportRequestJob copyImportRequestJob = new CopyImportRequestJob(
                                     engine,
                                     // save CPU resources for collecting and processing jobs
                                     Math.max(1, sharedPoolWrite.getWorkerCount() - 2)
                             );
-<<<<<<< HEAD
                             sharedPool.assign(copyImportRequestJob);
                             sharedPool.freeOnExit(copyImportRequestJob);
                         }
@@ -381,12 +371,8 @@
                             final CopyExportRequestJob copyExportRequestJob = new CopyExportRequestJob(
                                     engine
                             );
-                            sharedPool.assign(copyExportRequestJob);
-                            sharedPool.freeOnExit(copyExportRequestJob);
-=======
-                            sharedPoolWrite.assign(copyRequestJob);
-                            sharedPoolWrite.freeOnExit(copyRequestJob);
->>>>>>> 2f708730
+                            sharedPoolWrite.assign(copyExportRequestJob);
+                            sharedPoolWrite.freeOnExit(copyExportRequestJob);
                         }
 
                         if (matViewEnabled && !config.getMatViewRefreshPoolConfiguration().isEnabled()) {

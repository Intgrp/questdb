--- conflicted
+++ resolved
@@ -324,21 +324,12 @@
     }
 
     @Override
-<<<<<<< HEAD
     public LogRecord $ts(TimestampDriver driver, long x) {
         sink().putISODate(driver, x);
         return this;
     }
 
     @Override
-    public LogRecord $utf8(long lo, long hi) {
-        sink().putNonAscii(lo, hi);
-        return this;
-    }
-
-    @Override
-=======
->>>>>>> 8118d857
     public LogRecord $uuid(long lo, long hi) {
         Numbers.appendUuid(lo, hi, this);
         return this;

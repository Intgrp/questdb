--- conflicted
+++ resolved
@@ -91,10 +91,7 @@
     private final ObjList<ProtoEntity> entityCache = new ObjList<>();
     private final DirectUtf8String measurementName = new DirectUtf8String();
     private boolean asciiSegment;
-<<<<<<< HEAD
-=======
     private BinaryFormatStreamStep binaryFormatStreamStep = BinaryFormatStreamStep.NotINBinaryFormat;
->>>>>>> 74547704
     private long bufAt;
     private ProtoEntity currentEntity;
     private byte entityHandler = -1;

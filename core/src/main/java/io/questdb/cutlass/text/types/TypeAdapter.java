/*******************************************************************************
 *     ___                  _   ____  ____
 *    / _ \ _   _  ___  ___| |_|  _ \| __ )
 *   | | | | | | |/ _ \/ __| __| | | |  _ \
 *   | |_| | |_| |  __/\__ \ |_| |_| | |_) |
 *    \__\_\\__,_|\___||___/\__|____/|____/
 *
 *  Copyright (c) 2014-2019 Appsicle
 *  Copyright (c) 2019-2023 QuestDB
 *
 *  Licensed under the Apache License, Version 2.0 (the "License");
 *  you may not use this file except in compliance with the License.
 *  You may obtain a copy of the License at
 *
 *  http://www.apache.org/licenses/LICENSE-2.0
 *
 *  Unless required by applicable law or agreed to in writing, software
 *  distributed under the License is distributed on an "AS IS" BASIS,
 *  WITHOUT WARRANTIES OR CONDITIONS OF ANY KIND, either express or implied.
 *  See the License for the specific language governing permissions and
 *  limitations under the License.
 *
 ******************************************************************************/

package io.questdb.cutlass.text.types;

import io.questdb.cairo.TableWriter;
<<<<<<< HEAD
import io.questdb.std.Sinkable;
import io.questdb.std.str.CharSink;
import io.questdb.std.str.DirectByteCharSequence;
=======
>>>>>>> 39abc30b
import io.questdb.std.str.DirectCharSink;
import io.questdb.std.str.DirectUtf8Sequence;

public interface TypeAdapter extends Sinkable {

    int getType();

    default boolean isIndexed() {
        return false;
    }

    boolean probe(DirectUtf8Sequence text);

    void write(TableWriter.Row row, int column, DirectUtf8Sequence value) throws Exception;

    default void write(TableWriter.Row row, int column, DirectUtf8Sequence value, DirectCharSink utf16Sink) throws Exception {
        write(row, column, value);
    }

    @Override
    default void toSink(CharSink sink) {
        sink.put("{}");
    }
}<|MERGE_RESOLUTION|>--- conflicted
+++ resolved
@@ -25,14 +25,10 @@
 package io.questdb.cutlass.text.types;
 
 import io.questdb.cairo.TableWriter;
-<<<<<<< HEAD
-import io.questdb.std.Sinkable;
-import io.questdb.std.str.CharSink;
-import io.questdb.std.str.DirectByteCharSequence;
-=======
->>>>>>> 39abc30b
+import io.questdb.std.str.CharSinkBase;
 import io.questdb.std.str.DirectCharSink;
 import io.questdb.std.str.DirectUtf8Sequence;
+import io.questdb.std.str.Sinkable;
 
 public interface TypeAdapter extends Sinkable {
 
@@ -44,14 +40,39 @@
 
     boolean probe(DirectUtf8Sequence text);
 
-    void write(TableWriter.Row row, int column, DirectUtf8Sequence value) throws Exception;
+    @Override
+    default void toSink(CharSinkBase<?> sink) {
+        sink.putAscii("{}");
+    }
 
     default void write(TableWriter.Row row, int column, DirectUtf8Sequence value, DirectCharSink utf16Sink) throws Exception {
         write(row, column, value);
     }
 
-    @Override
-    default void toSink(CharSink sink) {
-        sink.put("{}");
+    void write(TableWriter.Row row, int column, DirectUtf8Sequence value) throws Exception;
+
+    class NoopTypeAdapter implements TypeAdapter {
+
+        public static final NoopTypeAdapter INSTANCE = new NoopTypeAdapter();
+
+        private NoopTypeAdapter() {
+        }
+
+
+        @Override
+        public int getType() {
+            return -1;
+        }
+
+        @Override
+        public boolean probe(DirectUtf8Sequence text) {
+            return false;
+        }
+
+        @Override
+        public void write(TableWriter.Row row, int column, DirectUtf8Sequence value) throws Exception {
+            // do nothing
+        }
     }
-}+}
+

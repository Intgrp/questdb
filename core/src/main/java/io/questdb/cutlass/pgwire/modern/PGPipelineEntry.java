--- conflicted
+++ resolved
@@ -2223,17 +2223,10 @@
         final boolean isMsgLengthRequired = messageLengthAddress > 0;
         try {
             while (outResendColumnIndex < columnCount) {
-<<<<<<< HEAD
-                final int i = outResendColumnIndex;
-                final int columnType = pgResultSetColumnTypes.getQuick(2 * i);
+                final int colIndex = outResendColumnIndex;
+                final int columnType = pgResultSetColumnTypes.getQuick(2 * colIndex);
                 final int columnTag = ColumnType.tagOf(columnType);
-                final short columnBinaryFlag = getPgResultSetColumnFormatCode(i, columnType);
-=======
-                final int colIndex = outResendColumnIndex;
-                final int type = pgResultSetColumnTypes.getQuick(2 * colIndex);
-                final int typeTag = ColumnType.tagOf(type);
-                final short columnBinaryFlag = getPgResultSetColumnFormatCode(colIndex, type);
->>>>>>> 4b46f236
+                final short columnBinaryFlag = getPgResultSetColumnFormatCode(colIndex, columnType);
 
                 final int tagWithFlag = toColumnBinaryType(columnBinaryFlag, columnTag);
                 switch (tagWithFlag) {
@@ -2304,11 +2297,7 @@
                         outColTxtFloat(utf8Sink, record, colIndex);
                         break;
                     case ColumnType.TIMESTAMP:
-<<<<<<< HEAD
-                        outColTxtTimestamp(utf8Sink, record, i, columnType);
-=======
-                        outColTxtTimestamp(utf8Sink, record, colIndex);
->>>>>>> 4b46f236
+                        outColTxtTimestamp(utf8Sink, record, colIndex, columnType);
                         break;
                     case ColumnType.DATE:
                         outColTxtDate(utf8Sink, record, colIndex);

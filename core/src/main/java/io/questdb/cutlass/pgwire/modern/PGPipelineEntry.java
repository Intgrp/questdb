--- conflicted
+++ resolved
@@ -2551,11 +2551,7 @@
             throw kaput().put("array dimensions cannot be greater than maximum array dimensions [dimensions=").put(dimensions).put(", max=").put(ColumnType.ARRAY_NDIMS_LIMIT).put(']');
         }
 
-<<<<<<< HEAD
-        @SuppressWarnings("unused") int hasNull = getInt(lo, msgLimit, "malformed array null flag");
-=======
         getInt(lo, msgLimit, "malformed array null flag");
->>>>>>> f6d596e6
         // hasNull flag is not a reliable indicator of a null element, since some clients
         // send it as 0 even if the array element is null. we need to manually check for null
         lo += Integer.BYTES;

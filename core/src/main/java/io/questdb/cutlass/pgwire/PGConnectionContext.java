--- conflicted
+++ resolved
@@ -1782,7 +1782,7 @@
         public void putZ(CharSequence value) {
             put(value);
             checkCapacity(Byte.BYTES);
-            Unsafe.getUnsafe().putByte(sendBufferPtr++, (byte) 0);
+            Unsafe.putByte(sendBufferPtr++, (byte) 0);
         }
 
         @Override
@@ -1798,17 +1798,10 @@
             }
         }
 
-<<<<<<< HEAD
-        void putZ(CharSequence value) {
-            put(value);
-            checkCapacity(Byte.BYTES);
-            Unsafe.putByte(sendBufferPtr++, (byte) 0);
-=======
         @Override
         public void resetToBookmark(long address) {
             sendBufferPtr = address;
             bookmarkPtr = -1;
->>>>>>> 74547704
         }
 
         @Override

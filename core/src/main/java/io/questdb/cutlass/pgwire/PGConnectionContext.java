--- conflicted
+++ resolved
@@ -77,10 +77,7 @@
 import io.questdb.std.Utf8SequenceObjHashMap;
 import io.questdb.std.Vect;
 import io.questdb.std.WeakSelfReturningObjectPool;
-<<<<<<< HEAD
-=======
 import io.questdb.std.datetime.millitime.MillisecondClock;
->>>>>>> 312b77d1
 import io.questdb.std.str.DirectUtf8String;
 import io.questdb.std.str.StdoutSink;
 import io.questdb.std.str.Utf8Sequence;
@@ -90,15 +87,8 @@
 import org.jetbrains.annotations.NotNull;
 import org.jetbrains.annotations.Nullable;
 
-<<<<<<< HEAD
-import static io.questdb.cairo.sql.OperationFuture.QUERY_COMPLETE;
-import static io.questdb.cutlass.pgwire.PGOids.*;
-import static io.questdb.std.datetime.DateLocaleFactory.EN_LOCALE;
-import static io.questdb.std.datetime.millitime.DateFormatUtils.PG_DATE_MILLI_TIME_Z_PRINT_FORMAT;
-=======
 import java.util.ArrayDeque;
 import java.util.function.Consumer;
->>>>>>> 312b77d1
 
 /**
  * Useful PostgreSQL documentation links:<br>
@@ -546,15 +536,8 @@
 
             dumpBuffer('<', sendBuffer + offset, m, dumpNetworkTraffic);
 
-<<<<<<< HEAD
-    public void setTimestampBindVariable(int index, long address, int valueLen) throws BadProtocolException, SqlException {
-        ensureValueLength(index, Long.BYTES, valueLen);
-        bindVariableService.setTimestampWithType(index, ColumnType.TIMESTAMP_MICRO, getLongUnsafe(address) + Numbers.JULIAN_EPOCH_OFFSET_USEC);
-    }
-=======
             remaining -= m;
             offset += m;
->>>>>>> 312b77d1
 
             if (m == 0 || forceSendFragmentationChunkSize < sendBufferSize) {
                 // The socket is not ready for write, or we're simulating network fragmentation.
@@ -695,16 +678,6 @@
         responseUtf8Sink.sendBufferAndReset();
     }
 
-<<<<<<< HEAD
-    private void appendDateColumn(Record record, int columnIndex) {
-        final long longValue = record.getDate(columnIndex);
-        if (longValue != Numbers.LONG_NULL) {
-            final long a = responseUtf8Sink.skip();
-            PG_DATE_MILLI_TIME_Z_PRINT_FORMAT.format(longValue, EN_LOCALE, null, responseUtf8Sink);
-            responseUtf8Sink.putLenEx(a);
-        } else {
-            responseUtf8Sink.setNullValue();
-=======
     private void lookupPipelineEntryForNamedPortal(@Nullable Utf8Sequence namedPortal) throws PGMessageProcessingException {
         if (namedPortal != null) {
             PGPipelineEntry pe = namedPortals.get(namedPortal);
@@ -714,7 +687,6 @@
             }
 
             replaceCurrentPipelineEntry(pe);
->>>>>>> 312b77d1
         }
     }
 
@@ -925,23 +897,12 @@
             lookupPipelineEntryForNamedStatement(lo + 1, hi);
         }
 
-<<<<<<< HEAD
-    private void appendInterval(Record record, int columnIndex, int intervalType) {
-        final Interval interval = record.getInterval(columnIndex);
-        if (Interval.NULL.equals(interval)) {
-            responseUtf8Sink.setNullValue();
-        } else {
-            final long a = responseUtf8Sink.skip();
-            interval.toSink(responseUtf8Sink, intervalType);
-            responseUtf8Sink.putLenEx(a);
-=======
         // some defensive code to have predictable behaviour
         // when dealing with spurious "describe" messages, for which we do not have
         // a pipeline entry
 
         if (pipelineCurrentEntry == null) {
             throw msgKaput().put("spurious describe message received");
->>>>>>> 312b77d1
         }
 
         pipelineCurrentEntry.setStateDesc(isPortal ? PGPipelineEntry.SYNC_DESC_ROW_DESCRIPTION : PGPipelineEntry.SYNC_DESC_PARAMETER_DESCRIPTION);
@@ -952,992 +913,8 @@
             return;
         }
 
-<<<<<<< HEAD
-    private void appendLongColumn(Record record, int columnIndex) {
-        final long longValue = record.getLong(columnIndex);
-        if (longValue != Numbers.LONG_NULL) {
-            final long a = responseUtf8Sink.skip();
-            responseUtf8Sink.put(longValue);
-            responseUtf8Sink.putLenEx(a);
-        } else {
-            responseUtf8Sink.setNullValue();
-        }
-    }
-
-    private void appendLongColumnBin(Record record, int columnIndex) {
-        final long longValue = record.getLong(columnIndex);
-        if (longValue != Numbers.LONG_NULL) {
-            responseUtf8Sink.putNetworkInt(Long.BYTES);
-            responseUtf8Sink.putNetworkLong(longValue);
-        } else {
-            responseUtf8Sink.setNullValue();
-        }
-    }
-
-    private void appendRecord(Record record, int columnCount) throws SqlException {
-        responseUtf8Sink.put(MESSAGE_TYPE_DATA_ROW); // data
-        final long offset = responseUtf8Sink.skip();
-        responseUtf8Sink.putNetworkShort((short) columnCount);
-        for (int i = 0; i < columnCount; i++) {
-            final int columnType = activeSelectColumnTypes.getQuick(2 * i);
-            final short columnBinaryFlag = getColumnBinaryFlag(columnType);
-            final int typeTag = ColumnType.tagOf(columnType);
-
-            final int tagWithFlag = toColumnBinaryType(columnBinaryFlag, typeTag);
-            switch (tagWithFlag) {
-                case BINARY_TYPE_INT:
-                    appendIntColumnBin(record, i);
-                    break;
-                case ColumnType.INT:
-                    appendIntCol(record, i);
-                    break;
-                case ColumnType.IPv4:
-                    appendIPv4Col(record, i);
-                    break;
-                case ColumnType.VARCHAR:
-                case BINARY_TYPE_VARCHAR:
-                    appendVarcharColumn(record, i);
-                    break;
-                case ColumnType.STRING:
-                case BINARY_TYPE_STRING:
-                    appendStrColumn(record, i);
-                    break;
-                case ColumnType.SYMBOL:
-                case BINARY_TYPE_SYMBOL:
-                    appendSymbolColumn(record, i);
-                    break;
-                case BINARY_TYPE_LONG:
-                    appendLongColumnBin(record, i);
-                    break;
-                case ColumnType.LONG:
-                    appendLongColumn(record, i);
-                    break;
-                case ColumnType.SHORT:
-                    appendShortColumn(record, i);
-                    break;
-                case BINARY_TYPE_DOUBLE:
-                    appendDoubleColumnBin(record, i);
-                    break;
-                case ColumnType.DOUBLE:
-                    appendDoubleColumn(record, i);
-                    break;
-                case BINARY_TYPE_FLOAT:
-                    appendFloatColumnBin(record, i);
-                    break;
-                case BINARY_TYPE_SHORT:
-                    appendShortColumnBin(record, i);
-                    break;
-                case BINARY_TYPE_DATE:
-                    appendDateColumnBin(record, i);
-                    break;
-                case BINARY_TYPE_TIMESTAMP:
-                    appendTimestampColumnBin(record, i, columnType);
-                    break;
-                case BINARY_TYPE_BYTE:
-                    appendByteColumnBin(record, i);
-                    break;
-                case BINARY_TYPE_UUID:
-                    appendUuidColumnBin(record, i);
-                    break;
-                case ColumnType.FLOAT:
-                    appendFloatColumn(record, i);
-                    break;
-                case ColumnType.TIMESTAMP:
-                    appendTimestampColumn(record, i, columnType);
-                    break;
-                case ColumnType.DATE:
-                    appendDateColumn(record, i);
-                    break;
-                case ColumnType.BOOLEAN:
-                    appendBooleanColumn(record, i);
-                    break;
-                case BINARY_TYPE_BOOLEAN:
-                    appendBooleanColumnBin(record, i);
-                    break;
-                case ColumnType.BYTE:
-                    appendByteColumn(record, i);
-                    break;
-                case ColumnType.BINARY:
-                case BINARY_TYPE_BINARY:
-                    appendBinColumn(record, i);
-                    break;
-                case ColumnType.CHAR:
-                case BINARY_TYPE_CHAR:
-                    appendCharColumn(record, i);
-                    break;
-                case ColumnType.LONG256:
-                case BINARY_TYPE_LONG256:
-                    appendLong256Column(record, i);
-                    break;
-                case ColumnType.GEOBYTE:
-                    putGeoHashStringByteValue(record, i, activeSelectColumnTypes.getQuick(2 * i + 1));
-                    break;
-                case ColumnType.GEOSHORT:
-                    putGeoHashStringShortValue(record, i, activeSelectColumnTypes.getQuick(2 * i + 1));
-                    break;
-                case ColumnType.GEOINT:
-                    putGeoHashStringIntValue(record, i, activeSelectColumnTypes.getQuick(2 * i + 1));
-                    break;
-                case ColumnType.GEOLONG:
-                    putGeoHashStringLongValue(record, i, activeSelectColumnTypes.getQuick(2 * i + 1));
-                    break;
-                case ColumnType.NULL:
-                    responseUtf8Sink.setNullValue();
-                    break;
-                case ColumnType.UUID:
-                    appendUuidColumn(record, i);
-                    break;
-                case ColumnType.INTERVAL:
-                case BINARY_TYPE_INTERVAL:
-                    // While Postgres has native INTERVAL type,
-                    // for now we output intervals as strings.
-                    appendInterval(record, i, columnType);
-                    break;
-                default:
-                    assert false;
-            }
-        }
-        responseUtf8Sink.putLen(offset);
-        rowCount++;
-    }
-
-    private void appendShortColumn(Record record, int columnIndex) {
-        final long a = responseUtf8Sink.skip();
-        responseUtf8Sink.put(record.getShort(columnIndex));
-        responseUtf8Sink.putLenEx(a);
-    }
-
-    private void appendShortColumnBin(Record record, int columnIndex) {
-        final short value = record.getShort(columnIndex);
-        responseUtf8Sink.putNetworkInt(Short.BYTES);
-        responseUtf8Sink.putNetworkShort(value);
-    }
-
-    private void appendSingleRecord(Record record, int columnCount) throws SqlException {
-        try {
-            appendRecord(record, columnCount);
-        } catch (NoSpaceLeftInResponseBufferException e1) {
-            // oopsie, buffer is too small for single record
-            LOG.error().$("not enough space in buffer for row data [buffer=").$(sendBufferSize).I$();
-            responseUtf8Sink.reset();
-            freeFactory();
-            throw CairoException.critical(0).put("server configuration error: not enough space in send buffer for row data");
-        }
-    }
-
-    private void appendStrColumn(Record record, int columnIndex) {
-        final CharSequence strValue = record.getStrA(columnIndex);
-        if (strValue == null) {
-            responseUtf8Sink.setNullValue();
-        } else {
-            final long a = responseUtf8Sink.skip();
-            responseUtf8Sink.put(strValue);
-            responseUtf8Sink.putLenEx(a);
-        }
-    }
-
-    private void appendSymbolColumn(Record record, int columnIndex) {
-        final CharSequence strValue = record.getSymA(columnIndex);
-        if (strValue == null) {
-            responseUtf8Sink.setNullValue();
-        } else {
-            final long a = responseUtf8Sink.skip();
-            responseUtf8Sink.put(strValue);
-            responseUtf8Sink.putLenEx(a);
-        }
-    }
-
-    private void appendTimestampColumn(Record record, int columnIndex, int timestampType) {
-        long offset;
-        long timestamp = record.getTimestamp(columnIndex);
-        if (timestamp == Numbers.LONG_NULL) {
-            responseUtf8Sink.setNullValue();
-        } else {
-            offset = responseUtf8Sink.skip();
-            ColumnType.getTimestampDriver(timestampType).appendPGWireText(responseUtf8Sink, timestamp);
-            responseUtf8Sink.putLenEx(offset);
-        }
-    }
-
-    private void appendTimestampColumnBin(Record record, int columnIndex, int timestampType) {
-        final long longValue = record.getTimestamp(columnIndex);
-        if (longValue == Numbers.LONG_NULL) {
-            responseUtf8Sink.setNullValue();
-        } else {
-            responseUtf8Sink.putNetworkInt(Long.BYTES);
-            // PG epoch starts at 2000 rather than 1970
-            responseUtf8Sink.putNetworkLong(ColumnType.getTimestampDriver(timestampType).toMicros(longValue) - Numbers.JULIAN_EPOCH_OFFSET_USEC);
-        }
-    }
-
-    private void appendUuidColumn(Record record, int columnIndex) {
-        final long lo = record.getLong128Lo(columnIndex);
-        final long hi = record.getLong128Hi(columnIndex);
-        if (Uuid.isNull(lo, hi)) {
-            responseUtf8Sink.setNullValue();
-        } else {
-            final long a = responseUtf8Sink.skip();
-            Numbers.appendUuid(lo, hi, responseUtf8Sink);
-            responseUtf8Sink.putLenEx(a);
-        }
-    }
-
-    private void appendUuidColumnBin(Record record, int columnIndex) {
-        final long lo = record.getLong128Lo(columnIndex);
-        final long hi = record.getLong128Hi(columnIndex);
-        if (Uuid.isNull(lo, hi)) {
-            responseUtf8Sink.setNullValue();
-        } else {
-            responseUtf8Sink.putNetworkInt(Long.BYTES * 2);
-            responseUtf8Sink.putNetworkLong(hi);
-            responseUtf8Sink.putNetworkLong(lo);
-        }
-    }
-
-    private void appendVarcharColumn(Record record, int i) {
-        final Utf8Sequence strValue = record.getVarcharA(i);
-        if (strValue == null) {
-            responseUtf8Sink.setNullValue();
-        } else {
-            responseUtf8Sink.putNetworkInt(strValue.size());
-            responseUtf8Sink.put(strValue);
-        }
-    }
-
-    // replace column formats in activeSelectColumnTypes with those from latest bind call
-    private void applyLatestBindColumnFormats() {
-        for (int i = 0; i < bindSelectColumnFormats.size(); i++) {
-            int newValue = toColumnBinaryType((short) bindSelectColumnFormats.get(i), toColumnType(activeSelectColumnTypes.getQuick(2 * i)));
-            activeSelectColumnTypes.setQuick(2 * i, newValue);
-        }
-    }
-
-    private void assertBufferSize(boolean check) throws BadProtocolException {
-        if (check) {
-            return;
-        }
-        // we did not find 0 within message limit
-        LOG.error().$("undersized receive buffer or someone is abusing protocol").$();
-        throw BadProtocolException.INSTANCE;
-    }
-
-    private long bindValuesAsStrings(long lo, long msgLimit, short parameterValueCount) throws BadProtocolException, SqlException {
-        for (int j = 0; j < parameterValueCount; j++) {
-            final int valueLen = getInt(lo, msgLimit, "malformed bind variable");
-            lo += Integer.BYTES;
-
-            if (valueLen != -1 && lo + valueLen <= msgLimit) {
-                setStrBindVariable(j, lo, valueLen);
-                lo += valueLen;
-            } else if (valueLen != -1) {
-                LOG.error().$("value length is outside of buffer [parameterIndex=").$(j).$(", valueLen=").$(valueLen).$(", messageRemaining=").$(msgLimit - lo).I$();
-                throw BadProtocolException.INSTANCE;
-            }
-        }
-        return lo;
-    }
-
-    private long bindValuesUsingSetters(long lo, long msgLimit, short parameterValueCount) throws BadProtocolException, SqlException {
-        for (int j = 0; j < parameterValueCount; j++) {
-            final int valueLen = getInt(lo, msgLimit, "malformed bind variable");
-            lo += Integer.BYTES;
-            if (valueLen == -1) {
-                // undefined function?
-                switch (activeBindVariableTypes.getQuick(j)) {
-                    case X_B_PG_INT4:
-                        bindVariableService.define(j, ColumnType.INT, 0);
-                        break;
-                    case X_B_PG_INT8:
-                        bindVariableService.define(j, ColumnType.LONG, 0);
-                        break;
-                    case X_B_PG_TIMESTAMP:
-                        bindVariableService.define(j, ColumnType.TIMESTAMP_MICRO, 0);
-                        break;
-                    case X_B_PG_INT2:
-                        bindVariableService.define(j, ColumnType.SHORT, 0);
-                        break;
-                    case X_B_PG_FLOAT8:
-                        bindVariableService.define(j, ColumnType.DOUBLE, 0);
-                        break;
-                    case X_B_PG_FLOAT4:
-                        bindVariableService.define(j, ColumnType.FLOAT, 0);
-                        break;
-                    case X_B_PG_CHAR:
-                        bindVariableService.define(j, ColumnType.CHAR, 0);
-                        break;
-                    case X_B_PG_DATE:
-                        bindVariableService.define(j, ColumnType.DATE, 0);
-                        break;
-                    case X_B_PG_BOOL:
-                        bindVariableService.define(j, ColumnType.BOOLEAN, 0);
-                        break;
-                    case X_B_PG_BYTEA:
-                        bindVariableService.define(j, ColumnType.BINARY, 0);
-                        break;
-                    case X_B_PG_UUID:
-                        bindVariableService.define(j, ColumnType.UUID, 0);
-                        break;
-                    default:
-                        bindVariableService.define(j, ColumnType.STRING, 0);
-                        break;
-                }
-            } else if (lo + valueLen <= msgLimit) {
-                switch (activeBindVariableTypes.getQuick(j)) {
-                    case X_B_PG_INT4:
-                        setIntBindVariable(j, lo, valueLen);
-                        break;
-                    case X_B_PG_INT8:
-                        setLongBindVariable(j, lo, valueLen);
-                        break;
-                    case X_B_PG_TIMESTAMP:
-                        setTimestampBindVariable(j, lo, valueLen);
-                        break;
-                    case X_B_PG_INT2:
-                        setShortBindVariable(j, lo, valueLen);
-                        break;
-                    case X_B_PG_FLOAT8:
-                        setDoubleBindVariable(j, lo, valueLen);
-                        break;
-                    case X_B_PG_FLOAT4:
-                        setFloatBindVariable(j, lo, valueLen);
-                        break;
-                    case X_B_PG_CHAR:
-                        setCharBindVariable(j, lo, valueLen);
-                        break;
-                    case X_B_PG_DATE:
-                        setDateBindVariable(j, lo, valueLen);
-                        break;
-                    case X_B_PG_BOOL:
-                        setBooleanBindVariable(j, valueLen);
-                        break;
-                    case X_B_PG_BYTEA:
-                        setBinBindVariable(j, lo, valueLen);
-                        break;
-                    case X_B_PG_UUID:
-                        setUuidBindVariable(j, lo, valueLen);
-                        break;
-                    default:
-                        setStrBindVariable(j, lo, valueLen);
-                        break;
-                }
-                lo += valueLen;
-            } else {
-                LOG.error().$("value length is outside of buffer [parameterIndex=").$(j).$(", valueLen=").$(valueLen).$(", messageRemaining=").$(msgLimit - lo).I$();
-                throw BadProtocolException.INSTANCE;
-            }
-            typesAndUpdateIsCached = true;
-            typesAndSelectIsCached = true;
-        }
-        return lo;
-    }
-
-    private void buildSelectColumnTypes() {
-        final RecordMetadata m = typesAndSelect.getFactory().getMetadata();
-        final int columnCount = m.getColumnCount();
-        activeSelectColumnTypes.setPos(2 * columnCount);
-
-        for (int i = 0; i < columnCount; i++) {
-            int columnType = m.getColumnType(i);
-            int flags = GeoHashes.getBitFlags(columnType);
-            activeSelectColumnTypes.setQuick(2 * i, columnType);
-            activeSelectColumnTypes.setQuick(2 * i + 1, flags);
-        }
-    }
-
-    private void checkSendBufferFitsProtocolCommand() throws PeerDisconnectedException {
-        if (sendBufferLimit - sendBufferPtr < PROTOCOL_TAIL_COMMAND_LENGTH) {
-            sendAndResetWait();
-        }
-    }
-
-    private void clearCursorAndFactory() {
-        resumeProcessor = null;
-        currentCursor = Misc.free(currentCursor);
-        // do not free factory, we may cache it
-        currentFactory = null;
-        // we resumed the cursor send the typesAndSelect will be null
-        // we do not want to overwrite cache entries and potentially
-        // leak memory
-        if (typesAndSelect != null) {
-            if (typesAndSelectIsCached) {
-                typesAndSelectCache.put(queryText, typesAndSelect);
-                // clear selectAndTypes so that context doesn't accidentally
-                // free the factory when context finishes abnormally
-                this.typesAndSelect = null;
-            } else {
-                this.typesAndSelect = Misc.free(this.typesAndSelect);
-            }
-        }
-
-        freeOrCacheTypesAndUpdate();
-    }
-
-    private <T extends Mutable> void clearPool(
-            @Nullable CharSequenceObjHashMap<T> map, @Nullable WeakMutableObjectPool<T> pool, String poolName
-    ) {
-        if (map == null || pool == null) {
-            return;
-        }
-        for (int i = 0, n = map.keys().size(); i < n; i++) {
-            CharSequence key = map.keys().get(i);
-            pool.push(map.get(key));
-        }
-        map.clear();
-        int l = pool.resetLeased();
-        if (l != 0) {
-            LOG.critical().$(poolName).$(" pool is not empty at context clear [fd=").$(socket.getFd()).$(" leased=").$(l).I$();
-        }
-    }
-
-    private void clearRecvBuffer() {
-        recvBufferWriteOffset = 0;
-        recvBufferReadOffset = 0;
-    }
-
-    private void closePendingWriters(boolean commit) {
-        for (ObjObjHashMap.Entry<TableToken, TableWriterAPI> pendingWriter : pendingWriters) {
-            final TableWriterAPI m = pendingWriter.value;
-            if (commit) {
-                m.commit();
-            } else {
-                m.rollback();
-            }
-            Misc.free(m);
-        }
-    }
-
-    private boolean compileQuery() throws SqlException {
-        if (queryText != null && queryText.length() > 0) {
-            // try insert, peek because this is our private cache,
-            // and we do not want to remove statement from it
-            typesAndInsert = typesAndInsertCache.peek(queryText);
-
-            // not found or not insert, try select
-            // poll this cache because it is shared, and we do not want
-            // select factory to be used by another thread concurrently
-            if (typesAndInsert != null) {
-                sqlExecutionContext.setCacheHit(true);
-                typesAndInsert.defineBindVariables(bindVariableService);
-                queryTag = typesAndInsert.getInsertType() == CompiledQuery.INSERT ? TAG_INSERT : TAG_INSERT_AS_SELECT;
-                return false;
-            }
-
-            typesAndUpdate = typesAndUpdateCache.poll(queryText);
-
-            if (typesAndUpdate != null) {
-                typesAndUpdate.defineBindVariables(bindVariableService);
-                queryTag = TAG_UPDATE;
-                typesAndUpdateIsCached = true;
-                return false;
-            }
-
-            typesAndSelect = typesAndSelectCache.poll(queryText);
-
-            if (typesAndSelect != null) {
-                sqlExecutionContext.setCacheHit(true);
-                // cache hit, define bind variables
-                bindVariableService.clear();
-                typesAndSelect.defineBindVariables(bindVariableService);
-                queryTag = TAG_SELECT;
-                return false;
-            }
-
-            // not cached - compile to see what it is
-            sqlExecutionContext.setCacheHit(false);
-            try (SqlCompiler compiler = engine.getSqlCompiler()) {
-                final CompiledQuery cc = compiler.compile(queryText, sqlExecutionContext);
-                processCompiledQuery(cc);
-            }
-        } else {
-            isEmptyQuery = true;
-        }
-
-        return true;
-    }
-
-    private void computeCursorSize() throws QueryPausedException {
-        try {
-            final long cursorRowCount = currentCursor.size();
-            if (maxReceiveRows > 0) {
-                this.maxSendRows = cursorRowCount > 0 ? Long.min(maxReceiveRows, cursorRowCount) : maxReceiveRows;
-            } else {
-                this.maxSendRows = Long.MAX_VALUE;
-            }
-        } catch (DataUnavailableException e) {
-            isPausedQuery = true;
-            throw QueryPausedException.instance(e.getEvent(), sqlExecutionContext.getCircuitBreaker());
-        }
-    }
-
-    private void configureContextFromNamedStatement(CharSequence statementName) throws BadProtocolException, SqlException {
-        this.sendParameterDescription = statementName != null;
-
-        if (wrapper != null) {
-            LOG.debug().$("reusing existing wrapper").$();
-            return;
-        }
-
-        // make sure there is no current wrapper is set, so that we don't assign values
-        // from the wrapper back to context on the first pass where named statement is set up
-        if (statementName != null) {
-            LOG.debug().$("named statement [name=").$(statementName).I$();
-            wrapper = namedStatementMap.get(statementName);
-            if (wrapper != null) {
-                setupVariableSettersFromWrapper(wrapper);
-            } else {
-                // todo: when we have nothing for prepared statement name we need to produce an error
-                LOG.error().$("statement does not exist [name=").$(statementName).I$();
-                throw BadProtocolException.INSTANCE;
-            }
-        }
-    }
-
-    private void configurePortal(@NotNull CharSequence portalName, CharSequence statementName) throws BadProtocolException {
-        int index = namedPortalMap.keyIndex(portalName);
-        if (index > -1) {
-            Portal portal = namedPortalPool.pop();
-            portal.statementName = statementName;
-            namedPortalMap.putAt(index, Chars.toString(portalName), portal);
-        } else {
-            LOG.error().$("duplicate portal [name=").$(portalName).I$();
-            throw BadProtocolException.INSTANCE;
-        }
-    }
-
-    private void configurePreparedStatement(@NotNull CharSequence statementName) throws BadProtocolException {
-        // this is a PARSE message asking us to setup named SQL
-        // we need to keep SQL text in case our SQL cache expires
-        // as well as PG types of the bind variables, which we will need to configure setters
-
-        int index = namedStatementMap.keyIndex(statementName);
-        if (index > -1) {
-            wrapper = namedStatementWrapperPool.pop();
-            wrapper.queryText = Chars.toString(queryText);
-            // it's fine to compile pseudo-SELECT queries multiple times since they must be executed lazily
-            wrapper.alreadyExecuted = queryTag == TAG_OK
-                    || queryTag == TAG_CTAS
-                    || (queryTag == TAG_PSEUDO_SELECT && typesAndSelect == null)
-                    || queryTag == TAG_ALTER_ROLE
-                    || queryTag == TAG_CREATE_ROLE;
-            wrapper.queryContainsSecret = queryContainsSecret;
-            namedStatementMap.putAt(index, Chars.toString(statementName), wrapper);
-            this.activeBindVariableTypes = wrapper.bindVariableTypes;
-            this.activeSelectColumnTypes = wrapper.selectColumnTypes;
-        } else {
-            LOG.error().$("duplicate statement [name=").$(statementName).I$();
-            throw BadProtocolException.INSTANCE;
-        }
-    }
-
-    private void doSendWithRetries(int bufferOffset, int bufferSize) throws PeerDisconnectedException, PeerIsSlowToReadException {
-        int offset = bufferOffset;
-        int remaining = bufferSize;
-
-        while (remaining > 0) {
-            int m = socket.send(sendBuffer + offset, Math.min(remaining, forceSendFragmentationChunkSize));
-            if (m < 0) {
-                LOG.info().$("disconnected on write [code=").$(m).I$();
-                throw PeerDisconnectedException.INSTANCE;
-            }
-
-            dumpBuffer('<', sendBuffer + offset, m, dumpNetworkTraffic);
-
-            remaining -= m;
-            offset += m;
-
-            if (m == 0 || forceSendFragmentationChunkSize < sendBufferSize) {
-                // The socket is not ready for write, or we're simulating network fragmentation.
-                break;
-            }
-        }
-
-        if (remaining > 0) {
-            bufferRemainingOffset = offset;
-            bufferRemainingSize = remaining;
-            throw PeerIsSlowToReadException.INSTANCE;
-        }
-    }
-
-    private void evictNamedStatementWrappersAndClear() {
-        if (namedStatementMap != null && namedStatementMap.size() > 0) {
-            ObjList<CharSequence> names = namedStatementMap.keys();
-            for (int i = 0, n = names.size(); i < n; i++) {
-                CharSequence name = names.getQuick(i);
-                namedStatementWrapperPool.push(namedStatementMap.get(name));
-            }
-            namedStatementMap.clear();
-        }
-    }
-
-    private void executeInsert() throws SqlException, PeerDisconnectedException {
-        TableWriterAPI writer;
-        boolean recompileStale = true;
-        for (int retries = 0; true; retries++) {
-            try {
-                switch (transactionState) {
-                    case IN_TRANSACTION:
-                        final InsertMethod m = typesAndInsert.getInsert().createMethod(sqlExecutionContext, this);
-                        recompileStale = false;
-                        try {
-                            rowCount = m.execute(sqlExecutionContext);
-                            writer = m.popWriter();
-                            pendingWriters.put(writer.getTableToken(), writer);
-                        } catch (Throwable e) {
-                            TableWriterAPI w = m.getWriter();
-                            if (w != null) {
-                                pendingWriters.remove(w.getTableToken());
-                            }
-                            Misc.free(m);
-                            throw e;
-                        }
-                        break;
-                    case ERROR_TRANSACTION:
-                        // when transaction is in error state, skip execution
-                        break;
-                    default:
-                        // in any other case we will commit in place
-                        try (final InsertMethod m2 = typesAndInsert.getInsert().createMethod(sqlExecutionContext, this)) {
-                            recompileStale = false;
-                            rowCount = m2.execute(sqlExecutionContext);
-                            m2.commit();
-                        }
-                        break;
-                }
-                prepareCommandComplete(true);
-                return;
-            } catch (TableReferenceOutOfDateException ex) {
-                if (!recompileStale || retries == maxRecompileAttempts) {
-                    if (transactionState == IN_TRANSACTION) {
-                        transactionState = ERROR_TRANSACTION;
-                    }
-                    throw SqlException.$(0, ex.getFlyweightMessage());
-                }
-                LOG.info().$safe(ex.getFlyweightMessage()).$();
-                Misc.free(typesAndInsert);
-                try (SqlCompiler compiler = engine.getSqlCompiler()) {
-                    CompiledQuery cc = compiler.compile(queryText, sqlExecutionContext);
-                    processCompiledQuery(cc);
-                }
-            } catch (Throwable e) {
-                if (transactionState == IN_TRANSACTION) {
-                    transactionState = ERROR_TRANSACTION;
-                }
-                throw e;
-            }
-        }
-    }
-
-    private void executeTag() {
-        LOG.debug().$("executing [tag=").$(queryTag).I$();
-        if (queryTag != null && TAG_OK != queryTag) {  //do not run this for OK tag (i.e.: create table)
-            executeTag0();
-        }
-    }
-
-    private void executeTag0() {
-        switch (transactionState) {
-            case COMMIT_TRANSACTION:
-                try {
-                    closePendingWriters(true);
-                } finally {
-                    pendingWriters.clear();
-                    transactionState = NO_TRANSACTION;
-                }
-                break;
-            case ROLLING_BACK_TRANSACTION:
-                try {
-                    closePendingWriters(false);
-                } finally {
-                    pendingWriters.clear();
-                    transactionState = NO_TRANSACTION;
-                }
-                break;
-            default:
-                break;
-        }
-    }
-
-    private void executeUpdate() throws SqlException, PeerDisconnectedException {
-        boolean recompileStale = true;
-        for (int retries = 0; recompileStale; retries++) {
-            try {
-                if (transactionState != ERROR_TRANSACTION) {
-                    // when transaction is in error state, skip execution
-                    executeUpdate0();
-                    recompileStale = false;
-                }
-                prepareCommandComplete(true);
-            } catch (TableReferenceOutOfDateException e) {
-                if (retries == maxRecompileAttempts) {
-                    if (transactionState == IN_TRANSACTION) {
-                        transactionState = ERROR_TRANSACTION;
-                    }
-                    throw SqlException.$(0, e.getFlyweightMessage());
-                }
-                LOG.info().$safe(e.getFlyweightMessage()).$();
-                typesAndUpdate = Misc.free(typesAndUpdate);
-                try (SqlCompiler compiler = engine.getSqlCompiler()) {
-                    CompiledQuery cc = compiler.compile(queryText, sqlExecutionContext);
-                    processCompiledQuery(cc);
-                }
-            } catch (CairoException e) {
-                if (!e.isAuthorizationError()) {
-                    typesAndUpdate = Misc.free(typesAndUpdate);
-                }
-                if (transactionState == IN_TRANSACTION) {
-                    transactionState = ERROR_TRANSACTION;
-                }
-                throw e;
-            } catch (Throwable e) {
-                typesAndUpdate = Misc.free(typesAndUpdate);
-                if (transactionState == IN_TRANSACTION) {
-                    transactionState = ERROR_TRANSACTION;
-                }
-                throw e;
-            }
-        }
-    }
-
-    private void executeUpdate0() throws SqlException {
-        final CompiledQuery cq = typesAndUpdate.getCompiledQuery();
-        final UpdateOperation op = cq.getUpdateOperation();
-        op.start();
-
-        // check if there is pending writer, which would be pending if there is active transaction
-        // when we have writer, execution is synchronous
-        TableToken tableToken = op.getTableToken();
-        final int index = pendingWriters.keyIndex(tableToken);
-        if (index < 0) {
-            op.withContext(sqlExecutionContext);
-            TableWriterAPI tableWriterAPI = pendingWriters.valueAt(index);
-            // Update implicitly commits. WAL table cannot do 2 commits in 1 call and require commits to be made upfront.
-            tableWriterAPI.commit();
-            tableWriterAPI.apply(op);
-        } else {
-            // execute against writer from the engine, or async
-            try (OperationFuture fut = cq.execute(sqlExecutionContext, tempSequence, false)) {
-                if (sqlTimeout > 0) {
-                    // Timeout is explicitly enforced here as during async execution we cannot rely on CircuitBreaker
-                    // to enforce it. Why? When a TableWriter in unavailable then an async task will be put into
-                    // TableWriter's task queue and will be executed when TableWriter becomes available. However, during this
-                    // queueing there is nothing enforcing timeout. So we have to do it here.
-                    // Alternatively, we could introduce timeout enforcement in the tasks queue. But it's not clear if it's worth the effort.
-                    if (fut.await(sqlTimeout) != QUERY_COMPLETE) {
-                        if (op.isWriterClosePending()) {
-                            // Writer has not tried to execute the command
-                            freeUpdateCommand(op);
-                        }
-                        throw SqlException.$(0, "UPDATE query timeout ").put(sqlTimeout).put(" ms");
-                    }
-                } else {
-                    // Default timeouts, can be different for select and update part
-                    fut.await();
-                }
-                rowCount = fut.getAffectedRowsCount();
-            } catch (SqlTimeoutException ex) {
-                // After timeout, TableWriter can still use the UpdateCommand and Execution Context
-                if (op.isWriterClosePending()) {
-                    freeUpdateCommand(op);
-                }
-                throw ex;
-            } catch (SqlException | CairoException ex) {
-                // These exceptions mean the UpdateOperation cannot be used by writer anymore, and it's safe to re-use it.
-                throw ex;
-            } catch (Throwable ex) {
-                // Unknown exception, assume TableWriter can still use the UpdateCommand and Execution Context
-                if (op.isWriterClosePending()) {
-                    freeUpdateCommand(op);
-                }
-                throw ex;
-            }
-        }
-    }
-
-    private void freeBuffers() {
-        this.recvBuffer = Unsafe.free(recvBuffer, recvBufferSize, MemoryTag.NATIVE_PGW_CONN);
-        this.sendBuffer = this.sendBufferPtr = this.sendBufferLimit = Unsafe.free(sendBuffer, sendBufferSize, MemoryTag.NATIVE_PGW_CONN);
-    }
-
-    private void freeFactory() {
-        currentFactory = null;
-        typesAndSelect = Misc.free(typesAndSelect);
-    }
-
-    private void freeOrCacheTypesAndUpdate() {
-        if (typesAndUpdate != null) {
-            if (typesAndUpdateIsCached) {
-                assert queryText != null;
-                typesAndUpdateCache.put(queryText, typesAndUpdate);
-                this.typesAndUpdate = null;
-            } else {
-                typesAndUpdate = Misc.free(typesAndUpdate);
-            }
-        }
-    }
-
-    private void freeUpdateCommand(UpdateOperation op) {
-        // Create a copy of sqlExecutionContext here
-        bindVariableService = new BindVariableServiceImpl(engine.getConfiguration());
-        SqlExecutionContextImpl newSqlExecutionContext = new SqlExecutionContextImpl(engine, sqlExecutionContext.getSharedQueryWorkerCount());
-        newSqlExecutionContext.with(sqlExecutionContext.getSecurityContext(), bindVariableService, sqlExecutionContext.getRandom(), sqlExecutionContext.getRequestFd(), circuitBreaker);
-        sqlExecutionContext = newSqlExecutionContext;
-
-        // Do not cache, let last closing party free the resources
-        op.close();
-        typesAndUpdate = null;
-    }
-
-    @Nullable
-    private CharSequence getPortalName(long lo, long hi) throws BadProtocolException {
-        if (hi - lo > 0) {
-            return getString(lo, hi, "invalid UTF8 bytes in portal name");
-        }
-        return null;
-    }
-
-    @Nullable
-    private CharSequence getStatementName(long lo, long hi) throws BadProtocolException {
-        if (hi - lo > 0) {
-            return getString(lo, hi, "invalid UTF8 bytes in statement name");
-        }
-        return null;
-    }
-
-    private CharSequence getString(long lo, long hi, CharSequence errorMessage) throws BadProtocolException {
-        CharacterStoreEntry e = characterStore.newEntry();
-        if (Utf8s.utf8ToUtf16(lo, hi, e)) {
-            return characterStore.toImmutable();
-        } else {
-            LOG.error().$(errorMessage).$();
-            throw BadProtocolException.INSTANCE;
-        }
-    }
-
-    private void handleAuthentication() throws PeerIsSlowToWriteException, PeerIsSlowToReadException, BadProtocolException, PeerDisconnectedException {
-        if (authenticator.isAuthenticated()) {
-            return;
-        }
-        int r;
-        try {
-            r = authenticator.handleIO();
-            if (r == SocketAuthenticator.OK) {
-                try {
-                    final SecurityContext securityContext = securityContextFactory.getInstance(authenticator.getPrincipal(), authenticator.getGroups(), authenticator.getAuthType(), SecurityContextFactory.PGWIRE);
-                    sqlExecutionContext.with(securityContext, bindVariableService, rnd, getFd(), circuitBreaker);
-                    securityContext.checkEntityEnabled();
-                    r = authenticator.loginOK();
-                } catch (CairoException e) {
-                    LOG.error().$("failed to authenticate [error=").$safe(e.getFlyweightMessage()).I$();
-                    r = authenticator.denyAccess(e.getFlyweightMessage());
-                }
-            }
-        } catch (AuthenticatorException e) {
-            throw PeerDisconnectedException.INSTANCE;
-        }
-        switch (r) {
-            case SocketAuthenticator.OK:
-                assert authenticator.isAuthenticated();
-                break;
-            case SocketAuthenticator.NEEDS_READ:
-                throw PeerIsSlowToWriteException.INSTANCE;
-            case SocketAuthenticator.NEEDS_WRITE:
-                throw PeerIsSlowToReadException.INSTANCE;
-            case SocketAuthenticator.NEEDS_DISCONNECT:
-                throw PeerDisconnectedException.INSTANCE;
-            default:
-                throw BadProtocolException.INSTANCE;
-        }
-
-        sendRNQ = true;
-
-        // authenticator may have some non-auth data left in the buffer - make sure we don't overwrite it
-        recvBufferWriteOffset = authenticator.getRecvBufPos() - recvBuffer;
-        recvBufferReadOffset = authenticator.getRecvBufPseudoStart() - recvBuffer;
-    }
-
-    private void handleException(int position, CharSequence message, boolean critical, int errno, boolean interruption) throws PeerDisconnectedException, PeerIsSlowToReadException {
-        metrics.pgWireMetrics().getErrorCounter().inc();
-        clearCursorAndFactory();
-        if (interruption) {
-            prepareErrorResponse(position, message);
-        } else {
-            prepareError(position, message, critical, errno);
-        }
-        resumeProcessor = null;
-        errorSkipToSync = lastMsgType != 'S' && lastMsgType != 'X' && lastMsgType != 'H' && lastMsgType != 'Q';
-        if (errorSkipToSync) {
-            throw PeerIsSlowToReadException.INSTANCE;
-        } else {
-            replyAndContinue();
-        }
-    }
-
-    private void handleTlsRequest() throws PeerIsSlowToWriteException, PeerIsSlowToReadException, BadProtocolException, PeerDisconnectedException {
-        if (!socket.supportsTls() || tlsSessionStarting || socket.isTlsSessionStarted()) {
-            return;
-        }
-        recv();
-        int expectedLen = 2 * Integer.BYTES;
-        int len = (int) (recvBufferWriteOffset - recvBufferReadOffset);
-        if (len < expectedLen) {
-            throw PeerIsSlowToWriteException.INSTANCE;
-        }
-        if (len != expectedLen) {
-            LOG.error().$("request SSL message expected [actualLen=").$(len).I$();
-            throw BadProtocolException.INSTANCE;
-        }
-        long address = recvBuffer + recvBufferReadOffset;
-        int msgLen = getIntUnsafe(address);
-        recvBufferReadOffset += Integer.BYTES;
-        address += Integer.BYTES;
-        if (msgLen != expectedLen) {
-            LOG.error().$("unexpected request SSL message [msgLen=").$(msgLen).I$();
-            throw BadProtocolException.INSTANCE;
-        }
-        int request = getIntUnsafe(address);
-        recvBufferReadOffset += Integer.BYTES;
-        if (request != SSL_REQUEST) {
-            LOG.error().$("unexpected request SSL message [request=").$(msgLen).I$();
-            throw BadProtocolException.INSTANCE;
-        }
-        // tell the client that SSL is supported
-        responseUtf8Sink.put(MESSAGE_TYPE_SSL_SUPPORTED_RESPONSE);
-        tlsSessionStarting = true;
-        sendAndReset();
-    }
-
-    /**
-     * Returns address of where parsing stopped. If there are remaining bytes left
-     * in the buffer they need to be passed again in parse function along with
-     * any additional bytes received
-     */
-    private void parse(long address, int len) throws Exception {
-        // we will wait until we receive the entire header
-        if (len < PREFIXED_MESSAGE_HEADER_LEN) {
-            // we need to be able to read header and length
-            return;
-        }
-
-        final byte type = Unsafe.getUnsafe().getByte(address);
-        final int msgLen = getIntUnsafe(address + 1);
-        LOG.debug().$("received msg [type=").$((char) type).$(", len=").$(msgLen).I$();
-        if (msgLen < 1) {
-            LOG.error().$("invalid message length [type=").$(type)
-                    .$(", msgLen=").$(msgLen)
-                    .$(", recvBufferReadOffset=").$(recvBufferReadOffset)
-                    .$(", recvBufferWriteOffset=").$(recvBufferWriteOffset)
-                    .$(", totalReceived=").$(totalReceived).I$();
-            throw BadProtocolException.INSTANCE;
-        }
-
-        // this check is exactly the same as the one runs inside security context on every permission checks.
-        // however, this will run even if the command to be executed does not require permission checks.
-        // this is useful in case a disabled user intends to hammer the database with queries which do not require authorization.
-        sqlExecutionContext.getSecurityContext().checkEntityEnabled();
-=======
         final long hi = getUtf8StrSize(lo, msgLimit, "bad portal name length (execute)", pipelineCurrentEntry);
         lookupPipelineEntryForNamedPortal(getUtf8NamedPortal(lo, hi));
->>>>>>> 312b77d1
 
         if (pipelineCurrentEntry == null) {
             throw msgKaput().put("spurious execute message");

--- conflicted
+++ resolved
@@ -26,11 +26,8 @@
 
 import io.questdb.cairo.CairoException;
 import io.questdb.cairo.TableToken;
-<<<<<<< HEAD
 import io.questdb.cairo.view.ViewDependencyList;
 import io.questdb.mp.Queue;
-=======
->>>>>>> fe7c9161
 import io.questdb.std.Chars;
 import io.questdb.std.ConcurrentHashMap;
 import io.questdb.std.LowerCaseCharSequenceHashSet;
@@ -54,28 +51,15 @@
     private static final java.lang.ThreadLocal<MatViewDefinition> tlDefinitionTask = new java.lang.ThreadLocal<>();
     private static final ThreadLocal<LowerCaseCharSequenceHashSet> tlSeen = new ThreadLocal<>(LowerCaseCharSequenceHashSet::new);
     private static final ThreadLocal<ArrayDeque<CharSequence>> tlStack = new ThreadLocal<>(ArrayDeque::new);
-<<<<<<< HEAD
-    private static final ThreadLocal<MatViewTimerTask> tlTimerTask = new ThreadLocal<>(MatViewTimerTask::new);
     private final Function<CharSequence, ViewDependencyList> createDependencyList;
     private final ConcurrentHashMap<MatViewDefinition> definitionsByTableDirName = new ConcurrentHashMap<>();
     // Note: this map is grow-only, i.e. keys are never removed.
     private final ConcurrentHashMap<ViewDependencyList> dependentViewsByTableName = new ConcurrentHashMap<>(false);
-    private final Queue<MatViewTimerTask> timerTaskQueue;
-
-    public MatViewGraph(Queue<MatViewTimerTask> timerTaskQueue) {
+    private final BiFunction<CharSequence, MatViewDefinition, MatViewDefinition> updateDefinitionRef;
+
+    public MatViewGraph() {
         this.createDependencyList = name -> new ViewDependencyList();
-        this.timerTaskQueue = timerTaskQueue;
-=======
-    private final Function<CharSequence, MatViewDependencyList> createDependencyList;
-    private final ConcurrentHashMap<MatViewDefinition> definitionsByTableDirName = new ConcurrentHashMap<>();
-    // Note: this map is grow-only, i.e. keys are never removed.
-    private final ConcurrentHashMap<MatViewDependencyList> dependentViewsByTableName = new ConcurrentHashMap<>(false);
-    private final BiFunction<CharSequence, MatViewDefinition, MatViewDefinition> updateDefinitionRef;
-
-    public MatViewGraph() {
-        this.createDependencyList = name -> new MatViewDependencyList();
         this.updateDefinitionRef = this::updateDefinition;
->>>>>>> fe7c9161
     }
 
     public boolean addView(MatViewDefinition viewDefinition) {

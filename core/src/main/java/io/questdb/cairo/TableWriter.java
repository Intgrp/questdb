--- conflicted
+++ resolved
@@ -2081,13 +2081,7 @@
         if (ttl == 0) {
             return;
         }
-<<<<<<< HEAD
-        TimestampDriver.PartitionFloorMethod floorFn = PartitionBy.getPartitionFloorMethod(timestampType, metadata.getPartitionBy());
-        TimestampDriver.PartitionCeilMethod ceilFn = PartitionBy.getPartitionCeilMethod(timestampType, metadata.getPartitionBy());
-        if (floorFn == null || ceilFn == null) {
-=======
         if (metadata.getPartitionBy() == PartitionBy.NONE) {
->>>>>>> 2b8f93fe
             LOG.error().$("TTL set on a non-partitioned table. Ignoring");
             return;
         }
@@ -2105,17 +2099,9 @@
                 dropped |= dropPartitionByExactTimestamp(partitionTimestamp);
                 continue;
             }
-<<<<<<< HEAD
-            assert partitionTimestamp == floorTimestamp :
-                    String.format("partitionTimestamp %s != floor(partitionTimestamp) %s, evictedPartitionTimestamp %s",
-                            Timestamps.toString(partitionTimestamp),
-                            Timestamps.toString(floorTimestamp),
-                            Timestamps.toString(evictedPartitionTimestamp));
-
-            long partitionCeiling = ceilFn.ceil(partitionTimestamp);
-=======
+
+
             long partitionCeiling = txWriter.getNextLogicalPartitionTimestamp(partitionTimestamp);
->>>>>>> 2b8f93fe
             // TTL < 0 means it's in months
             boolean shouldEvict = ttl > 0
                     ? maxTimestamp - partitionCeiling >= timestampDriver.fromHours(ttl)
@@ -7244,12 +7230,13 @@
                 if (!anyReadersBeforeCommittedTxn || txn >= lastCommittedTxn) {
                     setPathForNativePartition(
                             other,
+                            timestampType,
                             partitionBy,
                             timestamp,
                             txn
                     );
                     other.$();
-                    engine.getPartitionOverwriteControl().notifyPartitionMutates(tableToken, timestamp, txn, 0);
+                    engine.getPartitionOverwriteControl().notifyPartitionMutates(tableToken, timestampType, timestamp, txn, 0);
                     if (!ff.unlinkOrRemove(other, LOG)) {
                         LOG.info()
                                 .$("could not purge partition version, async purge will be scheduled [path=").$substr(pathRootSize, other)
@@ -7268,7 +7255,7 @@
         if (scheduleAsyncPurge) {
             // Any more complicated case involve looking at what folders are present on disk before removing
             // do it async in O3PartitionPurgeJob
-            if (schedulePurgeO3Partitions(messageBus, tableToken, partitionBy)) {
+            if (schedulePurgeO3Partitions(messageBus, tableToken, timestampType, partitionBy)) {
                 LOG.debug().$("scheduled to purge partitions [table=").utf8(tableToken.getTableName()).I$();
             } else {
                 LOG.error().$("could not queue for purge, queue is full [table=").utf8(tableToken.getTableName()).I$();
@@ -7538,54 +7525,12 @@
                 .$(", tsMin=").$ts(txnMinTs).$(", tsMax=").$ts(txnMaxTs)
                 .$(", commitToTs=").$ts(commitToTimestamp);
 
-<<<<<<< HEAD
-        for (int i = 0; i < n; i += 2) {
-            try {
-                final long timestamp = partitionRemoveCandidates.getQuick(i);
-                final long txn = partitionRemoveCandidates.get(i + 1);
-                // txn >= lastCommittedTxn means there are some versions found in the table directory
-                // that are not attached to the table most likely as a result of a rollback
-                if (!anyReadersBeforeCommittedTxn || txn >= lastCommittedTxn) {
-                    setPathForNativePartition(
-                            other,
-                            timestampType,
-                            partitionBy,
-                            timestamp,
-                            txn
-                    );
-                    other.$();
-                    engine.getPartitionOverwriteControl().notifyPartitionMutates(tableToken, timestampType, timestamp, txn, 0);
-                    if (!ff.unlinkOrRemove(other, LOG)) {
-                        LOG.info()
-                                .$("could not purge partition version, async purge will be scheduled [path=").$substr(pathRootSize, other)
-                                .$(", errno=").$(ff.errno())
-                                .I$();
-                        scheduleAsyncPurge = true;
-                    }
-                } else {
-                    scheduleAsyncPurge = true;
-                }
-            } finally {
-                other.trimTo(pathSize);
-            }
-=======
         if (replaceRangeTsLo < replaceRangeTsHi) {
             logLine.$(", replaceRangeTsLo=").$ts(replaceRangeTsLo)
                     .$(", replaceRangeTsHi=").$ts(replaceRangeTsHi);
->>>>>>> 2b8f93fe
         }
         logLine.I$();
 
-<<<<<<< HEAD
-        if (scheduleAsyncPurge) {
-            // Any more complicated case involve looking at what folders are present on disk before removing
-            // do it async in O3PartitionPurgeJob
-            if (schedulePurgeO3Partitions(messageBus, tableToken, timestampType, partitionBy)) {
-                LOG.info().$("scheduled to purge partitions [table=").utf8(tableToken.getTableName()).I$();
-            } else {
-                LOG.error().$("could not queue for purge, queue is full [table=").utf8(tableToken.getTableName()).I$();
-            }
-=======
         final int segmentId = walTxnDetails.getSegmentId(seqTxn);
         boolean isLastSegmentUsage = walTxnDetails.isLastSegmentUsage(seqTxn);
         SymbolMapDiffCursor mapDiffCursor = walTxnDetails.getWalSymbolDiffCursor(seqTxn);
@@ -7629,7 +7574,6 @@
                     isLastSegmentUsage,
                     pressureControl
             );
->>>>>>> 2b8f93fe
         }
     }
 
@@ -9503,12 +9447,8 @@
         // When partition is created outside O3 merge use `txn-1` as the version
         long partitionTxnName = PartitionBy.isPartitioned(partitionBy) ? txWriter.getTxn() - 1 : -1;
         partitionTxnName = txWriter.getPartitionNameTxnByPartitionTimestamp(timestamp, partitionTxnName);
-<<<<<<< HEAD
         setPathForNativePartition(path, timestampType, partitionBy, timestamp, partitionTxnName);
-=======
-        setPathForNativePartition(path, partitionBy, timestamp, partitionTxnName);
         return partitionTxnName;
->>>>>>> 2b8f93fe
     }
 
     private void shrinkO3Mem() {

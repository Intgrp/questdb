--- conflicted
+++ resolved
@@ -181,13 +181,7 @@
         timestampIdAndType.reopen();
         timestampIdAndType.clear();
         timestampIdAndType.add(parquetTimestampIndex);
-<<<<<<< HEAD
         timestampIdAndType.add(reader.getMetadata().getColumnType(timestampIndex));
-
-        return this;
-=======
-        timestampIdAndType.add(ColumnType.TIMESTAMP);
->>>>>>> 829e5a4c
     }
 
     @Override

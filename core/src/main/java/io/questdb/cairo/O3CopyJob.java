/*******************************************************************************
 *     ___                  _   ____  ____
 *    / _ \ _   _  ___  ___| |_|  _ \| __ )
 *   | | | | | | |/ _ \/ __| __| | | |  _ \
 *   | |_| | |_| |  __/\__ \ |_| |_| | |_) |
 *    \__\_\\__,_|\___||___/\__|____/|____/
 *
 *  Copyright (c) 2014-2019 Appsicle
 *  Copyright (c) 2019-2024 QuestDB
 *
 *  Licensed under the Apache License, Version 2.0 (the "License");
 *  you may not use this file except in compliance with the License.
 *  You may obtain a copy of the License at
 *
 *  http://www.apache.org/licenses/LICENSE-2.0
 *
 *  Unless required by applicable law or agreed to in writing, software
 *  distributed under the License is distributed on an "AS IS" BASIS,
 *  WITHOUT WARRANTIES OR CONDITIONS OF ANY KIND, either express or implied.
 *  See the License for the specific language governing permissions and
 *  limitations under the License.
 *
 ******************************************************************************/

package io.questdb.cairo;

import io.questdb.MessageBus;
import io.questdb.log.Log;
import io.questdb.log.LogFactory;
import io.questdb.mp.AbstractQueueConsumerJob;
import io.questdb.mp.Sequence;
import io.questdb.std.FilesFacade;
import io.questdb.std.MemoryTag;
import io.questdb.std.Misc;
import io.questdb.std.Unsafe;
import io.questdb.std.Vect;
import io.questdb.tasks.O3CopyTask;
import org.jetbrains.annotations.Nullable;

import java.util.concurrent.atomic.AtomicInteger;

import static io.questdb.cairo.TableWriter.*;

public class O3CopyJob extends AbstractQueueConsumerJob<O3CopyTask> {
    private static final Log LOG = LogFactory.getLog(O3CopyJob.class);

    public O3CopyJob(MessageBus messageBus) {
        super(messageBus.getO3CopyQueue(), messageBus.getO3CopySubSeq());
    }

    public static void copy(
            AtomicInteger columnCounter,
            @Nullable AtomicInteger partCounter,
            int columnType,
            int blockType,
            long timestampMergeIndexAddr,
            long timestampMergeIndexSize,
            long srcDataFixFd,
            long srcDataFixAddr,
            long srcDataFixOffset,
            long srcDataFixSize,
            long srcDataVarFd,
            long srcDataVarAddr,
            long srcDataVarOffset,
            long srcDataVarSize,
            long srcDataLo,
            long srcDataHi,
            long srcDataTop,
            long srcDataMax,
            long srcOooFixAddr,
            long srcOooVarAddr,
            long srcOooLo,
            long srcOooHi,
            long srcOooMax,
            long srcOooPartitionLo,
            long srcOooPartitionHi,
            long timestampMin,
            long partitionTimestamp, // <-- this is used to determine if partition is last or not as well as partition dir
            long dstFixFd,
            long dstAuxAddr,
            long dstFixOffset,
            long dstFixFileOffset,
            long dstFixSize,
            long dstVarFd,
            long dstVarAddr,
            long dstVarOffset,
            long dstVarAdjust,
            long dstVarSize,
            long dstKFd,
            long dstVFd,
            long dstIndexOffset,
            long dstIndexAdjust,
            int indexBlockCapacity,
            long srcTimestampFd,
            long srcTimestampAddr,
            long srcTimestampSize,
            boolean partitionMutates,
            long srcDataNewPartitionSize,
            long srcDataOldPartitionSize,
            long o3SplitPartitionSize,
            TableWriter tableWriter,
            BitmapIndexWriter indexWriter,
            long partitionUpdateSinkAddr
    ) {
        final boolean mixedIOFlag = tableWriter.allowMixedIO();
        LOG.debug().$("o3 copy [blockType=").$(blockType)
                .$(", columnType=").$(columnType)
                .$(", dstFixFd=").$(dstFixFd)
                .$(", dstFixSize=").$(dstFixSize)
                .$(", dstFixOffset=").$(dstFixOffset)
                .$(", dstVarFd=").$(dstVarFd)
                .$(", dstVarSize=").$(dstVarSize)
                .$(", dstVarOffset=").$(dstVarOffset)
                .$(", srcDataLo=").$(srcDataLo)
                .$(", srcDataHi=").$(srcDataHi)
                .$(", srcDataMax=").$(srcDataMax)
                .$(", srcOooLo=").$(srcOooLo)
                .$(", srcOooHi=").$(srcOooHi)
                .$(", srcOooMax=").$(srcOooMax)
                .$(", srcOooPartitionLo=").$(srcOooPartitionLo)
                .$(", srcOooPartitionHi=").$(srcOooPartitionHi)
                .$(", mixedIOFlag=").$(mixedIOFlag)
                .$(", srcDataNewPartitionSize=").$(srcDataNewPartitionSize)
                .$(", srcDataOldPartitionSize=").$(srcDataOldPartitionSize)
                .$(", o3SplitPartitionSize=").$(o3SplitPartitionSize)
                .I$();

        try {
            switch (blockType) {
                case O3_BLOCK_MERGE:
                    mergeCopy(
                            columnType,
                            timestampMergeIndexAddr,
                            timestampMergeIndexSize / TIMESTAMP_MERGE_ENTRY_BYTES,
                            // this is a hack, when we have column top we can have only of the two:
                            // srcDataFixOffset, when we had to shift data to back-fill nulls or
                            // srcDataTopOffset - if we kept the column top
                            // when one value is present the other will be 0
                            srcDataFixAddr + srcDataFixOffset - srcDataTop,
                            srcDataVarAddr + srcDataVarOffset,
                            srcOooFixAddr,
                            srcOooVarAddr,
                            dstAuxAddr + dstFixOffset,
                            dstVarAddr,
                            dstVarOffset
                    );
                    break;
                case O3_BLOCK_O3:
                    copyO3(
                            tableWriter.getFilesFacade(),
                            columnType,
                            srcOooFixAddr,
                            srcOooVarAddr,
                            srcOooLo,
                            srcOooHi,
                            dstFixFd,
                            dstAuxAddr + dstFixOffset,
                            Math.abs(dstFixSize) - dstFixOffset,
                            dstFixFileOffset,
                            dstVarAddr,
                            dstVarFd,
                            dstVarOffset,
                            dstVarAdjust,
                            dstVarSize,
                            mixedIOFlag
                    );
                    break;
                case O3_BLOCK_DATA:
                    if (srcDataLo <= srcDataHi) {
                        copyData(
                                tableWriter.getFilesFacade(),
                                columnType,
                                srcDataFixAddr + srcDataFixOffset,
                                srcDataVarAddr + srcDataVarOffset,
                                srcDataLo,
                                srcDataHi,
                                dstAuxAddr + dstFixOffset,
                                Math.abs(dstFixSize) - dstFixOffset,
                                dstFixFd,
                                dstFixFileOffset,
                                dstVarAddr,
                                dstVarFd,
                                dstVarOffset,
                                dstVarAdjust,
                                dstVarSize,
                                mixedIOFlag
                        );
                    }
                    break;
                default:
                    break;
            }
        } catch (Throwable th) {
            // Notify table writer of error before clocking down done counters
            tableWriter.o3BumpErrorCount(CairoException.isCairoOomError(th));

            // We cannot close / unmap fds here. Other copy jobs may still be running and using them.
            // exception handling code of the stack will check if all the parts are finished before closing the memory / fds.
            if (partCounter == null || partCounter.decrementAndGet() == 0) {
                unmapAndCloseAllPartsComplete(
                        columnCounter,
                        timestampMergeIndexAddr,
                        timestampMergeIndexSize,
                        srcDataFixFd,
                        srcDataFixAddr,
                        srcDataFixSize,
                        srcDataVarFd,
                        srcDataVarAddr,
                        srcDataVarSize,
                        srcTimestampFd,
                        srcTimestampAddr,
                        srcTimestampSize,
                        dstFixFd,
                        dstAuxAddr,
                        dstFixSize,
                        dstVarFd,
                        dstVarAddr,
                        dstVarSize,
                        dstKFd,
                        dstVFd,
                        tableWriter
                );
            }

            throw th;
        }

        copyTail(
                columnCounter,
                partCounter,
                timestampMergeIndexAddr,
                timestampMergeIndexSize,
                srcDataFixFd,
                srcDataFixAddr,
                srcDataFixSize,
                srcDataVarFd,
                srcDataVarAddr,
                srcDataVarSize,
                timestampMin,
                partitionTimestamp,
                dstFixFd,
                dstAuxAddr,
                dstFixSize,
                dstVarFd,
                dstVarAddr,
                dstVarSize,
                dstKFd,
                dstVFd,
                dstIndexOffset,
                dstIndexAdjust,
                indexBlockCapacity,
                srcTimestampFd,
                srcTimestampAddr,
                srcTimestampSize,
                partitionMutates,
                srcDataNewPartitionSize,
                srcDataOldPartitionSize,
                o3SplitPartitionSize,
                tableWriter,
                indexWriter,
                partitionUpdateSinkAddr
        );
    }

    public static void copy(O3CopyTask task, long cursor, Sequence subSeq) {
        final AtomicInteger columnCounter = task.getColumnCounter();
        final AtomicInteger partCounter = task.getPartCounter();
        final int columnType = task.getColumnType();
        final int blockType = task.getBlockType();
        final long timestampMergeIndexAddr = task.getTimestampMergeIndexAddr();
        final long timestampMergeIndexSize = task.getTimestampMergeIndexSize();
        final long srcDataFixFd = task.getSrcDataFixFd();
        final long srcDataFixAddr = task.getSrcDataFixAddr();
        final long srcDataFixOffset = task.getSrcDataFixOffset();
        final long srcDataFixSize = task.getSrcDataFixSize();
        final long srcDataVarFd = task.getSrcDataVarFd();
        final long srcDataVarAddr = task.getSrcDataVarAddr();
        final long srcDataVarOffset = task.getSrcDataVarOffset();
        final long srcDataVarSize = task.getSrcDataVarSize();
        final long srcDataTop = task.getSrcDataTop();
        final long srcDataLo = task.getSrcDataLo();
        final long srcDataMax = task.getSrcDataMax();
        final long srcDataHi = task.getSrcDataHi();
        final long srcOooFixAddr = task.getSrcOooFixAddr();
        final long srcOooVarAddr = task.getSrcOooVarAddr();
        final long srcOooLo = task.getSrcOooLo();
        final long srcOooHi = task.getSrcOooHi();
        final long srcOooMax = task.getSrcOooMax();
        final long srcOooPartitionLo = task.getSrcOooPartitionLo();
        final long srcOooPartitionHi = task.getSrcOooPartitionHi();
        final long timestampMin = task.getTimestampMin();
        final long partitionTimestamp = task.getPartitionTimestamp();
        final long dstFixFd = task.getDstFixFd();
        final long dstAuxAddr = task.getDstFixAddr();
        final long dstFixOffset = task.getDstFixOffset();
        final long dstFixFileOffset = task.getDstFixFileOffset();
        final long dstFixSize = task.getDstFixSize();
        final long dstVarFd = task.getDstVarFd();
        final long dstVarAddr = task.getDstVarAddr();
        final long dstVarOffset = task.getDstVarOffset();
        final long dstVarAdjust = task.getDstVarAdjust();
        final long dstVarSize = task.getDstVarSize();
        final long dstKFd = task.getDstKFd();
        final long dskVFd = task.getDstVFd();
        final long dstIndexOffset = task.getDstIndexOffset();
        final long dstIndexAdjust = task.getDstIndexAdjust();
        final int indexBlockCapacity = task.getIndexBlockCapacity();
        final long srcTimestampFd = task.getSrcTimestampFd();
        final long srcTimestampAddr = task.getSrcTimestampAddr();
        final long srcTimestampSize = task.getSrcTimestampSize();
        final boolean partitionMutates = task.isPartitionMutates();
        final long srcDataNewPartitionSize = task.getSrcDataNewPartitionSize();
        final long srcDataOldPartitionSize = task.getSrcDataOldPartitionSize();
        final long o3SplitPartitionSize = task.getO3SplitPartitionSize();
        final TableWriter tableWriter = task.getTableWriter();
        final BitmapIndexWriter indexWriter = task.getIndexWriter();
        final long partitionUpdateSinkAddr = task.getPartitionUpdateSinkAddr();

        subSeq.done(cursor);

        try {
            copy(
                    columnCounter,
                    partCounter,
                    columnType,
                    blockType,
                    timestampMergeIndexAddr,
                    timestampMergeIndexSize,
                    srcDataFixFd,
                    srcDataFixAddr,
                    srcDataFixOffset,
                    srcDataFixSize,
                    srcDataVarFd,
                    srcDataVarAddr,
                    srcDataVarOffset,
                    srcDataVarSize,
                    srcDataLo,
                    srcDataHi,
                    srcDataTop,
                    srcDataMax,
                    srcOooFixAddr,
                    srcOooVarAddr,
                    srcOooLo,
                    srcOooHi,
                    srcOooMax,
                    srcOooPartitionLo,
                    srcOooPartitionHi,
                    timestampMin,
                    partitionTimestamp,
                    dstFixFd,
                    dstAuxAddr,
                    dstFixOffset,
                    dstFixFileOffset,
                    dstFixSize,
                    dstVarFd,
                    dstVarAddr,
                    dstVarOffset,
                    dstVarAdjust,
                    dstVarSize,
                    dstKFd,
                    dskVFd,
                    dstIndexOffset,
                    dstIndexAdjust,
                    indexBlockCapacity,
                    srcTimestampFd,
                    srcTimestampAddr,
                    srcTimestampSize,
                    partitionMutates,
                    srcDataNewPartitionSize,
                    srcDataOldPartitionSize,
                    o3SplitPartitionSize,
                    tableWriter,
                    indexWriter,
                    partitionUpdateSinkAddr
            );
        } catch (Throwable th) {
            LOG.error().$("o3 copy failed [table=").$(tableWriter.getTableToken())
                    .$(", partition=").$ts(partitionTimestamp)
                    .$(", columnType=").$(columnType)
                    .$(", exception=").$(th)
                    .I$();
            throw th;
        }
    }

    public static void copyFixedSizeCol(
            FilesFacade ff,
            long src,
            long srcLo,
            long srcHi,
            long dstFixAddr,
            long dstFixFileOffset,
            long dstFd,
            int shl,
            boolean mixedIOFlag
    ) {
        final long len = (srcHi - srcLo + 1) << shl;
        O3Utils.copyFixedSizeCol(ff, src, srcLo, dstFixAddr, dstFixFileOffset, dstFd, mixedIOFlag, len, shl);
    }

    public static void mergeCopy(
            int columnType,
            long timestampMergeIndexAddr,
            long timestampMergeIndexCount,
            long srcDataFixAddr,
            long srcDataVarAddr,
            long srcOooFixAddr,
            long srcOooVarAddr,
            long dstFixAddr,
            long dstVarAddr,
            long dstVarOffset
    ) {
        if (ColumnType.isVarSize(columnType)) {
            ColumnType.getDriver(columnType).o3ColumnMerge(
                    timestampMergeIndexAddr,
                    timestampMergeIndexCount,
                    srcDataFixAddr,
                    srcDataVarAddr,
                    srcOooFixAddr,
                    srcOooVarAddr,
                    dstFixAddr,
                    dstVarAddr,
                    dstVarOffset
            );
        } else if (ColumnType.isDesignatedTimestamp(columnType)) {
            Vect.oooCopyIndexChecked(timestampMergeIndexAddr, timestampMergeIndexCount, dstFixAddr);
        } else {
            switch (ColumnType.tagOf(columnType)) {
                case ColumnType.BOOLEAN:
                case ColumnType.BYTE:
                case ColumnType.GEOBYTE:
                    Vect.mergeShuffle8BitChecked(srcDataFixAddr, srcOooFixAddr, dstFixAddr, timestampMergeIndexAddr, timestampMergeIndexCount);
                    break;
                case ColumnType.SHORT:
                case ColumnType.CHAR:
                case ColumnType.GEOSHORT:
                    Vect.mergeShuffle16BitChecked(srcDataFixAddr, srcOooFixAddr, dstFixAddr, timestampMergeIndexAddr, timestampMergeIndexCount);
                    break;
                case ColumnType.INT:
                case ColumnType.IPv4:
                case ColumnType.FLOAT:
                case ColumnType.SYMBOL:
                case ColumnType.GEOINT:
                    Vect.mergeShuffle32BitChecked(srcDataFixAddr, srcOooFixAddr, dstFixAddr, timestampMergeIndexAddr, timestampMergeIndexCount);
                    break;
                case ColumnType.DOUBLE:
                case ColumnType.LONG:
                case ColumnType.DATE:
                case ColumnType.GEOLONG:
                case ColumnType.TIMESTAMP:
                    Vect.mergeShuffle64BitChecked(srcDataFixAddr, srcOooFixAddr, dstFixAddr, timestampMergeIndexAddr, timestampMergeIndexCount);
                    break;
                case ColumnType.UUID:
                case ColumnType.LONG128:
                    Vect.mergeShuffle128BitChecked(srcDataFixAddr, srcOooFixAddr, dstFixAddr, timestampMergeIndexAddr, timestampMergeIndexCount);
                    break;
                case ColumnType.LONG256:
                    Vect.mergeShuffle256BitChecked(srcDataFixAddr, srcOooFixAddr, dstFixAddr, timestampMergeIndexAddr, timestampMergeIndexCount);
                    break;
                default:
                    break;
            }
        }
    }

    public static void o3ColumnCopy(
            FilesFacade ff,
            int columnType,
            long srcAuxAddr,
            long srcDataAddr,
            long srcLo,
            long srcHi,
            long dstAuxAddr,
            long dstAuxAddrSize,
            long dstAuxFd,
            long dstAuxFileOffset,
            long dstDataAddr,
            long dstDataFd,
            long dstDataOffset,
            long dstDataAdjust,
            long dstDataSize,
            boolean mixedIOFlag
    ) {
        assert srcLo <= srcHi : String.format("srcLo %,d > srcHi %,d", srcLo, srcHi);

        // we can find out the edge of string column in one of two ways
        // 1. if srcOooHi is at the limit of the page - we need to copy the whole page of strings
        // 2  if there are more items behind srcOooHi we can get offset of srcOooHi+1

        ColumnTypeDriver columnTypeDriver = ColumnType.getDriver(columnType);

        final long srcDataOffset = columnTypeDriver.getDataVectorOffset(srcAuxAddr, srcLo);
        assert srcDataOffset >= 0;
        // copy this before it changes
        final long len = columnTypeDriver.getDataVectorSize(srcAuxAddr, srcLo, srcHi);
        assert len <= Math.abs(dstDataSize) - dstDataOffset :
                String.format("columnType %d srcLo %,d srcHi %,d srcDataOffset %,d dstDataOffset %,d len %,d dstDataSize %,d dst_diff %,d",
                        columnType, srcLo, srcHi, srcDataOffset, dstDataOffset, len, dstDataSize, dstDataOffset + len - Math.abs(dstDataSize));
        final long offset = dstDataOffset + dstDataAdjust;
        if (mixedIOFlag) {
            if (ff.write(Math.abs(dstDataFd), srcDataAddr + srcDataOffset, len, offset) != len) {
                throw CairoException.critical(ff.errno()).put("cannot copy var data column prefix [fd=").put(dstDataFd).put(", offset=").put(offset).put(", len=").put(len).put(']');
            }
        } else {
            Vect.memcpy(dstDataAddr + dstDataOffset, srcDataAddr + srcDataOffset, len);
        }
        if (srcDataOffset == offset) {
            columnTypeDriver.o3copyAuxVector(
                    ff,
                    srcAuxAddr,
                    srcLo,
                    srcHi,
                    dstAuxAddr,
                    dstAuxFileOffset,
                    dstAuxFd,
                    mixedIOFlag
            );
        } else {
            columnTypeDriver.shiftCopyAuxVector(srcDataOffset - offset, srcAuxAddr, srcLo, srcHi, dstAuxAddr, dstAuxAddrSize);
        }
    }

    private static void copyData(
            FilesFacade ff,
            int columnType,
            long srcAuxAddr,
            long srcVarAddr,
            long srcLo,
            long srcHi,
            long dstFixAddr,
            long dstFixAddrSize,
            long dstFixFd,
            long dstFixFileOffset,
            long dstVarAddr,
            long dstVarFd,
            long dstVarOffset,
            long dstVarAdjust,
            long dstVarSize,
            boolean mixedIOFlag
    ) {
        if (ColumnType.isVarSize(columnType)) {
            o3ColumnCopy(
                    ff,
                    columnType,
                    srcAuxAddr,
                    srcVarAddr,
                    srcLo,
                    srcHi,
                    dstFixAddr,
                    dstFixAddrSize,
                    dstFixFd,
                    dstFixFileOffset,
                    dstVarAddr,
                    dstVarFd,
                    dstVarOffset,
                    dstVarAdjust,
                    dstVarSize,
                    mixedIOFlag
            );
        } else {
            copyFixedSizeCol(
                    ff,
                    srcAuxAddr,
                    srcLo,
                    srcHi,
                    dstFixAddr,
                    dstFixFileOffset,
                    dstFixFd,
                    ColumnType.pow2SizeOf(Math.abs(columnType)),
                    mixedIOFlag
            );
        }
    }

    private static void copyTail(
            AtomicInteger columnCounter,
            @Nullable AtomicInteger partCounter,
            long timestampMergeIndexAddr,
            long timestampMergeIndexSize,
            long srcDataFixFd,
            long srcDataFixAddr,
            long srcDataFixSize,
            long srcDataVarFd,
            long srcDataVarAddr,
            long srcDataVarSize,
            long timestampMin,
            long partitionTimestamp,
            long dstFixFd,
            long dstFixAddr,
            long dstFixSize,
            long dstVarFd,
            long dstVarAddr,
            long dstVarSize,
            long dstKFd,
            long dstVFd,
            long dstIndexOffset,
            long dstIndexAdjust,
            int indexBlockCapacity,
            long srcTimestampFd,
            long srcTimestampAddr,
            long srcTimestampSize,
            boolean partitionMutates,
            long srcDataNewPartitionSize,
            long srcDataOldPartitionSize,
            long o3SplitPartitionSize,
            TableWriter tableWriter,
            BitmapIndexWriter indexWriter,
            long partitionUpdateSinkAddr
    ) {
        if (partCounter == null || partCounter.decrementAndGet() == 0) {
            final FilesFacade ff = tableWriter.getFilesFacade();
            if (indexBlockCapacity > -1) {
                updateIndex(
                        columnCounter,
                        timestampMergeIndexAddr,
                        timestampMergeIndexSize,
                        srcDataFixFd,
                        srcDataFixAddr,
                        srcDataFixSize,
                        srcDataVarFd,
                        srcDataVarAddr,
                        srcDataVarSize,
                        dstFixFd,
                        dstFixAddr,
                        // Do not use Math.abs(dstFixSize) here, pass negative values indicating that
                        // the dstFix memory is not mapped and should not be released in case of exception
                        dstFixSize,
                        dstVarFd,
                        dstVarAddr,
                        // Do not use Math.abs(dstVarSize) here, pass negative values indicating that
                        // the dstVar memory is not mapped and should not be released in case of exception
                        dstVarSize,
                        dstKFd,
                        dstVFd,
                        dstIndexOffset,
                        dstIndexAdjust,
                        srcTimestampFd,
                        srcTimestampAddr,
                        srcTimestampSize,
                        tableWriter,
                        indexWriter,
                        indexBlockCapacity
                );
            }

            final int commitMode = tableWriter.getConfiguration().getCommitMode();
            if (commitMode != CommitMode.NOSYNC) {
                syncColumns(
                        columnCounter,
                        timestampMergeIndexAddr,
                        timestampMergeIndexSize,
                        srcDataFixFd,
                        srcDataFixAddr,
                        srcDataFixSize,
                        srcDataVarFd,
                        srcDataVarAddr,
                        srcDataVarSize,
                        dstFixFd,
                        dstFixAddr,
                        dstFixSize,
                        dstVarFd,
                        dstVarAddr,
                        dstVarSize,
                        srcTimestampFd,
                        srcTimestampAddr,
                        srcTimestampSize,
                        tableWriter,
                        ff,
                        commitMode
                );
            }

            // unmap memory
            O3Utils.unmapAndClose(ff, srcDataFixFd, srcDataFixAddr, srcDataFixSize);
            O3Utils.unmapAndClose(ff, srcDataVarFd, srcDataVarAddr, srcDataVarSize);
            O3Utils.unmapAndClose(ff, dstFixFd, dstFixAddr, dstFixSize);
            O3Utils.unmapAndClose(ff, dstVarFd, dstVarAddr, dstVarSize);

            final int columnsRemaining = columnCounter.decrementAndGet();
            LOG.debug()
                    .$("organic [columnsRemaining=").$(columnsRemaining)
                    .I$();

            if (columnsRemaining == 0) {
                updatePartition(
                        timestampMergeIndexAddr,
                        timestampMergeIndexSize,
                        timestampMin,
                        partitionTimestamp,
                        srcTimestampFd,
                        srcTimestampAddr,
                        srcTimestampSize,
                        partitionMutates,
                        srcDataNewPartitionSize,
                        srcDataOldPartitionSize,
                        o3SplitPartitionSize,
                        partitionUpdateSinkAddr,
                        tableWriter
                );
            }
        }
    }

    private static void syncColumns(
            AtomicInteger columnCounter,
            long timestampMergeIndexAddr,
            long timestampMergeIndexSize,
            long srcDataFixFd,
            long srcDataFixAddr,
            long srcDataFixSize,
            long srcDataVarFd,
            long srcDataVarAddr,
            long srcDataVarSize,
            long dstFixFd,
            long dstFixAddr,
            long dstFixSize,
            long dstVarFd,
            long dstVarAddr,
            long dstVarSize,
            long srcTimestampFd,
            long srcTimestampAddr,
            long srcTimestampSize,
            TableWriter tableWriter,
            FilesFacade ff,
            int commitMode
    ) {
        try {
            boolean async = commitMode == CommitMode.ASYNC;
            if (dstFixAddr != 0 && dstFixSize > 0) {
                ff.msync(dstFixAddr, dstFixSize, async);
                // sync FD in case we wrote data not via mmap
                if (dstFixFd != -1 && dstFixFd != 0) {
                    ff.fsync(Math.abs(dstFixFd));
                }
            }
            if (dstVarAddr != 0 && dstVarSize > 0) {
                ff.msync(dstVarAddr, dstVarSize, async);
                if (dstVarFd != -1 && dstVarFd != 0) {
                    ff.fsync(Math.abs(dstVarFd));
                }
            }
        } catch (Throwable e) {
            LOG.error()
                    .$("sync error [table=").$safe(tableWriter.getTableToken().getTableName())
                    .$(", e=").$(e)
                    .I$();
            tableWriter.o3BumpErrorCount(false);
            unmapAndCloseAllPartsComplete(
                    columnCounter,
                    timestampMergeIndexAddr,
                    timestampMergeIndexSize,
                    srcDataFixFd,
                    srcDataFixAddr,
                    srcDataFixSize,
                    srcDataVarFd,
                    srcDataVarAddr,
                    srcDataVarSize,
                    srcTimestampFd,
                    srcTimestampAddr,
                    srcTimestampSize,
                    dstFixFd,
                    dstFixAddr,
                    dstFixSize,
                    dstVarFd,
                    dstVarAddr,
                    dstVarSize,
                    0,
                    0,
                    tableWriter
            );
            throw e;
        }
    }

    private static void updateIndex(
            AtomicInteger columnCounter,
            long timestampMergeIndexAddr,
            long timestampMergeIndexSize,
            long srcDataFixFd,
            long srcDataFixAddr,
            long srcDataFixSize,
            long srcDataVarFd,
            long srcDataVarAddr,
            long srcDataVarSize,
            long dstFixFd,
            long dstFixAddr,
            long dstFixSize,
            long dstVarFd,
            long dstVarAddr,
            long dstVarSize,
            long dstKFd,
            long dstVFd,
            long dstIndexOffset,
            long dstIndexAdjust,
            long srcTimestampFd,
            long srcTimestampAddr,
            long srcTimestampSize,
            TableWriter tableWriter,
            BitmapIndexWriter indexWriter,
            int indexBlockCapacity
    ) {
        // dstKFd & dstVFd are closed by the indexer
        try {
            long row = dstIndexOffset / Integer.BYTES;
            boolean closed = !indexWriter.isOpen();
            if (closed) {
                indexWriter.of(tableWriter.getConfiguration(), dstKFd, dstVFd, row == 0, indexBlockCapacity);
            }
            try {
                updateIndex(dstFixAddr, Math.abs(dstFixSize), indexWriter, dstIndexOffset / Integer.BYTES, dstIndexAdjust);
                indexWriter.commit();
            } finally {
                if (closed) {
                    Misc.free(indexWriter);
                }
            }
        } catch (Throwable e) {
            LOG.error()
                    .$("index error [table=").$safe(tableWriter.getTableToken().getTableName())
                    .$(", e=").$(e)
                    .I$();
            tableWriter.o3BumpErrorCount(false);
            unmapAndCloseAllPartsComplete(
                    columnCounter,
                    timestampMergeIndexAddr,
                    timestampMergeIndexSize,
                    srcDataFixFd,
                    srcDataFixAddr,
                    srcDataFixSize,
                    srcDataVarFd,
                    srcDataVarAddr,
                    srcDataVarSize,
                    srcTimestampFd,
                    srcTimestampAddr,
                    srcTimestampSize,
                    dstFixFd,
                    dstFixAddr,
                    dstFixSize,
                    dstVarFd,
                    dstVarAddr,
                    dstVarSize,
                    0,
                    0,
                    tableWriter
            );
            throw e;
        }
    }

    private static void updateIndex(long dstFixAddr, long dstFixSize, BitmapIndexWriter w, long row, long rowAdjust) {
        w.rollbackConditionally(row + rowAdjust);
        final long count = dstFixSize / Integer.BYTES;
        for (; row < count; row++) {
            w.add(TableUtils.toIndexKey(Unsafe.getUnsafe().getInt(dstFixAddr + row * Integer.BYTES)), row + rowAdjust);
        }
        w.setMaxValue(row + rowAdjust);
    }

    // lowest timestamp of partition where data is headed

    private static void updatePartition(
            long timestampMergeIndexAddr,
            long timestampMergeIndexSize,
            long timestampMin,
            long partitionTimestamp,
            long srcTimestampFd,
            long srcTimestampAddr,
            long srcTimestampSize,
            boolean partitionMutates,
            long srcDataNewPartitionSize,
            long srcDataOldPartitionSize,
            long o3SplitPartitionSize,
            long partitionUpdateSinkAddr,
            TableWriter tableWriter
    ) {
        final FilesFacade ff = tableWriter.getFilesFacade();
        O3Utils.unmap(ff, srcTimestampAddr, srcTimestampSize);
        try {
            try {
                O3Utils.close(ff, srcTimestampFd);
            } finally {
                o3NotifyPartitionUpdate(
                        tableWriter,
                        partitionUpdateSinkAddr,
                        timestampMin,
                        partitionTimestamp,
                        srcDataNewPartitionSize,
                        srcDataOldPartitionSize,
                        o3SplitPartitionSize,
                        partitionMutates
                );
            }
        } finally {
            if (timestampMergeIndexAddr != 0) {
                Unsafe.free(timestampMergeIndexAddr, timestampMergeIndexSize, MemoryTag.NATIVE_O3);
            }
            tableWriter.o3CountDownDoneLatch();
        }
    }

    static void closeColumnIdle(
            AtomicInteger columnCounter,
            long timestampMergeIndexAddr,
            long timestampMergeIndexSize,
            long srcTimestampFd,
            long srcTimestampAddr,
            long srcTimestampSize,
            TableWriter tableWriter
    ) {
        final int columnsRemaining = columnCounter.decrementAndGet();
        LOG.debug()
                .$("idle [table=").$safe(tableWriter.getTableToken().getTableName())
                .$(", columnsRemaining=").$(columnsRemaining)
                .I$();
        if (columnsRemaining == 0) {

            closeColumnIdleQuick(
                    timestampMergeIndexAddr,
                    timestampMergeIndexSize,
                    srcTimestampFd,
                    srcTimestampAddr,
                    srcTimestampSize,
                    tableWriter
            );
        }
    }

    static void closeColumnIdleQuick(
            long timestampMergeIndexAddr,
            long timestampMergeIndexSize,
            long srcTimestampFd,
            long srcTimestampAddr,
            long srcTimestampSize,
            TableWriter tableWriter
    ) {
        try {
            final FilesFacade ff = tableWriter.getFilesFacade();
            O3Utils.unmap(ff, srcTimestampAddr, srcTimestampSize);
            O3Utils.close(ff, srcTimestampFd);
            if (timestampMergeIndexAddr != 0) {
                Unsafe.free(timestampMergeIndexAddr, timestampMergeIndexSize, MemoryTag.NATIVE_O3);
            }
        } finally {
            tableWriter.o3ClockDownPartitionUpdateCount();
            tableWriter.o3CountDownDoneLatch();
        }
    }

    static void copyO3(
            FilesFacade ff,
            int columnType,
            long srcOooFixAddr,
            long srcOooVarAddr,
            long srcOooLo,
            long srcOooHi,
            long dstFixFd,
            long dstFixAddr,
            long dstFixAddrSize,
            long dstFixFileOffset,
            long dstVarAddr,
            long dstVarFd,
            long dstVarOffset,
            long dstVarAdjust,
            long dstVarSize,
            boolean mixedIOFlag
    ) {
        if (ColumnType.isVarSize(columnType)) {
            o3ColumnCopy(
                    ff,
                    columnType,
                    srcOooFixAddr,
                    srcOooVarAddr,
                    srcOooLo,
                    srcOooHi,
                    dstFixAddr,
                    dstFixAddrSize,
                    dstFixFd,
                    dstFixFileOffset,
                    dstVarAddr,
                    dstVarFd,
                    dstVarOffset,
                    dstVarAdjust,
                    dstVarSize,
                    mixedIOFlag
            );
        } else if (ColumnType.isDesignatedTimestamp(columnType)) {
            O3Utils.copyFromTimestampIndex(srcOooFixAddr, srcOooLo, srcOooHi, dstFixAddr);
        } else {
            copyFixedSizeCol(
                    ff,
                    srcOooFixAddr,
                    srcOooLo,
                    srcOooHi,
                    dstFixAddr,
                    dstFixFileOffset,
                    dstFixFd,
                    ColumnType.pow2SizeOf(columnType),
                    mixedIOFlag
            );
        }
    }

    static void o3NotifyPartitionUpdate(
            TableWriter tableWriter,
            final long partitionUpdateSinkAddr,
            long timestampMin,
            long partitionTimestamp,
            final long srcDataNewPartitionSize,
            final long srcDataOldPartitionSize,
            final long o3SplitPartitionSize,
            boolean partitionMutates
    ) {
        Unsafe.getUnsafe().putLong(partitionUpdateSinkAddr, partitionTimestamp);
        Unsafe.getUnsafe().putLong(partitionUpdateSinkAddr + Long.BYTES, timestampMin);
        Unsafe.getUnsafe().putLong(partitionUpdateSinkAddr + 2 * Long.BYTES, srcDataNewPartitionSize);
        Unsafe.getUnsafe().putLong(partitionUpdateSinkAddr + 3 * Long.BYTES, srcDataOldPartitionSize);
        Unsafe.getUnsafe().putLong(partitionUpdateSinkAddr + 4 * Long.BYTES, partitionMutates ? 1 : 0);
        Unsafe.getUnsafe().putLong(partitionUpdateSinkAddr + 5 * Long.BYTES, o3SplitPartitionSize);
        Unsafe.getUnsafe().putLong(partitionUpdateSinkAddr + 7 * Long.BYTES, -1); // parquet partition file size

        LOG.debug()
                .$("sending partition update [partitionTimestamp=").$ts(partitionTimestamp)
                .$(", partitionTimestamp=").$ts(timestampMin)
                .$(", srcDataNewPartitionSize=").$(srcDataNewPartitionSize)
                .$(", srcDataOldPartitionSize=").$(srcDataOldPartitionSize)
                .$(", o3SplitPartitionSize=").$(o3SplitPartitionSize)
                .$();

        tableWriter.o3ClockDownPartitionUpdateCount();
    }

    static void unmapAndClose(
            AtomicInteger columnCounter,
            AtomicInteger partCounter,
            long timestampMergeIndexAddr,
            long timestampMergeIndexSize,
            long srcDataFixFd,
            long srcDataFixAddr,
            long srcDataFixSize,
            long srcDataVarFd,
            long srcDataVarAddr,
            long srcDataVarSize,
            long dstFixFd,
            long dstFixAddr,
            long dstFixSize,
            long dstVarFd,
            long dstVarAddr,
            long dstVarSize,
            long srcTimestampFd,
            long srcTimestampAddr,
            long srcTimestampSize,
            long dstKFd,
            long dstVFd,
            TableWriter tableWriter
    ) {
        if (partCounter == null || partCounter.decrementAndGet() == 0) {
            // unmap memory
            unmapAndCloseAllPartsComplete(
                    columnCounter,
                    timestampMergeIndexAddr,
                    timestampMergeIndexSize,
                    srcDataFixFd,
                    srcDataFixAddr,
                    srcDataFixSize,
                    srcDataVarFd,
                    srcDataVarAddr,
                    srcDataVarSize,
                    srcTimestampFd,
                    srcTimestampAddr,
                    srcTimestampSize,
                    dstFixFd,
                    dstFixAddr,
                    dstFixSize,
                    dstVarFd,
                    dstVarAddr,
                    dstVarSize,
                    dstKFd,
                    dstVFd,
                    tableWriter
            );
        }
    }

    // This method should only be called after check that partCounter is 0
    static void unmapAndCloseAllPartsComplete(
            AtomicInteger columnCounter,
            long timestampMergeIndexAddr,
            long timestampMergeIndexSize,
            long srcDataFixFd,
            long srcDataFixAddr,
            long srcDataFixSize,
            long srcDataVarFd,
            long srcDataVarAddr,
            long srcDataVarSize,
            long srcTimestampFd,
            long srcTimestampAddr,
            long srcTimestampSize,
            long dstFixFd,
            long dstFixAddr,
            long dstFixSize,
            long dstVarFd,
            long dstVarAddr,
            long dstVarSize,
            long dstKFd,
            long dstVFd,
            TableWriter tableWriter
    ) {
        try {
            final FilesFacade ff = tableWriter.getFilesFacade();
            O3Utils.unmapAndClose(ff, srcDataFixFd, srcDataFixAddr, srcDataFixSize);
            O3Utils.unmapAndClose(ff, srcDataVarFd, srcDataVarAddr, srcDataVarSize);
            O3Utils.unmapAndClose(ff, dstFixFd, dstFixAddr, dstFixSize);
            O3Utils.unmapAndClose(ff, dstVarFd, dstVarAddr, dstVarSize);
            O3Utils.close(ff, dstKFd);
            O3Utils.close(ff, dstVFd);
        } finally {
            closeColumnIdle(
                    columnCounter,
                    timestampMergeIndexAddr,
                    timestampMergeIndexSize,
                    srcTimestampFd,
                    srcTimestampAddr,
                    srcTimestampSize,
                    tableWriter
            );
        }
    }

<<<<<<< HEAD
    static void copyO3(
            FilesFacade ff,
            int columnType,
            long srcOooFixAddr,
            long srcOooVarAddr,
            long srcOooLo,
            long srcOooHi,
            long dstFixFd,
            long dstFixAddr,
            long dstFixAddrSize,
            long dstFixFileOffset,
            long dstVarAddr,
            long dstVarFd,
            long dstVarOffset,
            long dstVarAdjust,
            long dstVarSize,
            boolean mixedIOFlag
    ) {
        if (ColumnType.isVarSize(columnType)) {
            o3ColumnCopy(
                    ff,
                    columnType,
                    srcOooFixAddr,
                    srcOooVarAddr,
                    srcOooLo,
                    srcOooHi,
                    dstFixAddr,
                    dstFixAddrSize,
                    dstFixFd,
                    dstFixFileOffset,
                    dstVarAddr,
                    dstVarFd,
                    dstVarOffset,
                    dstVarAdjust,
                    dstVarSize,
                    mixedIOFlag
            );
        } else if (ColumnType.isDesignatedTimestamp(columnType)) {
            O3Utils.copyFromTimestampIndex(srcOooFixAddr, srcOooLo, srcOooHi, dstFixAddr);
        } else {
            copyFixedSizeCol(
                    ff,
                    srcOooFixAddr,
                    srcOooLo,
                    srcOooHi,
                    dstFixAddr,
                    dstFixFileOffset,
                    dstFixFd,
                    ColumnType.pow2SizeOf(columnType),
                    mixedIOFlag
            );
        }
    }

    static void o3NotifyPartitionUpdate(
            TableWriter tableWriter,
            final long partitionUpdateSinkAddr,
            long timestampMin,
            long partitionTimestamp,
            final long srcDataNewPartitionSize,
            final long srcDataOldPartitionSize,
            final long o3SplitPartitionSize,
            boolean partitionMutates
    ) {
        Unsafe.putLong(partitionUpdateSinkAddr, partitionTimestamp);
        Unsafe.putLong(partitionUpdateSinkAddr + Long.BYTES, timestampMin);
        Unsafe.putLong(partitionUpdateSinkAddr + 2 * Long.BYTES, srcDataNewPartitionSize);
        Unsafe.putLong(partitionUpdateSinkAddr + 3 * Long.BYTES, srcDataOldPartitionSize);
        Unsafe.putLong(partitionUpdateSinkAddr + 4 * Long.BYTES, partitionMutates ? 1 : 0);
        Unsafe.putLong(partitionUpdateSinkAddr + 5 * Long.BYTES, o3SplitPartitionSize);
        Unsafe.putLong(partitionUpdateSinkAddr + 7 * Long.BYTES, -1); // parquet partition file size

        LOG.debug()
                .$("sending partition update [partitionTimestamp=").$ts(partitionTimestamp)
                .$(", partitionTimestamp=").$ts(timestampMin)
                .$(", srcDataNewPartitionSize=").$(srcDataNewPartitionSize)
                .$(", srcDataOldPartitionSize=").$(srcDataOldPartitionSize)
                .$(", o3SplitPartitionSize=").$(o3SplitPartitionSize)
                .$();

        tableWriter.o3ClockDownPartitionUpdateCount();
    }

=======
>>>>>>> 74547704
    @Override
    protected boolean doRun(int workerId, long cursor, RunStatus runStatus) {
        try {
            copy(queue.get(cursor), cursor, subSeq);
        } catch (CairoException th) {
            // Already logged, continue the job execution
        }
        return true;
    }
}<|MERGE_RESOLUTION|>--- conflicted
+++ resolved
@@ -1010,13 +1010,13 @@
             final long o3SplitPartitionSize,
             boolean partitionMutates
     ) {
-        Unsafe.getUnsafe().putLong(partitionUpdateSinkAddr, partitionTimestamp);
-        Unsafe.getUnsafe().putLong(partitionUpdateSinkAddr + Long.BYTES, timestampMin);
-        Unsafe.getUnsafe().putLong(partitionUpdateSinkAddr + 2 * Long.BYTES, srcDataNewPartitionSize);
-        Unsafe.getUnsafe().putLong(partitionUpdateSinkAddr + 3 * Long.BYTES, srcDataOldPartitionSize);
-        Unsafe.getUnsafe().putLong(partitionUpdateSinkAddr + 4 * Long.BYTES, partitionMutates ? 1 : 0);
-        Unsafe.getUnsafe().putLong(partitionUpdateSinkAddr + 5 * Long.BYTES, o3SplitPartitionSize);
-        Unsafe.getUnsafe().putLong(partitionUpdateSinkAddr + 7 * Long.BYTES, -1); // parquet partition file size
+        Unsafe.putLong(partitionUpdateSinkAddr, partitionTimestamp);
+        Unsafe.putLong(partitionUpdateSinkAddr + Long.BYTES, timestampMin);
+        Unsafe.putLong(partitionUpdateSinkAddr + 2 * Long.BYTES, srcDataNewPartitionSize);
+        Unsafe.putLong(partitionUpdateSinkAddr + 3 * Long.BYTES, srcDataOldPartitionSize);
+        Unsafe.putLong(partitionUpdateSinkAddr + 4 * Long.BYTES, partitionMutates ? 1 : 0);
+        Unsafe.putLong(partitionUpdateSinkAddr + 5 * Long.BYTES, o3SplitPartitionSize);
+        Unsafe.putLong(partitionUpdateSinkAddr + 7 * Long.BYTES, -1); // parquet partition file size
 
         LOG.debug()
                 .$("sending partition update [partitionTimestamp=").$ts(partitionTimestamp)
@@ -1126,92 +1126,6 @@
         }
     }
 
-<<<<<<< HEAD
-    static void copyO3(
-            FilesFacade ff,
-            int columnType,
-            long srcOooFixAddr,
-            long srcOooVarAddr,
-            long srcOooLo,
-            long srcOooHi,
-            long dstFixFd,
-            long dstFixAddr,
-            long dstFixAddrSize,
-            long dstFixFileOffset,
-            long dstVarAddr,
-            long dstVarFd,
-            long dstVarOffset,
-            long dstVarAdjust,
-            long dstVarSize,
-            boolean mixedIOFlag
-    ) {
-        if (ColumnType.isVarSize(columnType)) {
-            o3ColumnCopy(
-                    ff,
-                    columnType,
-                    srcOooFixAddr,
-                    srcOooVarAddr,
-                    srcOooLo,
-                    srcOooHi,
-                    dstFixAddr,
-                    dstFixAddrSize,
-                    dstFixFd,
-                    dstFixFileOffset,
-                    dstVarAddr,
-                    dstVarFd,
-                    dstVarOffset,
-                    dstVarAdjust,
-                    dstVarSize,
-                    mixedIOFlag
-            );
-        } else if (ColumnType.isDesignatedTimestamp(columnType)) {
-            O3Utils.copyFromTimestampIndex(srcOooFixAddr, srcOooLo, srcOooHi, dstFixAddr);
-        } else {
-            copyFixedSizeCol(
-                    ff,
-                    srcOooFixAddr,
-                    srcOooLo,
-                    srcOooHi,
-                    dstFixAddr,
-                    dstFixFileOffset,
-                    dstFixFd,
-                    ColumnType.pow2SizeOf(columnType),
-                    mixedIOFlag
-            );
-        }
-    }
-
-    static void o3NotifyPartitionUpdate(
-            TableWriter tableWriter,
-            final long partitionUpdateSinkAddr,
-            long timestampMin,
-            long partitionTimestamp,
-            final long srcDataNewPartitionSize,
-            final long srcDataOldPartitionSize,
-            final long o3SplitPartitionSize,
-            boolean partitionMutates
-    ) {
-        Unsafe.putLong(partitionUpdateSinkAddr, partitionTimestamp);
-        Unsafe.putLong(partitionUpdateSinkAddr + Long.BYTES, timestampMin);
-        Unsafe.putLong(partitionUpdateSinkAddr + 2 * Long.BYTES, srcDataNewPartitionSize);
-        Unsafe.putLong(partitionUpdateSinkAddr + 3 * Long.BYTES, srcDataOldPartitionSize);
-        Unsafe.putLong(partitionUpdateSinkAddr + 4 * Long.BYTES, partitionMutates ? 1 : 0);
-        Unsafe.putLong(partitionUpdateSinkAddr + 5 * Long.BYTES, o3SplitPartitionSize);
-        Unsafe.putLong(partitionUpdateSinkAddr + 7 * Long.BYTES, -1); // parquet partition file size
-
-        LOG.debug()
-                .$("sending partition update [partitionTimestamp=").$ts(partitionTimestamp)
-                .$(", partitionTimestamp=").$ts(timestampMin)
-                .$(", srcDataNewPartitionSize=").$(srcDataNewPartitionSize)
-                .$(", srcDataOldPartitionSize=").$(srcDataOldPartitionSize)
-                .$(", o3SplitPartitionSize=").$(o3SplitPartitionSize)
-                .$();
-
-        tableWriter.o3ClockDownPartitionUpdateCount();
-    }
-
-=======
->>>>>>> 74547704
     @Override
     protected boolean doRun(int workerId, long cursor, RunStatus runStatus) {
         try {

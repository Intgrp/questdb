--- conflicted
+++ resolved
@@ -897,13 +897,8 @@
                                             o3RangeLo,
                                             o3RangeHi
                                     )) {
-<<<<<<< HEAD
-                                        LOG.info().$("replace commit resulted in identical data [table=").$safe(tableWriter.getTableToken().getTableName())
+                                        LOG.info().$("replace commit resulted in identical data [table=").$(tableWriter.getTableToken())
                                                 .$(", partitionTimestamp=").$ts(timestampDriver, partitionTimestamp)
-=======
-                                        LOG.info().$("replace commit resulted in identical data [table=").$(tableWriter.getTableToken())
-                                                .$(", partitionTimestamp=").$ts(partitionTimestamp)
->>>>>>> 00965fa0
                                                 .$(", srcNameTxn=").$(srcNameTxn)
                                                 .I$();
                                         // No need to update partition, it is identical to the existing one
@@ -2230,15 +2225,9 @@
 
                         if (o3SplitPartitionSize > 0) {
                             LOG.info().$("dedup resulted in no merge, undo partition split [table=")
-<<<<<<< HEAD
-                                    .$safe(tableWriter.getTableToken().getTableName())
+                                    .$(tableWriter.getTableToken())
                                     .$(", partition=").$ts(timestampDriver, oldPartitionTimestamp)
                                     .$(", split=").$ts(timestampDriver, partitionTimestamp)
-=======
-                                    .$(tableWriter.getTableToken())
-                                    .$(", partition=").$ts(oldPartitionTimestamp)
-                                    .$(", split=").$ts(partitionTimestamp)
->>>>>>> 00965fa0
                                     .I$();
                             partitionTimestamp = oldPartitionTimestamp;
                             srcDataNewPartitionSize += o3SplitPartitionSize;
@@ -2269,13 +2258,8 @@
                         srcDataNewPartitionSize -= duplicateCount;
                     }
                     LOG.info()
-<<<<<<< HEAD
-                            .$("dedup row reduction [table=").$safe(tableWriter.getTableToken().getTableName())
+                            .$("dedup row reduction [table=").$(tableWriter.getTableToken())
                             .$(", partition=").$ts(timestampDriver, partitionTimestamp)
-=======
-                            .$("dedup row reduction [table=").$(tableWriter.getTableToken())
-                            .$(", partition=").$ts(partitionTimestamp)
->>>>>>> 00965fa0
                             .$(", duplicateCount=").$(duplicateCount)
                             .$(", srcDataNewPartitionSize=").$(srcDataNewPartitionSize)
                             .$(", srcDataOldPartitionSize=").$(srcDataOldPartitionSize)

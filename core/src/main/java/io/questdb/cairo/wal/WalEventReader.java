/*******************************************************************************
 *     ___                  _   ____  ____
 *    / _ \ _   _  ___  ___| |_|  _ \| __ )
 *   | | | | | | |/ _ \/ __| __| | | |  _ \
 *   | |_| | |_| |  __/\__ \ |_| |_| | |_) |
 *    \__\_\\__,_|\___||___/\__|____/|____/
 *
 *  Copyright (c) 2014-2019 Appsicle
 *  Copyright (c) 2019-2024 QuestDB
 *
 *  Licensed under the Apache License, Version 2.0 (the "License");
 *  you may not use this file except in compliance with the License.
 *  You may obtain a copy of the License at
 *
 *  http://www.apache.org/licenses/LICENSE-2.0
 *
 *  Unless required by applicable law or agreed to in writing, software
 *  distributed under the License is distributed on an "AS IS" BASIS,
 *  WITHOUT WARRANTIES OR CONDITIONS OF ANY KIND, either express or implied.
 *  See the License for the specific language governing permissions and
 *  limitations under the License.
 *
 ******************************************************************************/

package io.questdb.cairo.wal;

import io.questdb.cairo.CairoConfiguration;
import io.questdb.cairo.CairoException;
import io.questdb.cairo.TableUtils;
import io.questdb.cairo.vm.Vm;
import io.questdb.cairo.vm.api.MemoryCMR;
import io.questdb.std.Files;
import io.questdb.std.FilesFacade;
import io.questdb.std.MemoryTag;
import io.questdb.std.Misc;
import io.questdb.std.Numbers;
import io.questdb.std.str.Path;

import java.io.Closeable;

import static io.questdb.cairo.wal.WalUtils.*;

public class WalEventReader implements Closeable {
    private final WalEventCursor eventCursor;
    private final MemoryCMR eventIndexMem;
    private final MemoryCMR eventMem;
    private final FilesFacade ff;

    public WalEventReader(FilesFacade ff) {
        this.ff = ff;
        eventIndexMem = Vm.getCMRInstance();
        eventMem = Vm.getCMRInstance();
        eventCursor = new WalEventCursor(eventMem);
    }

    @Override
    public void close() {
        // WalEventReader is re-usable after close, don't assign nulls.
        // Closing is also idempotent.
        Misc.free(eventIndexMem);
        Misc.free(eventMem);
    }

    public WalEventCursor of(Path path, long segmentTxn) {
        // The reader needs to deal with:
        //   * _event and _event.i truncation.
        //   * mmap-written data which was not persisted to disk and appears as zeros when read back.

        final int trimTo = path.size();
        try {
            final int pathLen = path.size();
            path.concat(EVENT_FILE_NAME);

            // We initially just map the header which contains the `maxTxn` value.
            // We will later `.extend(..)` this to contain the full file size.
            eventMem.of(
                    ff,
                    path.$(),
                    ff.getPageSize(),
                    WALE_HEADER_SIZE + Integer.BYTES,
                    MemoryTag.MMAP_TABLE_WAL_READER,
                    CairoConfiguration.O_NONE,
                    -1
            );

            if (segmentTxn > -1) {
                final int maxTxn = eventMem.getInt(WALE_MAX_TXN_OFFSET_32);
                if (maxTxn < -1) {
                    final int errno = 0;
                    throw CairoException.critical(errno).put("segment ")
                            .put(path).put(" does not have a valid maxTxn: ")
                            .put(maxTxn);
                }

                // To read the `_event.i` fully we need to map it so we can read the `maxTxn` transaction.
                // N.B. `+ 2 is for: (+1) to skip to one past the end and (+1) for the size of the data to read.
                final long fullEventIndexMapSize = (maxTxn + 2L) * Long.BYTES;

                // But if that mapping fails (say, because didn't persist all the data), we want to at least
                // map until the specific `segmentTxn` we want to read.
                // N.B. `+ 2` same as above.
                final long minEventIndexMapSize = (segmentTxn + 2L) * Long.BYTES;

                try {
                    eventIndexMem.of(
                            ff,
                            path.trimTo(pathLen).concat(EVENT_INDEX_FILE_NAME).$(),
                            ff.getPageSize(),
                            fullEventIndexMapSize,
                            MemoryTag.MMAP_TABLE_WAL_READER,
                            CairoConfiguration.O_NONE,
                            Files.POSIX_MADV_RANDOM
                    );
                } catch (CairoException _couldNotMapToMaxTxn) {
                    // Windows-only code:
                    // Mapping outside the file range is possible on non-windows platform.
                    // If data is accessed, however, it would fail.
                    // On windows, we'd observe an exception, for best effort we retry the mapping.
                    // See `testWalEventReaderMaxTxnTooLarge`.
                    eventIndexMem.of(
                            ff,
                            path.trimTo(pathLen).concat(EVENT_INDEX_FILE_NAME).$(),
                            ff.getPageSize(),
                            minEventIndexMapSize,
                            MemoryTag.MMAP_TABLE_WAL_READER,
                            CairoConfiguration.O_NONE,
                            Files.POSIX_MADV_RANDOM
                    );
                }

                try {
                    // The offset to the start of the record in `_event` pointed to by `segmentTxn`.
                    final long offset = readNonNegativeLong(eventIndexMem, segmentTxn * Long.BYTES);

                    // The `_event` file length, as determined by the `maxTxn` value in the `_event` header.
                    long size = readNonNegativeLong(eventIndexMem, (maxTxn + 1L) * Long.BYTES);

                    // N.B.
                    // The `_event` file starts with a header. If we're reading a section of the file that was grown
                    // by setting the file size (via the mmap writer logic) and either never written or persisted,
                    // we'd read a zero-value offset or size.
                    // The following two conditionals catch two partial and full corruption cases when data was not
                    // fully flushed to disk.

                    // Case 1: Lost some data, but have the `segmentTxn` record.
                    // The offset for the `segmentTxn` points to valid data,
                    // but the `maxTxn`-calculated `size` is nonsensical.
                    if (offset >= WALE_HEADER_SIZE && size < WALE_HEADER_SIZE + Integer.BYTES) {
                        // We curtail the `_event` size to just what we strictly need.
                        size = readNonNegativeLong(eventIndexMem, (segmentTxn + 1L) * Long.BYTES);
                    }

                    // Case 2: Data is corrupt or was never flushed and is all zeros.
                    // The `+ Integer.BYTES` here is to include the len-prefix of each `_event` entry.
                    if (offset < WALE_HEADER_SIZE || size < WALE_HEADER_SIZE + Integer.BYTES || offset >= size) {
                        final int errno = offset < 0 || size < 0 ? ff.errno() : 0;
                        final long fileSize = ff.length(eventMem.getFd());

                        throw CairoException.critical(errno).put("segment ")
                                .put(path).put(" does not have txn with id ").put(segmentTxn)
                                .put(", offset=").put(offset)
                                .put(", indexFileSize=").put(fileSize)
                                .put(", maxTxn=").put(maxTxn)
                                .put(", size=").put(size);
                    }

                    // The `size` here should _correctly_ mark the end of the last record we can read.
                    // There's a gotcha though:
                    // Each entry in the `_event` file has a 32-bit int byte len at the start.
                    // When we're done writing an entry we do two things:
                    //   * Update the length for the written record.
                    //   * Add an empty (zero) length for the next (future) record.
                    // We rely on this second entry to determine that we're done reading.
                    // As such, we need this extra `+ Integer.BYTES` here, or we would not be able to read it.
                    final long eventMapSize = size + Integer.BYTES;
                    eventMem.extend(eventMapSize);
                    eventCursor.openOffset(offset);
                } finally {
                    Misc.free(eventIndexMem);
                }
            } else {
                eventCursor.openOffset(-1);
            }

            // Check only lower short to match the version
            // Higher short can be used to make a forward compatible change
            // by adding more data at the footer of each record
<<<<<<< HEAD
            final short formatVersion = Numbers.decodeLowShort(eventMem.getInt(WAL_FORMAT_OFFSET_32));
            if (WALE_FORMAT_VERSION != formatVersion && WALE_MAT_VIEW_FORMAT_VERSION != formatVersion && WALE_VIEW_FORMAT_VERSION != formatVersion) {
                throw TableUtils.validationException(eventMem)
                        .put("Wal events file version does not match runtime version [expected=")
                        .put(WALE_FORMAT_VERSION).put(", ").put(WALE_MAT_VIEW_FORMAT_VERSION).put(" or ").put(WALE_MAT_VIEW_FORMAT_VERSION)
=======
            final int version = eventMem.getInt(WAL_FORMAT_OFFSET_32);
            final short formatVersion = Numbers.decodeLowShort(version);
            if (formatVersion != WALE_FORMAT_VERSION && formatVersion != WALE_MAT_VIEW_FORMAT_VERSION) {
                throw TableUtils.validationException(eventMem)
                        .put("WAL events file version does not match runtime version [expected=")
                        .put(WALE_FORMAT_VERSION).put(" or ").put(WALE_MAT_VIEW_FORMAT_VERSION)
>>>>>>> fe7c9161
                        .put(", actual=").put(formatVersion)
                        .put(']');
            }
            return eventCursor;
        } catch (Throwable e) {
            close();
            throw e;
        } finally {
            path.trimTo(trimTo);
        }
    }

    /**
     * Read a non-negative long at the specified offset, or return -1 if out of bounds.
     */
    private static long readNonNegativeLong(MemoryCMR eventIndexMem, long offset) {
        if ((offset < 0) || ((offset + Long.BYTES) > eventIndexMem.size())) {
            return -1;
        }
        return eventIndexMem.getLong(offset);
    }
}<|MERGE_RESOLUTION|>--- conflicted
+++ resolved
@@ -185,20 +185,12 @@
             // Check only lower short to match the version
             // Higher short can be used to make a forward compatible change
             // by adding more data at the footer of each record
-<<<<<<< HEAD
-            final short formatVersion = Numbers.decodeLowShort(eventMem.getInt(WAL_FORMAT_OFFSET_32));
-            if (WALE_FORMAT_VERSION != formatVersion && WALE_MAT_VIEW_FORMAT_VERSION != formatVersion && WALE_VIEW_FORMAT_VERSION != formatVersion) {
-                throw TableUtils.validationException(eventMem)
-                        .put("Wal events file version does not match runtime version [expected=")
-                        .put(WALE_FORMAT_VERSION).put(", ").put(WALE_MAT_VIEW_FORMAT_VERSION).put(" or ").put(WALE_MAT_VIEW_FORMAT_VERSION)
-=======
             final int version = eventMem.getInt(WAL_FORMAT_OFFSET_32);
             final short formatVersion = Numbers.decodeLowShort(version);
-            if (formatVersion != WALE_FORMAT_VERSION && formatVersion != WALE_MAT_VIEW_FORMAT_VERSION) {
+            if (formatVersion != WALE_FORMAT_VERSION && formatVersion != WALE_MAT_VIEW_FORMAT_VERSION && formatVersion != WALE_VIEW_FORMAT_VERSION) {
                 throw TableUtils.validationException(eventMem)
                         .put("WAL events file version does not match runtime version [expected=")
-                        .put(WALE_FORMAT_VERSION).put(" or ").put(WALE_MAT_VIEW_FORMAT_VERSION)
->>>>>>> fe7c9161
+                        .put(WALE_FORMAT_VERSION).put(", ").put(WALE_MAT_VIEW_FORMAT_VERSION).put(" or ").put(WALE_VIEW_FORMAT_VERSION)
                         .put(", actual=").put(formatVersion)
                         .put(']');
             }

--- conflicted
+++ resolved
@@ -189,12 +189,7 @@
     }
 
     private void appendIndex(long value) {
-<<<<<<< HEAD
-        Unsafe.putLong(longBuffer, value);
-        ff.append(indexFd, longBuffer, Long.BYTES);
-=======
         eventIndexMem.putLong(value);
->>>>>>> 74547704
     }
 
     private void init() {

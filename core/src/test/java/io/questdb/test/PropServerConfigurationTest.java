/*******************************************************************************
 *     ___                  _   ____  ____
 *    / _ \ _   _  ___  ___| |_|  _ \| __ )
 *   | | | | | | |/ _ \/ __| __| | | |  _ \
 *   | |_| | |_| |  __/\__ \ |_| |_| | |_) |
 *    \__\_\\__,_|\___||___/\__|____/|____/
 *
 *  Copyright (c) 2014-2019 Appsicle
 *  Copyright (c) 2019-2023 QuestDB
 *
 *  Licensed under the Apache License, Version 2.0 (the "License");
 *  you may not use this file except in compliance with the License.
 *  You may obtain a copy of the License at
 *
 *  http://www.apache.org/licenses/LICENSE-2.0
 *
 *  Unless required by applicable law or agreed to in writing, software
 *  distributed under the License is distributed on an "AS IS" BASIS,
 *  WITHOUT WARRANTIES OR CONDITIONS OF ANY KIND, either express or implied.
 *  See the License for the specific language governing permissions and
 *  limitations under the License.
 *
 ******************************************************************************/

package io.questdb.test;

import io.questdb.*;
import io.questdb.cairo.*;
import io.questdb.cutlass.json.JsonException;
import io.questdb.cutlass.line.*;
import io.questdb.cutlass.pgwire.DefaultPGWireConfiguration;
import io.questdb.log.Log;
import io.questdb.log.LogFactory;
import io.questdb.network.EpollFacadeImpl;
import io.questdb.network.IOOperation;
import io.questdb.network.NetworkFacadeImpl;
import io.questdb.network.SelectFacadeImpl;
import io.questdb.std.*;
import io.questdb.std.datetime.microtime.MicrosecondClockImpl;
import io.questdb.std.datetime.millitime.MillisecondClockImpl;
import io.questdb.std.str.StringSink;
import io.questdb.test.tools.TestUtils;
import org.jetbrains.annotations.NotNull;
import org.jetbrains.annotations.Nullable;
import org.junit.*;
import org.junit.rules.TemporaryFolder;

import java.io.File;
import java.io.IOException;
import java.io.InputStream;
import java.util.HashMap;
import java.util.Map;
import java.util.Properties;

public class PropServerConfigurationTest {

    @ClassRule
    public static final TemporaryFolder temp = new TemporaryFolder();
    protected final static Log LOG = LogFactory.getLog(PropServerConfigurationTest.class);
    protected final static Rnd rnd = new Rnd();
    protected final static StringSink sink = new StringSink();
    protected static String root;

    @AfterClass
    public static void afterClass() {
        TestUtils.removeTestPath(root);
    }

    @BeforeClass
    public static void setupMimeTypes() throws IOException {
        File root = new File(temp.getRoot(), "root");
        TestUtils.copyMimeTypes(root.getAbsolutePath());
        PropServerConfigurationTest.root = root.getAbsolutePath();
    }

    @Test
    public void testAllDefaults() throws Exception {
        Properties properties = new Properties();
        PropServerConfiguration configuration = newPropServerConfiguration(root, properties, null, new BuildInformationHolder());
        FilesFacade ff = configuration.getCairoConfiguration().getFilesFacade();
        Assert.assertEquals(4, configuration.getHttpServerConfiguration().getHttpContextConfiguration().getConnectionPoolInitialCapacity());
        Assert.assertEquals(128, configuration.getHttpServerConfiguration().getHttpContextConfiguration().getConnectionStringPoolCapacity());
        Assert.assertEquals(512, configuration.getHttpServerConfiguration().getHttpContextConfiguration().getMultipartHeaderBufferSize());
        Assert.assertEquals(10_000, configuration.getHttpServerConfiguration().getHttpContextConfiguration().getMultipartIdleSpinCount());
        Assert.assertEquals(1048576, configuration.getHttpServerConfiguration().getHttpContextConfiguration().getRecvBufferSize());
        Assert.assertEquals(64448, configuration.getHttpServerConfiguration().getHttpContextConfiguration().getRequestHeaderBufferSize());
        Assert.assertFalse(configuration.getHttpServerConfiguration().haltOnError());
        Assert.assertFalse(configuration.getHttpServerConfiguration().haltOnError());
        Assert.assertEquals(2097152, configuration.getHttpServerConfiguration().getHttpContextConfiguration().getSendBufferSize());
        Assert.assertEquals("index.html", configuration.getHttpServerConfiguration().getStaticContentProcessorConfiguration().getIndexFileName());
        Assert.assertTrue(configuration.getHttpServerConfiguration().getStaticContentProcessorConfiguration().isAuthenticationRequired());
        Assert.assertTrue(configuration.getHttpServerConfiguration().isEnabled());
        Assert.assertFalse(configuration.getHttpServerConfiguration().getHttpContextConfiguration().getDumpNetworkTraffic());
        Assert.assertFalse(configuration.getHttpServerConfiguration().getHttpContextConfiguration().allowDeflateBeforeSend());
        Assert.assertTrue(configuration.getHttpServerConfiguration().isQueryCacheEnabled());
        Assert.assertEquals(4, configuration.getHttpServerConfiguration().getQueryCacheBlockCount());
        Assert.assertEquals(4, configuration.getHttpServerConfiguration().getQueryCacheRowCount());

        Assert.assertEquals(10, configuration.getWorkerPoolConfiguration().getYieldThreshold());
        Assert.assertEquals(10000, configuration.getWorkerPoolConfiguration().getSleepThreshold());
        Assert.assertEquals(10, configuration.getWorkerPoolConfiguration().getSleepTimeout());

        Assert.assertEquals(10, configuration.getHttpMinServerConfiguration().getYieldThreshold());
        Assert.assertEquals(100, configuration.getHttpMinServerConfiguration().getSleepThreshold());
        Assert.assertEquals(50, configuration.getHttpMinServerConfiguration().getSleepTimeout());
        Assert.assertEquals(1, configuration.getHttpMinServerConfiguration().getWorkerCount());

        // this is going to need interesting validation logic
        // configuration path is expected to be relative, and we need to check if absolute path is good
        Assert.assertEquals(
                new File(root, "public").getAbsolutePath(),
                configuration.getHttpServerConfiguration().getStaticContentProcessorConfiguration().getPublicDirectory()
        );

        Assert.assertEquals("Keep-Alive: timeout=5, max=10000" + Misc.EOL, configuration.getHttpServerConfiguration().getStaticContentProcessorConfiguration().getKeepAliveHeader());

        Assert.assertEquals(64, configuration.getHttpServerConfiguration().getDispatcherConfiguration().getConcurrentConnectionLimit());
        Assert.assertEquals(64, configuration.getHttpServerConfiguration().getDispatcherConfiguration().getEventCapacity());
        Assert.assertEquals(64, configuration.getHttpServerConfiguration().getDispatcherConfiguration().getIOQueueCapacity());
        Assert.assertEquals(300000, configuration.getHttpServerConfiguration().getDispatcherConfiguration().getIdleConnectionTimeout());
        Assert.assertEquals(5000, configuration.getHttpServerConfiguration().getDispatcherConfiguration().getQueueTimeout());
        Assert.assertEquals(64, configuration.getHttpServerConfiguration().getDispatcherConfiguration().getInterestQueueCapacity());
        Assert.assertEquals(IOOperation.READ, configuration.getHttpServerConfiguration().getDispatcherConfiguration().getInitialBias());
        Assert.assertEquals(64, configuration.getHttpServerConfiguration().getDispatcherConfiguration().getListenBacklog());
        Assert.assertEquals(2097152, configuration.getHttpServerConfiguration().getDispatcherConfiguration().getSndBufSize());
        Assert.assertEquals(2097152, configuration.getHttpServerConfiguration().getDispatcherConfiguration().getRcvBufSize());
        Assert.assertEquals(10, configuration.getHttpServerConfiguration().getSleepTimeout());
        Assert.assertEquals(16, configuration.getCairoConfiguration().getTextConfiguration().getDateAdapterPoolCapacity());
        Assert.assertEquals(16384, configuration.getCairoConfiguration().getTextConfiguration().getJsonCacheLimit());
        Assert.assertEquals(8192, configuration.getCairoConfiguration().getTextConfiguration().getJsonCacheSize());
        Assert.assertEquals(0.1222d, configuration.getCairoConfiguration().getTextConfiguration().getMaxRequiredDelimiterStdDev(), 0.000000001);
        Assert.assertEquals(0.8, configuration.getCairoConfiguration().getTextConfiguration().getMaxRequiredLineLengthStdDev(), 0.000000001);
        Assert.assertEquals(128, configuration.getCairoConfiguration().getTextConfiguration().getMetadataStringPoolCapacity());
        Assert.assertEquals(1024 * 4096, configuration.getCairoConfiguration().getTextConfiguration().getRollBufferLimit());
        Assert.assertEquals(1024, configuration.getCairoConfiguration().getTextConfiguration().getRollBufferSize());
        Assert.assertEquals(1000, configuration.getCairoConfiguration().getTextConfiguration().getTextAnalysisMaxLines());
        Assert.assertEquals(64, configuration.getCairoConfiguration().getTextConfiguration().getTextLexerStringPoolCapacity());
        Assert.assertEquals(64, configuration.getCairoConfiguration().getTextConfiguration().getTimestampAdapterPoolCapacity());
        Assert.assertEquals(4096, configuration.getCairoConfiguration().getTextConfiguration().getUtf8SinkSize());
        Assert.assertEquals(0, configuration.getHttpServerConfiguration().getDispatcherConfiguration().getBindIPv4Address());
        Assert.assertEquals(9000, configuration.getHttpServerConfiguration().getDispatcherConfiguration().getBindPort());

        Assert.assertEquals(1_000_000, configuration.getHttpServerConfiguration().getJsonQueryProcessorConfiguration().getConnectionCheckFrequency());
        Assert.assertEquals(4, configuration.getHttpServerConfiguration().getJsonQueryProcessorConfiguration().getFloatScale());
        Assert.assertEquals(12, configuration.getHttpServerConfiguration().getJsonQueryProcessorConfiguration().getDoubleScale());
        Assert.assertEquals("Keep-Alive: timeout=5, max=10000" + Misc.EOL, configuration.getHttpServerConfiguration().getJsonQueryProcessorConfiguration().getKeepAliveHeader());

        Assert.assertFalse(configuration.getHttpServerConfiguration().isPessimisticHealthCheckEnabled());
        Assert.assertTrue(configuration.getHttpServerConfiguration().isHealthCheckAuthenticationRequired());
        Assert.assertFalse(configuration.getHttpMinServerConfiguration().isPessimisticHealthCheckEnabled());
        Assert.assertTrue(configuration.getHttpMinServerConfiguration().isHealthCheckAuthenticationRequired());

        Assert.assertFalse(configuration.getHttpServerConfiguration().getHttpContextConfiguration().readOnlySecurityContext());
        Assert.assertEquals(Long.MAX_VALUE, configuration.getHttpServerConfiguration().getJsonQueryProcessorConfiguration().getMaxQueryResponseRowLimit());
        Assert.assertTrue(configuration.getCairoConfiguration().getCircuitBreakerConfiguration().isEnabled());
        Assert.assertEquals(2_000_000, configuration.getCairoConfiguration().getCircuitBreakerConfiguration().getCircuitBreakerThrottle());
        Assert.assertEquals(64, configuration.getCairoConfiguration().getCircuitBreakerConfiguration().getBufferSize());

        Assert.assertEquals(CommitMode.NOSYNC, configuration.getCairoConfiguration().getCommitMode());
        Assert.assertEquals(2097152, configuration.getCairoConfiguration().getSqlCopyBufferSize());
        Assert.assertEquals(32, configuration.getCairoConfiguration().getCopyPoolCapacity());
        Assert.assertEquals(5, configuration.getCairoConfiguration().getCreateAsSelectRetryCount());
        Assert.assertEquals("fast", configuration.getCairoConfiguration().getDefaultMapType());
        Assert.assertTrue(configuration.getCairoConfiguration().getDefaultSymbolCacheFlag());
        Assert.assertEquals(256, configuration.getCairoConfiguration().getDefaultSymbolCapacity());
        Assert.assertEquals(30, configuration.getCairoConfiguration().getFileOperationRetryCount());
        Assert.assertEquals(300000, configuration.getCairoConfiguration().getIdleCheckInterval());
        Assert.assertEquals(128, configuration.getCairoConfiguration().getInactiveReaderMaxOpenPartitions());
        Assert.assertEquals(120_000, configuration.getCairoConfiguration().getInactiveReaderTTL());
        Assert.assertEquals(600_000, configuration.getCairoConfiguration().getInactiveWriterTTL());
        Assert.assertEquals(256, configuration.getCairoConfiguration().getIndexValueBlockSize());
        Assert.assertEquals(30, configuration.getCairoConfiguration().getMaxSwapFileCount());
        Assert.assertEquals(509, configuration.getCairoConfiguration().getMkDirMode());
        Assert.assertEquals(509, configuration.getCairoConfiguration().getDetachedMkDirMode());
        Assert.assertEquals(8, configuration.getCairoConfiguration().getBindVariablePoolSize());

        Assert.assertEquals(100000, configuration.getCairoConfiguration().getParallelIndexThreshold());
        Assert.assertEquals(5, configuration.getCairoConfiguration().getReaderPoolMaxSegments());
        Assert.assertEquals(1_000, configuration.getCairoConfiguration().getSpinLockTimeout());
        Assert.assertEquals(1024, configuration.getCairoConfiguration().getSqlCharacterStoreCapacity());
        Assert.assertEquals(64, configuration.getCairoConfiguration().getSqlCharacterStoreSequencePoolCapacity());
        Assert.assertEquals(4096, configuration.getCairoConfiguration().getSqlColumnPoolCapacity());
        Assert.assertEquals(0.7, configuration.getCairoConfiguration().getSqlCompactMapLoadFactor(), 0.000001);
        Assert.assertEquals(8192, configuration.getCairoConfiguration().getSqlExpressionPoolCapacity());
        Assert.assertEquals(0.7, configuration.getCairoConfiguration().getSqlFastMapLoadFactor(), 0.0000001);
        Assert.assertEquals(64, configuration.getCairoConfiguration().getSqlJoinContextPoolCapacity());
        Assert.assertEquals(2048, configuration.getCairoConfiguration().getSqlLexerPoolCapacity());
        Assert.assertEquals(1024, configuration.getCairoConfiguration().getSqlSmallMapKeyCapacity());
        Assert.assertEquals(32 * 1024, configuration.getCairoConfiguration().getSqlSmallMapPageSize());
        Assert.assertEquals(Integer.MAX_VALUE, configuration.getCairoConfiguration().getSqlMapMaxPages());
        Assert.assertEquals(Integer.MAX_VALUE, configuration.getCairoConfiguration().getSqlMapMaxResizes());
        Assert.assertEquals(1024, configuration.getCairoConfiguration().getSqlModelPoolCapacity());
        Assert.assertEquals(10_000, configuration.getCairoConfiguration().getSqlMaxNegativeLimit());
        Assert.assertEquals(4 * 1024 * 1024, configuration.getCairoConfiguration().getSqlSortKeyPageSize());
        Assert.assertEquals(Integer.MAX_VALUE, configuration.getCairoConfiguration().getSqlSortKeyMaxPages());
        Assert.assertEquals(8 * 1024 * 1024, configuration.getCairoConfiguration().getSqlSortLightValuePageSize());
        Assert.assertEquals(Integer.MAX_VALUE, configuration.getCairoConfiguration().getSqlSortLightValueMaxPages());
        Assert.assertEquals(16 * 1024 * 1024, configuration.getCairoConfiguration().getSqlHashJoinValuePageSize());
        Assert.assertEquals(Integer.MAX_VALUE, configuration.getCairoConfiguration().getSqlHashJoinValueMaxPages());
        Assert.assertEquals(1000, configuration.getCairoConfiguration().getSqlLatestByRowCount());
        Assert.assertEquals(1024 * 1024, configuration.getCairoConfiguration().getSqlHashJoinLightValuePageSize());
        Assert.assertEquals(Integer.MAX_VALUE, configuration.getCairoConfiguration().getSqlHashJoinLightValueMaxPages());
        Assert.assertEquals(16 * 1024 * 1024, configuration.getCairoConfiguration().getSqlSortValuePageSize());
        Assert.assertEquals(Integer.MAX_VALUE, configuration.getCairoConfiguration().getSqlSortValueMaxPages());
        Assert.assertEquals(10000, configuration.getCairoConfiguration().getWorkStealTimeoutNanos());
        Assert.assertTrue(configuration.getCairoConfiguration().isParallelIndexingEnabled());
        Assert.assertEquals(16 * 1024, configuration.getCairoConfiguration().getSqlJoinMetadataPageSize());
        Assert.assertEquals(Integer.MAX_VALUE, configuration.getCairoConfiguration().getSqlJoinMetadataMaxResizes());
        Assert.assertEquals(64, configuration.getCairoConfiguration().getAnalyticColumnPoolCapacity());
        Assert.assertEquals(512 * 1024, configuration.getCairoConfiguration().getSqlAnalyticTreeKeyPageSize());
        Assert.assertEquals(Integer.MAX_VALUE, configuration.getCairoConfiguration().getSqlAnalyticTreeKeyMaxPages());
        Assert.assertEquals(1024 * 1024, configuration.getCairoConfiguration().getSqlAnalyticStorePageSize());
        Assert.assertEquals(Integer.MAX_VALUE, configuration.getCairoConfiguration().getSqlAnalyticStoreMaxPages());
        Assert.assertEquals(512 * 1024, configuration.getCairoConfiguration().getSqlAnalyticRowIdPageSize());
        Assert.assertEquals(Integer.MAX_VALUE, configuration.getCairoConfiguration().getSqlAnalyticRowIdMaxPages());
        Assert.assertEquals(128, configuration.getCairoConfiguration().getWithClauseModelPoolCapacity());
        Assert.assertEquals(16, configuration.getCairoConfiguration().getRenameTableModelPoolCapacity());
        Assert.assertEquals(64, configuration.getCairoConfiguration().getInsertPoolCapacity());
        Assert.assertEquals(16, configuration.getCairoConfiguration().getColumnCastModelPoolCapacity());
        Assert.assertEquals(16, configuration.getCairoConfiguration().getCreateTableModelPoolCapacity());
        Assert.assertEquals(1, configuration.getCairoConfiguration().getPartitionPurgeListCapacity());
        Assert.assertEquals(ff.allowMixedIO(root), configuration.getCairoConfiguration().isWriterMixedIOEnabled());
        Assert.assertEquals(CairoConfiguration.O_NONE, configuration.getCairoConfiguration().getWriterFileOpenOpts());
        Assert.assertTrue(configuration.getCairoConfiguration().isIOURingEnabled());

        Assert.assertEquals(0, configuration.getLineUdpReceiverConfiguration().getBindIPv4Address());
        Assert.assertEquals(9009, configuration.getLineUdpReceiverConfiguration().getPort());
        Assert.assertEquals(-402587133, configuration.getLineUdpReceiverConfiguration().getGroupIPv4Address());
        Assert.assertEquals(1000000, configuration.getLineUdpReceiverConfiguration().getCommitRate());
        Assert.assertEquals(PartitionBy.DAY, configuration.getLineUdpReceiverConfiguration().getDefaultPartitionBy());
        Assert.assertEquals(2048, configuration.getLineUdpReceiverConfiguration().getMsgBufferSize());
        Assert.assertEquals(10000, configuration.getLineUdpReceiverConfiguration().getMsgCount());
        Assert.assertEquals(8388608, configuration.getLineUdpReceiverConfiguration().getReceiveBufferSize());
        Assert.assertFalse(configuration.getLineUdpReceiverConfiguration().isEnabled());
        Assert.assertEquals(-1, configuration.getLineUdpReceiverConfiguration().ownThreadAffinity());
        Assert.assertFalse(configuration.getLineUdpReceiverConfiguration().ownThread());

        Assert.assertTrue(configuration.getCairoConfiguration().isSqlParallelFilterEnabled());
        Assert.assertTrue(configuration.getCairoConfiguration().isSqlParallelFilterPreTouchEnabled());
        Assert.assertEquals(1_000_000, configuration.getCairoConfiguration().getSqlPageFrameMaxRows());
        Assert.assertEquals(1000, configuration.getCairoConfiguration().getSqlPageFrameMinRows());
        Assert.assertEquals(4, configuration.getCairoConfiguration().getPageFrameReduceShardCount());
        Assert.assertEquals(64, configuration.getCairoConfiguration().getPageFrameReduceQueueCapacity());
        Assert.assertEquals(256, configuration.getCairoConfiguration().getPageFrameReduceRowIdListCapacity());
        Assert.assertEquals(16, configuration.getCairoConfiguration().getPageFrameReduceColumnListCapacity());

        Assert.assertEquals(SqlJitMode.JIT_MODE_ENABLED, configuration.getCairoConfiguration().getSqlJitMode());
        Assert.assertEquals(8192, configuration.getCairoConfiguration().getSqlJitIRMemoryPageSize());
        Assert.assertEquals(8, configuration.getCairoConfiguration().getSqlJitIRMemoryMaxPages());
        Assert.assertEquals(4096, configuration.getCairoConfiguration().getSqlJitBindVarsMemoryPageSize());
        Assert.assertEquals(8, configuration.getCairoConfiguration().getSqlJitBindVarsMemoryMaxPages());
        Assert.assertEquals(1024 * 1024, configuration.getCairoConfiguration().getSqlJitRowsThreshold());
        Assert.assertEquals(1024 * 1024, configuration.getCairoConfiguration().getSqlJitPageAddressCacheThreshold());
        Assert.assertFalse(configuration.getCairoConfiguration().isSqlJitDebugEnabled());

        Assert.assertEquals(8192, configuration.getCairoConfiguration().getRndFunctionMemoryPageSize());
        Assert.assertEquals(128, configuration.getCairoConfiguration().getRndFunctionMemoryMaxPages());

        // statics
        Assert.assertSame(FilesFacadeImpl.INSTANCE, configuration.getHttpServerConfiguration().getStaticContentProcessorConfiguration().getFilesFacade());
        Assert.assertSame(MillisecondClockImpl.INSTANCE, configuration.getHttpServerConfiguration().getDispatcherConfiguration().getClock());
        Assert.assertSame(MillisecondClockImpl.INSTANCE, configuration.getHttpServerConfiguration().getHttpContextConfiguration().getClock());
        Assert.assertSame(NetworkFacadeImpl.INSTANCE, configuration.getHttpServerConfiguration().getDispatcherConfiguration().getNetworkFacade());
        Assert.assertSame(EpollFacadeImpl.INSTANCE, configuration.getHttpServerConfiguration().getDispatcherConfiguration().getEpollFacade());
        Assert.assertSame(SelectFacadeImpl.INSTANCE, configuration.getHttpServerConfiguration().getDispatcherConfiguration().getSelectFacade());
        Assert.assertEquals(64, configuration.getHttpServerConfiguration().getDispatcherConfiguration().getTestConnectionBufferSize());
        Assert.assertTrue(FilesFacadeImpl.class.isAssignableFrom(configuration.getCairoConfiguration().getFilesFacade().getClass()));
        Assert.assertSame(MillisecondClockImpl.INSTANCE, configuration.getCairoConfiguration().getMillisecondClock());
        Assert.assertSame(MicrosecondClockImpl.INSTANCE, configuration.getCairoConfiguration().getMicrosecondClock());
        Assert.assertSame(NetworkFacadeImpl.INSTANCE, configuration.getLineUdpReceiverConfiguration().getNetworkFacade());
        Assert.assertEquals("http-server", configuration.getHttpServerConfiguration().getDispatcherConfiguration().getDispatcherLogName());

        TestUtils.assertEquals(new File(root, "db").getAbsolutePath(), configuration.getCairoConfiguration().getRoot());
        TestUtils.assertEquals(new File(root, "conf").getAbsolutePath(), configuration.getCairoConfiguration().getConfRoot());
        TestUtils.assertEquals(new File(root, "snapshot").getAbsolutePath(), configuration.getCairoConfiguration().getSnapshotRoot());

        Assert.assertEquals("", configuration.getCairoConfiguration().getSnapshotInstanceId());
        Assert.assertTrue(configuration.getCairoConfiguration().isSnapshotRecoveryEnabled());

        // assert mime types
        TestUtils.assertEquals("application/json", configuration.getHttpServerConfiguration().getStaticContentProcessorConfiguration().getMimeTypesCache().get("json"));

        Assert.assertEquals(500_000, configuration.getCairoConfiguration().getMaxUncommittedRows());
        Assert.assertEquals(1_000_000, configuration.getCairoConfiguration().getO3MinLag());
        Assert.assertEquals(600_000_000, configuration.getCairoConfiguration().getO3MaxLag());

        // influxdb line TCP protocol
        Assert.assertTrue(configuration.getLineTcpReceiverConfiguration().isEnabled());
        Assert.assertEquals(256, configuration.getLineTcpReceiverConfiguration().getDispatcherConfiguration().getConcurrentConnectionLimit());
        Assert.assertEquals(0, configuration.getLineTcpReceiverConfiguration().getDispatcherConfiguration().getBindIPv4Address());
        Assert.assertEquals(9009, configuration.getLineTcpReceiverConfiguration().getDispatcherConfiguration().getBindPort());
        Assert.assertEquals(256, configuration.getLineTcpReceiverConfiguration().getDispatcherConfiguration().getEventCapacity());
        Assert.assertEquals(256, configuration.getLineTcpReceiverConfiguration().getDispatcherConfiguration().getIOQueueCapacity());
        Assert.assertEquals(0, configuration.getLineTcpReceiverConfiguration().getDispatcherConfiguration().getIdleConnectionTimeout());
        Assert.assertEquals(5000, configuration.getLineTcpReceiverConfiguration().getDispatcherConfiguration().getQueueTimeout());
        Assert.assertEquals(256, configuration.getLineTcpReceiverConfiguration().getDispatcherConfiguration().getInterestQueueCapacity());
        Assert.assertEquals(256, configuration.getLineTcpReceiverConfiguration().getDispatcherConfiguration().getListenBacklog());
        Assert.assertEquals(-1, configuration.getLineTcpReceiverConfiguration().getDispatcherConfiguration().getRcvBufSize());
        Assert.assertEquals(-1, configuration.getLineTcpReceiverConfiguration().getDispatcherConfiguration().getSndBufSize());
        Assert.assertEquals(64, configuration.getLineTcpReceiverConfiguration().getDispatcherConfiguration().getTestConnectionBufferSize());
        Assert.assertEquals(8, configuration.getLineTcpReceiverConfiguration().getConnectionPoolInitialCapacity());
        Assert.assertEquals(LineNanoTimestampAdapter.INSTANCE, configuration.getLineTcpReceiverConfiguration().getTimestampAdapter().getDefaultAdapter());
        Assert.assertEquals(32768, configuration.getLineTcpReceiverConfiguration().getNetMsgBufferSize());
        Assert.assertEquals(32768, configuration.getLineTcpReceiverConfiguration().getMaxMeasurementSize());
        Assert.assertEquals(128, configuration.getLineTcpReceiverConfiguration().getWriterQueueCapacity());
        Assert.assertEquals(1, configuration.getLineTcpReceiverConfiguration().getWriterWorkerPoolConfiguration().getWorkerCount());
        Assert.assertEquals(10, configuration.getLineTcpReceiverConfiguration().getWriterWorkerPoolConfiguration().getYieldThreshold());
        Assert.assertEquals(10_000, configuration.getLineTcpReceiverConfiguration().getWriterWorkerPoolConfiguration().getSleepThreshold());
        Assert.assertArrayEquals(new int[]{-1}, configuration.getLineTcpReceiverConfiguration().getWriterWorkerPoolConfiguration().getWorkerAffinity());
        Assert.assertFalse(configuration.getLineTcpReceiverConfiguration().getWriterWorkerPoolConfiguration().haltOnError());
        Assert.assertEquals(10, configuration.getLineTcpReceiverConfiguration().getIOWorkerPoolConfiguration().getYieldThreshold());
        Assert.assertEquals(10_000, configuration.getLineTcpReceiverConfiguration().getIOWorkerPoolConfiguration().getSleepThreshold());
        Assert.assertFalse(configuration.getLineTcpReceiverConfiguration().getIOWorkerPoolConfiguration().haltOnError());
        Assert.assertEquals(1000, configuration.getLineTcpReceiverConfiguration().getMaintenanceInterval());
        Assert.assertEquals(PropServerConfiguration.COMMIT_INTERVAL_DEFAULT, configuration.getLineTcpReceiverConfiguration().getCommitIntervalDefault());
        Assert.assertEquals(PartitionBy.DAY, configuration.getLineTcpReceiverConfiguration().getDefaultPartitionBy());
        Assert.assertEquals(500, configuration.getLineTcpReceiverConfiguration().getWriterIdleTimeout());
        Assert.assertEquals(0, configuration.getCairoConfiguration().getSampleByIndexSearchPageSize());
        Assert.assertEquals(32, configuration.getCairoConfiguration().getWriterCommandQueueCapacity());
        Assert.assertEquals(2048, configuration.getCairoConfiguration().getWriterCommandQueueSlotSize());
        Assert.assertEquals(500, configuration.getCairoConfiguration().getWriterAsyncCommandBusyWaitTimeout());
        Assert.assertEquals(30_000, configuration.getCairoConfiguration().getWriterAsyncCommandMaxTimeout());
        Assert.assertEquals(1023, configuration.getCairoConfiguration().getWriterTickRowsCountMod());
        Assert.assertEquals(ColumnType.DOUBLE, configuration.getLineTcpReceiverConfiguration().getDefaultColumnTypeForFloat());
        Assert.assertEquals(ColumnType.LONG, configuration.getLineTcpReceiverConfiguration().getDefaultColumnTypeForInteger());
        Assert.assertTrue(configuration.getLineTcpReceiverConfiguration().getDisconnectOnError());

        Assert.assertTrue(configuration.getHttpServerConfiguration().getHttpContextConfiguration().getServerKeepAlive());
        Assert.assertEquals("HTTP/1.1 ", configuration.getHttpServerConfiguration().getHttpContextConfiguration().getHttpVersion());

        Assert.assertEquals("[DEVELOPMENT]", configuration.getCairoConfiguration().getBuildInformation().getSwVersion());
        Assert.assertEquals("unknown", configuration.getCairoConfiguration().getBuildInformation().getJdkVersion());
        Assert.assertEquals("unknown", configuration.getCairoConfiguration().getBuildInformation().getCommitHash());

        Assert.assertFalse(configuration.getMetricsConfiguration().isEnabled());

        Assert.assertEquals(4, configuration.getCairoConfiguration().getQueryCacheEventQueueCapacity());
        Assert.assertEquals(16777216, configuration.getCairoConfiguration().getDataAppendPageSize());
        Assert.assertEquals(524288, configuration.getCairoConfiguration().getDataIndexKeyAppendPageSize());
        Assert.assertEquals(16777216, configuration.getCairoConfiguration().getDataIndexValueAppendPageSize());
        Assert.assertEquals(Files.PAGE_SIZE, configuration.getCairoConfiguration().getMiscAppendPageSize());
        Assert.assertEquals(2.0, configuration.getHttpServerConfiguration().getWaitProcessorConfiguration().getExponentialWaitMultiplier(), 0.00001);

        Assert.assertEquals(128, configuration.getCairoConfiguration().getColumnPurgeQueueCapacity());
        Assert.assertEquals(10.0, configuration.getCairoConfiguration().getColumnPurgeRetryDelayMultiplier(), 0.00001);
        Assert.assertEquals(60000000, configuration.getCairoConfiguration().getColumnPurgeRetryDelayLimit());
        Assert.assertEquals(10000, configuration.getCairoConfiguration().getColumnPurgeRetryDelay());

        // Pg wire
        Assert.assertEquals(64, configuration.getPGWireConfiguration().getDispatcherConfiguration().getConcurrentConnectionLimit());
        Assert.assertEquals(64, configuration.getPGWireConfiguration().getDispatcherConfiguration().getTestConnectionBufferSize());
        Assert.assertEquals(2, configuration.getPGWireConfiguration().getBinParamCountCapacity());
        Assert.assertTrue(configuration.getPGWireConfiguration().isSelectCacheEnabled());
        Assert.assertEquals(4, configuration.getPGWireConfiguration().getSelectCacheBlockCount());
        Assert.assertEquals(4, configuration.getPGWireConfiguration().getSelectCacheRowCount());
        Assert.assertTrue(configuration.getPGWireConfiguration().isInsertCacheEnabled());
        Assert.assertEquals(4, configuration.getPGWireConfiguration().getInsertCacheBlockCount());
        Assert.assertEquals(4, configuration.getPGWireConfiguration().getInsertCacheRowCount());
        Assert.assertTrue(configuration.getPGWireConfiguration().isUpdateCacheEnabled());
        Assert.assertEquals(4, configuration.getPGWireConfiguration().getUpdateCacheBlockCount());
        Assert.assertEquals(4, configuration.getPGWireConfiguration().getUpdateCacheRowCount());
        Assert.assertFalse(configuration.getPGWireConfiguration().readOnlySecurityContext());
        Assert.assertEquals("quest", configuration.getPGWireConfiguration().getDefaultPassword());
        Assert.assertEquals("admin", configuration.getPGWireConfiguration().getDefaultUsername());
        Assert.assertFalse(configuration.getPGWireConfiguration().isReadOnlyUserEnabled());
        Assert.assertEquals("quest", configuration.getPGWireConfiguration().getReadOnlyPassword());
        Assert.assertEquals("user", configuration.getPGWireConfiguration().getReadOnlyUsername());

        Assert.assertEquals(128, configuration.getCairoConfiguration().getColumnPurgeQueueCapacity());
        Assert.assertEquals(127, configuration.getCairoConfiguration().getMaxFileNameLength());
        Assert.assertEquals(127, configuration.getLineTcpReceiverConfiguration().getMaxFileNameLength());
        Assert.assertEquals(127, configuration.getLineUdpReceiverConfiguration().getMaxFileNameLength());

        Assert.assertTrue(configuration.getLineTcpReceiverConfiguration().getAutoCreateNewColumns());
        Assert.assertTrue(configuration.getLineUdpReceiverConfiguration().getAutoCreateNewColumns());
        Assert.assertTrue(configuration.getLineTcpReceiverConfiguration().getAutoCreateNewTables());
        Assert.assertTrue(configuration.getLineUdpReceiverConfiguration().getAutoCreateNewTables());

        Assert.assertEquals(TableUtils.ATTACHABLE_DIR_MARKER, configuration.getCairoConfiguration().getAttachPartitionSuffix());
        Assert.assertFalse(configuration.getCairoConfiguration().attachPartitionCopy());

        Assert.assertEquals(30_000, configuration.getCairoConfiguration().getWalPurgeInterval());
        Assert.assertEquals(3, configuration.getCairoConfiguration().getWalRecreateDistressedSequencerAttempts());
        Assert.assertEquals(60_000, configuration.getCairoConfiguration().getInactiveWalWriterTTL());
        Assert.assertEquals(4096, configuration.getCairoConfiguration().getWalTxnNotificationQueueCapacity());
        Assert.assertTrue(configuration.getCairoConfiguration().isWalSupported());
        Assert.assertFalse(configuration.getCairoConfiguration().getWalEnabledDefault());
        Assert.assertTrue(configuration.getCairoConfiguration().isWalApplyEnabled());
        Assert.assertTrue(configuration.getWalApplyPoolConfiguration().isEnabled());
        Assert.assertFalse(configuration.getWalApplyPoolConfiguration().haltOnError());
        Assert.assertEquals("wal-apply", configuration.getWalApplyPoolConfiguration().getPoolName());
        Assert.assertTrue(configuration.getWalApplyPoolConfiguration().getWorkerCount() > 0);
        Assert.assertEquals(10, configuration.getWalApplyPoolConfiguration().getSleepTimeout());
        Assert.assertEquals(10_000, configuration.getWalApplyPoolConfiguration().getSleepThreshold());
        Assert.assertEquals(10, configuration.getWalApplyPoolConfiguration().getYieldThreshold());
        Assert.assertEquals(20, configuration.getCairoConfiguration().getWalApplyLookAheadTransactionCount());
        Assert.assertEquals(4, configuration.getCairoConfiguration().getO3LagCalculationWindowsSize());
        Assert.assertEquals(200_000, configuration.getCairoConfiguration().getWalSegmentRolloverRowCount());
        Assert.assertEquals(20.0d, configuration.getCairoConfiguration().getWalSquashUncommittedRowsMultiplier(), 0.00001);
        Assert.assertEquals(20, configuration.getCairoConfiguration().getWalMaxLagTxnCount());
        Assert.assertEquals(1048576, configuration.getCairoConfiguration().getWalDataAppendPageSize());
        Assert.assertTrue(configuration.getCairoConfiguration().isTableTypeConversionEnabled());


        Assert.assertEquals(20, configuration.getCairoConfiguration().getO3LastPartitionMaxSplits());
        Assert.assertEquals(50 * Numbers.SIZE_1MB, configuration.getCairoConfiguration().getPartitionO3SplitMinSize());
    }

    @Test
    public void testCommitIntervalDefault() throws Exception {
        Properties properties = new Properties();
        properties.setProperty("line.tcp.commit.interval.default", "0");
        PropServerConfiguration configuration = newPropServerConfiguration(root, properties, null, new BuildInformationHolder());
        Assert.assertEquals(PropServerConfiguration.COMMIT_INTERVAL_DEFAULT, configuration.getLineTcpReceiverConfiguration().getCommitIntervalDefault());

        properties.setProperty("line.tcp.commit.interval.default", "-1");
        configuration = newPropServerConfiguration(root, properties, null, new BuildInformationHolder());
        Assert.assertEquals(PropServerConfiguration.COMMIT_INTERVAL_DEFAULT, configuration.getLineTcpReceiverConfiguration().getCommitIntervalDefault());

        properties.setProperty("line.tcp.commit.interval.default", "1000");
        configuration = newPropServerConfiguration(root, properties, null, new BuildInformationHolder());
        Assert.assertEquals(1000, configuration.getLineTcpReceiverConfiguration().getCommitIntervalDefault());
    }

    @Test
    public void testDefaultAddColumnTypeForFloat() throws Exception {
        Properties properties = new Properties();

        // default
        PropServerConfiguration configuration = newPropServerConfiguration(root, properties, null, new BuildInformationHolder());
        Assert.assertEquals(ColumnType.DOUBLE, configuration.getLineTcpReceiverConfiguration().getDefaultColumnTypeForFloat());

        // empty
        properties.setProperty("line.float.default.column.type", "");
        configuration = newPropServerConfiguration(root, properties, null, new BuildInformationHolder());
        Assert.assertEquals(ColumnType.DOUBLE, configuration.getLineTcpReceiverConfiguration().getDefaultColumnTypeForFloat());

        // double
        properties.setProperty("line.float.default.column.type", "DOUBLE");
        configuration = newPropServerConfiguration(root, properties, null, new BuildInformationHolder());
        Assert.assertEquals(ColumnType.DOUBLE, configuration.getLineTcpReceiverConfiguration().getDefaultColumnTypeForFloat());

        // float
        properties.setProperty("line.float.default.column.type", "FLOAT");
        configuration = newPropServerConfiguration(root, properties, null, new BuildInformationHolder());
        Assert.assertEquals(ColumnType.FLOAT, configuration.getLineTcpReceiverConfiguration().getDefaultColumnTypeForFloat());

        // lowercase
        properties.setProperty("line.float.default.column.type", "double");
        configuration = newPropServerConfiguration(root, properties, null, new BuildInformationHolder());
        Assert.assertEquals(ColumnType.DOUBLE, configuration.getLineTcpReceiverConfiguration().getDefaultColumnTypeForFloat());

        // camel case
        properties.setProperty("line.float.default.column.type", "Float");
        configuration = newPropServerConfiguration(root, properties, null, new BuildInformationHolder());
        Assert.assertEquals(ColumnType.FLOAT, configuration.getLineTcpReceiverConfiguration().getDefaultColumnTypeForFloat());

        // not allowed
        properties.setProperty("line.float.default.column.type", "STRING");
        configuration = newPropServerConfiguration(root, properties, null, new BuildInformationHolder());
        Assert.assertEquals(ColumnType.DOUBLE, configuration.getLineTcpReceiverConfiguration().getDefaultColumnTypeForFloat());

        // not allowed
        properties.setProperty("line.float.default.column.type", "SHORT");
        configuration = newPropServerConfiguration(root, properties, null, new BuildInformationHolder());
        Assert.assertEquals(ColumnType.DOUBLE, configuration.getLineTcpReceiverConfiguration().getDefaultColumnTypeForFloat());

        // nonexistent type
        properties.setProperty("line.float.default.column.type", "FLAT");
        configuration = newPropServerConfiguration(root, properties, null, new BuildInformationHolder());
        Assert.assertEquals(ColumnType.DOUBLE, configuration.getLineTcpReceiverConfiguration().getDefaultColumnTypeForFloat());
    }

    @Test
    public void testDefaultAddColumnTypeForInteger() throws Exception {
        Properties properties = new Properties();

        // default
        PropServerConfiguration configuration = newPropServerConfiguration(root, properties, null, new BuildInformationHolder());
        Assert.assertEquals(ColumnType.LONG, configuration.getLineTcpReceiverConfiguration().getDefaultColumnTypeForInteger());

        // empty
        properties.setProperty("line.integer.default.column.type", "");
        configuration = newPropServerConfiguration(root, properties, null, new BuildInformationHolder());
        Assert.assertEquals(ColumnType.LONG, configuration.getLineTcpReceiverConfiguration().getDefaultColumnTypeForInteger());

        // long
        properties.setProperty("line.integer.default.column.type", "LONG");
        configuration = newPropServerConfiguration(root, properties, null, new BuildInformationHolder());
        Assert.assertEquals(ColumnType.LONG, configuration.getLineTcpReceiverConfiguration().getDefaultColumnTypeForInteger());

        // int
        properties.setProperty("line.integer.default.column.type", "INT");
        configuration = newPropServerConfiguration(root, properties, null, new BuildInformationHolder());
        Assert.assertEquals(ColumnType.INT, configuration.getLineTcpReceiverConfiguration().getDefaultColumnTypeForInteger());

        // short
        properties.setProperty("line.integer.default.column.type", "SHORT");
        configuration = newPropServerConfiguration(root, properties, null, new BuildInformationHolder());
        Assert.assertEquals(ColumnType.SHORT, configuration.getLineTcpReceiverConfiguration().getDefaultColumnTypeForInteger());

        // byte
        properties.setProperty("line.integer.default.column.type", "BYTE");
        configuration = newPropServerConfiguration(root, properties, null, new BuildInformationHolder());
        Assert.assertEquals(ColumnType.BYTE, configuration.getLineTcpReceiverConfiguration().getDefaultColumnTypeForInteger());

        // lowercase
        properties.setProperty("line.integer.default.column.type", "int");
        configuration = newPropServerConfiguration(root, properties, null, new BuildInformationHolder());
        Assert.assertEquals(ColumnType.INT, configuration.getLineTcpReceiverConfiguration().getDefaultColumnTypeForInteger());

        // camel case
        properties.setProperty("line.integer.default.column.type", "Short");
        configuration = newPropServerConfiguration(root, properties, null, new BuildInformationHolder());
        Assert.assertEquals(ColumnType.SHORT, configuration.getLineTcpReceiverConfiguration().getDefaultColumnTypeForInteger());

        // not allowed
        properties.setProperty("line.integer.default.column.type", "SYMBOL");
        configuration = newPropServerConfiguration(root, properties, null, new BuildInformationHolder());
        Assert.assertEquals(ColumnType.LONG, configuration.getLineTcpReceiverConfiguration().getDefaultColumnTypeForInteger());

        // not allowed
        properties.setProperty("line.integer.default.column.type", "FLOAT");
        configuration = newPropServerConfiguration(root, properties, null, new BuildInformationHolder());
        Assert.assertEquals(ColumnType.LONG, configuration.getLineTcpReceiverConfiguration().getDefaultColumnTypeForInteger());

        // nonexistent type
        properties.setProperty("line.integer.default.column.type", "BITE");
        configuration = newPropServerConfiguration(root, properties, null, new BuildInformationHolder());
        Assert.assertEquals(ColumnType.LONG, configuration.getLineTcpReceiverConfiguration().getDefaultColumnTypeForInteger());
    }

    @Test
    public void testDeprecatedConfigKeys() throws Exception {
        Properties properties = new Properties();
        properties.setProperty("config.validation.strict", "true");
        properties.setProperty("http.min.bind.to", "0.0.0.0:0");

        // Using deprecated settings will not throw an exception, despite validation enabled.
        newPropServerConfiguration(root, properties, null, new BuildInformationHolder());
    }

    @Test
    public void testDeprecatedValidationResult() {
        Properties properties = new Properties();
        properties.setProperty("http.net.rcv.buf.size", "10000");
        PropServerConfiguration.ValidationResult result = validate(properties);
        Assert.assertNotNull(result);
        Assert.assertFalse(result.isError);
        Assert.assertNotEquals(-1, result.message.indexOf("Deprecated settings"));
        Assert.assertNotEquals(-1, result.message.indexOf(
                "Replaced by `http.min.net.connection.rcvbuf` and `http.net.connection.rcvbuf`"));
    }

    @Test
    public void testEnvOverrides() throws Exception {
        final Properties properties = new Properties();
        final Map<String, String> env = new HashMap<>();

        // double
        properties.setProperty("http.text.max.required.delimiter.stddev", "1.2");
        env.put("QDB_HTTP_TEXT_MAX_REQUIRED_DELIMITER_STDDEV", "1.5");

        // int
        properties.setProperty("http.connection.string.pool.capacity", "1200");
        env.put("QDB_HTTP_CONNECTION_STRING_POOL_CAPACITY", "3000");

        // string
        properties.setProperty("http.version", "1.0");
        env.put("QDB_HTTP_VERSION", "2.0");

        // affinity
        properties.setProperty("shared.worker.count", "2");
        properties.setProperty("shared.worker.affinity", "2,3");
        env.put("QDB_SHARED_WORKER_COUNT", "3");
        env.put("QDB_SHARED_WORKER_AFFINITY", "5,6,7");

        // int size
        properties.setProperty("http.send.buffer.size", "4k");
        env.put("QDB_HTTP_SEND_BUFFER_SIZE", "12k");

        // long
        properties.setProperty("http.multipart.idle.spin.count", "400");
        env.put("QDB_HTTP_MULTIPART_IDLE_SPIN_COUNT", "900");

        // boolean
        properties.setProperty("http.security.readonly", "true");
        env.put("QDB_HTTP_SECURITY_READONLY", "false");

        // long size
        properties.setProperty("cairo.writer.data.append.page.size", "3G");
        env.put("QDB_CAIRO_WRITER_DATA_APPEND_PAGE_SIZE", "9G");

        properties.setProperty("cairo.o3.max.lag", "60");

        PropServerConfiguration configuration = newPropServerConfiguration(root, properties, env, new BuildInformationHolder());
        Assert.assertEquals(1.5, configuration.getCairoConfiguration().getTextConfiguration().getMaxRequiredDelimiterStdDev(), 0.000001);
        Assert.assertEquals(3000, configuration.getHttpServerConfiguration().getHttpContextConfiguration().getConnectionStringPoolCapacity());
        Assert.assertEquals("2.0 ", configuration.getHttpServerConfiguration().getHttpContextConfiguration().getHttpVersion());
        Assert.assertEquals(3, configuration.getWorkerPoolConfiguration().getWorkerCount());
        Assert.assertArrayEquals(new int[]{5, 6, 7}, configuration.getWorkerPoolConfiguration().getWorkerAffinity());
        Assert.assertEquals(12288, configuration.getHttpServerConfiguration().getHttpContextConfiguration().getSendBufferSize());
        Assert.assertEquals(900, configuration.getHttpServerConfiguration().getHttpContextConfiguration().getMultipartIdleSpinCount());
        Assert.assertFalse(configuration.getHttpServerConfiguration().getHttpContextConfiguration().readOnlySecurityContext());
        Assert.assertEquals(9663676416L, configuration.getCairoConfiguration().getDataAppendPageSize());
        Assert.assertEquals(60_000, configuration.getCairoConfiguration().getO3MaxLag());
    }

    @Test
    public void testHttpDisabled() throws Exception {
        try (InputStream is = PropServerConfigurationTest.class.getResourceAsStream("/server-http-disabled.conf")) {
            Properties properties = new Properties();
            properties.load(is);
            PropServerConfiguration configuration = newPropServerConfiguration(root, properties, null, new BuildInformationHolder());
            Assert.assertFalse(configuration.getHttpServerConfiguration().isEnabled());
        }
    }

    @Test
    public void testILPMsgBufferSizeAdjustment() throws Exception {
        Properties properties = new Properties();

        properties.setProperty(PropertyKey.LINE_TCP_MAX_MEASUREMENT_SIZE.getPropertyPath(), "1024");
        properties.setProperty(PropertyKey.LINE_TCP_MSG_BUFFER_SIZE.getPropertyPath(), "8192");
        PropServerConfiguration configuration = newPropServerConfiguration(root, properties, null, new BuildInformationHolder());
        Assert.assertEquals(1024, configuration.getLineTcpReceiverConfiguration().getMaxMeasurementSize());
        Assert.assertEquals(8192, configuration.getLineTcpReceiverConfiguration().getNetMsgBufferSize());

        properties.setProperty(PropertyKey.LINE_TCP_MAX_MEASUREMENT_SIZE.getPropertyPath(), "1024");
        properties.setProperty(PropertyKey.LINE_TCP_MSG_BUFFER_SIZE.getPropertyPath(), "1024");
        configuration = newPropServerConfiguration(root, properties, null, new BuildInformationHolder());
        Assert.assertEquals(1024, configuration.getLineTcpReceiverConfiguration().getMaxMeasurementSize());
        Assert.assertEquals(1024, configuration.getLineTcpReceiverConfiguration().getNetMsgBufferSize());

        // if the msg buffer size is smaller than the max measurement size,
        // then msg buffer size is adjusted to have enough space at least for a single measurement
        properties.setProperty(PropertyKey.LINE_TCP_MAX_MEASUREMENT_SIZE.getPropertyPath(), "1024");
        properties.setProperty(PropertyKey.LINE_TCP_MSG_BUFFER_SIZE.getPropertyPath(), "256");
        configuration = newPropServerConfiguration(root, properties, null, new BuildInformationHolder());
        Assert.assertEquals(1024, configuration.getLineTcpReceiverConfiguration().getMaxMeasurementSize());
        Assert.assertEquals(1024, configuration.getLineTcpReceiverConfiguration().getNetMsgBufferSize());
    }

    @Test
    public void testImportWorkRootCantBeTheSameAsOtherInstanceDirectories() throws Exception {
        Properties properties = new Properties();

        PropServerConfiguration configuration = newPropServerConfiguration(root, properties, null, new BuildInformationHolder());
        Assert.assertNull(configuration.getCairoConfiguration().getSqlCopyInputWorkRoot());

        //direct cases
        assertInputWorkRootCantBeSetTo(properties, root);
        assertInputWorkRootCantBeSetTo(properties, configuration.getCairoConfiguration().getRoot());
        assertInputWorkRootCantBeSetTo(properties, configuration.getCairoConfiguration().getSnapshotRoot().toString());
        assertInputWorkRootCantBeSetTo(properties, configuration.getCairoConfiguration().getConfRoot().toString());

        //relative cases
        assertInputWorkRootCantBeSetTo(properties, getRelativePath(root));
        assertInputWorkRootCantBeSetTo(properties, getRelativePath(configuration.getCairoConfiguration().getRoot()));
        assertInputWorkRootCantBeSetTo(properties, getRelativePath(configuration.getCairoConfiguration().getSnapshotRoot().toString()));
        assertInputWorkRootCantBeSetTo(properties, getRelativePath(configuration.getCairoConfiguration().getConfRoot().toString()));
    }

    @Test
    public void testImportWorkRootCantBeTheSameAsOtherInstanceDirectories2() throws Exception {
        Assume.assumeTrue(Os.isWindows());

        Properties properties = new Properties();

        PropServerConfiguration configuration = newPropServerConfiguration(root, properties, null, new BuildInformationHolder());
        Assert.assertNull(configuration.getCairoConfiguration().getSqlCopyInputWorkRoot());
        assertInputWorkRootCantBeSetTo(properties, configuration.getCairoConfiguration().getRoot().toUpperCase());
        assertInputWorkRootCantBeSetTo(properties, configuration.getCairoConfiguration().getRoot().toLowerCase());
    }

    @Test(expected = ServerConfigurationException.class)
    public void testInvalidBindToAddress() throws Exception {
        Properties properties = new Properties();
        properties.setProperty("http.bind.to", "10.5.6:8990");
        newPropServerConfiguration(root, properties, null, new BuildInformationHolder());
    }

    @Test(expected = ServerConfigurationException.class)
    public void testInvalidBindToMissingColon() throws Exception {
        Properties properties = new Properties();
        properties.setProperty("http.bind.to", "10.5.6.1");
        newPropServerConfiguration(root, properties, null, new BuildInformationHolder());
    }

    @Test(expected = ServerConfigurationException.class)
    public void testInvalidBindToPort() throws Exception {
        Properties properties = new Properties();
        properties.setProperty("http.bind.to", "10.5.6.1:");
        newPropServerConfiguration(root, properties, null, new BuildInformationHolder());
    }

    @Test(expected = ServerConfigurationException.class)
    public void testInvalidConfigKeys() throws Exception {
        try (InputStream inputStream = PropServerConfigurationTest.class.getResourceAsStream("/server.conf")) {
            Properties properties = new Properties();
            properties.load(inputStream);
            properties.setProperty("this.will.throw", "Test");
            properties.setProperty("this.will.also", "throw");

            newPropServerConfiguration(root, properties, null, new BuildInformationHolder());
        }
    }

    @Test(expected = ServerConfigurationException.class)
    public void testInvalidDouble() throws Exception {
        Properties properties = new Properties();
        properties.setProperty("http.text.max.required.delimiter.stddev", "abc");
        newPropServerConfiguration(root, properties, null, new BuildInformationHolder());
    }

    @Test(expected = ServerConfigurationException.class)
    public void testInvalidIPv4Address() throws Exception {
        Properties properties = new Properties();
        properties.setProperty("line.udp.join", "12a.990.00");
        newPropServerConfiguration(root, properties, null, new BuildInformationHolder());
    }

    @Test(expected = ServerConfigurationException.class)
    public void testInvalidInt() throws Exception {
        Properties properties = new Properties();
        properties.setProperty("http.connection.string.pool.capacity", "1234a");
        newPropServerConfiguration(root, properties, null, new BuildInformationHolder());
    }

    @Test(expected = ServerConfigurationException.class)
    public void testInvalidIntSize() throws Exception {
        Properties properties = new Properties();
        properties.setProperty("http.request.header.buffer.size", "22g");
        newPropServerConfiguration(root, properties, null, new BuildInformationHolder());
    }

    @Test(expected = ServerConfigurationException.class)
    public void testInvalidLong() throws Exception {
        Properties properties = new Properties();
        properties.setProperty("cairo.idle.check.interval", "1234a");
        newPropServerConfiguration(root, properties, null, new BuildInformationHolder());
    }

    @Test
    public void testInvalidValidationResult() {
        Properties properties = new Properties();
        properties.setProperty("invalid.key", "value");
        PropServerConfiguration.ValidationResult result = validate(properties);
        Assert.assertNotNull(result);
        Assert.assertTrue(result.isError);
        Assert.assertNotEquals(-1, result.message.indexOf("Invalid settings"));
        Assert.assertNotEquals(-1, result.message.indexOf("* invalid.key"));
    }

    @Test
    public void testLineUdpTimestamp() throws Exception {
        Properties properties = new Properties();
        properties.setProperty("http.enabled", "false");
        properties.setProperty("line.udp.timestamp", "");
<<<<<<< HEAD
        PropServerConfiguration configuration = newPropServerConfiguration(root, properties, null, new BuildInformationHolder());
        Assert.assertSame(LineProtoNanoTimestampAdapter.INSTANCE, configuration.getLineUdpReceiverConfiguration().getTimestampAdapter());

        properties.setProperty("line.udp.timestamp", "n");
        configuration = newPropServerConfiguration(root, properties, null, new BuildInformationHolder());
        Assert.assertSame(LineProtoNanoTimestampAdapter.INSTANCE, configuration.getLineUdpReceiverConfiguration().getTimestampAdapter());

        properties.setProperty("line.udp.timestamp", "u");
        configuration = newPropServerConfiguration(root, properties, null, new BuildInformationHolder());
        Assert.assertSame(LineProtoMicroTimestampAdapter.INSTANCE, configuration.getLineUdpReceiverConfiguration().getTimestampAdapter());

        properties.setProperty("line.udp.timestamp", "ms");
        configuration = newPropServerConfiguration(root, properties, null, new BuildInformationHolder());
        Assert.assertSame(LineProtoMilliTimestampAdapter.INSTANCE, configuration.getLineUdpReceiverConfiguration().getTimestampAdapter());

        properties.setProperty("line.udp.timestamp", "s");
        configuration = newPropServerConfiguration(root, properties, null, new BuildInformationHolder());
        Assert.assertSame(LineProtoSecondTimestampAdapter.INSTANCE, configuration.getLineUdpReceiverConfiguration().getTimestampAdapter());

        properties.setProperty("line.udp.timestamp", "m");
        configuration = newPropServerConfiguration(root, properties, null, new BuildInformationHolder());
        Assert.assertSame(LineProtoMinuteTimestampAdapter.INSTANCE, configuration.getLineUdpReceiverConfiguration().getTimestampAdapter());

        properties.setProperty("line.udp.timestamp", "h");
        configuration = newPropServerConfiguration(root, properties, null, new BuildInformationHolder());
        Assert.assertSame(LineProtoHourTimestampAdapter.INSTANCE, configuration.getLineUdpReceiverConfiguration().getTimestampAdapter());
=======
        PropServerConfiguration configuration = newPropServerConfiguration(root, properties, null, LOG, new BuildInformationHolder());
        Assert.assertSame(LineNanoTimestampAdapter.INSTANCE, configuration.getLineUdpReceiverConfiguration().getTimestampAdapter());

        properties.setProperty("line.udp.timestamp", "n");
        configuration = newPropServerConfiguration(root, properties, null, LOG, new BuildInformationHolder());
        Assert.assertSame(LineNanoTimestampAdapter.INSTANCE, configuration.getLineUdpReceiverConfiguration().getTimestampAdapter());

        properties.setProperty("line.udp.timestamp", "u");
        configuration = newPropServerConfiguration(root, properties, null, LOG, new BuildInformationHolder());
        Assert.assertSame(LineMicroTimestampAdapter.INSTANCE, configuration.getLineUdpReceiverConfiguration().getTimestampAdapter());

        properties.setProperty("line.udp.timestamp", "ms");
        configuration = newPropServerConfiguration(root, properties, null, LOG, new BuildInformationHolder());
        Assert.assertSame(LineMilliTimestampAdapter.INSTANCE, configuration.getLineUdpReceiverConfiguration().getTimestampAdapter());

        properties.setProperty("line.udp.timestamp", "s");
        configuration = newPropServerConfiguration(root, properties, null, LOG, new BuildInformationHolder());
        Assert.assertSame(LineSecondTimestampAdapter.INSTANCE, configuration.getLineUdpReceiverConfiguration().getTimestampAdapter());

        properties.setProperty("line.udp.timestamp", "m");
        configuration = newPropServerConfiguration(root, properties, null, LOG, new BuildInformationHolder());
        Assert.assertSame(LineMinuteTimestampAdapter.INSTANCE, configuration.getLineUdpReceiverConfiguration().getTimestampAdapter());

        properties.setProperty("line.udp.timestamp", "h");
        configuration = newPropServerConfiguration(root, properties, null, LOG, new BuildInformationHolder());
        Assert.assertSame(LineHourTimestampAdapter.INSTANCE, configuration.getLineUdpReceiverConfiguration().getTimestampAdapter());
>>>>>>> 6fcd81a2
    }

    @Test
    public void testNotValidAllowedVolumePaths0() throws Exception {
        File volumeA = temp.newFolder("volumeA");
        try {
            String aliasA = "volumeA";
            String aliasB = "volumeB";
            String volumeAPath = volumeA.getAbsolutePath();
            String volumeBPath = "banana";

            Properties properties = new Properties();
            sink.clear();
            loadVolumePath(aliasA, volumeAPath);
            sink.put(',');
            loadVolumePath(aliasB, volumeBPath);
            properties.setProperty(PropertyKey.CAIRO_VOLUMES.getPropertyPath(), sink.toString());
            try {
                newPropServerConfiguration(root, properties, null, new BuildInformationHolder());
            } catch (ServerConfigurationException e) {
                TestUtils.assertContains(e.getMessage(), "inaccessible volume [path=banana]");
            }
        } finally {
            Assert.assertTrue(volumeA.delete());
        }
    }

    @Test
    public void testNotValidAllowedVolumePaths1() throws Exception {
        File volumeB = temp.newFolder("volumeB");
        try {
            String aliasA = "volumeA";
            String aliasB = "volumeB";
            String volumeAPath = "coconut";
            String volumeBPath = volumeB.getAbsolutePath();
            Properties properties = new Properties();
            sink.clear();
            loadVolumePath(aliasA, volumeAPath);
            sink.put(',');
            loadVolumePath(aliasB, volumeBPath);
            properties.setProperty(PropertyKey.CAIRO_VOLUMES.getPropertyPath(), sink.toString());
            try {
                newPropServerConfiguration(root, properties, null, new BuildInformationHolder());
            } catch (ServerConfigurationException e) {
                TestUtils.assertContains(e.getMessage(), "inaccessible volume [path=coconut]");
            }
        } finally {
            Assert.assertTrue(volumeB.delete());
        }
    }

    @Test
    public void testNotValidAllowedVolumePaths2() throws Exception {
        String p = ",";
        Properties properties = new Properties();
        properties.setProperty(PropertyKey.CAIRO_VOLUMES.getPropertyPath(), p);
        try {
            newPropServerConfiguration(root, properties, null, new BuildInformationHolder());
        } catch (ServerConfigurationException e) {
            TestUtils.assertContains(e.getMessage(), "invalid syntax, missing alias at offset 0");
        }
    }

    @Test
    public void testObsoleteValidationResult() {
        Properties properties = new Properties();
        properties.setProperty("line.tcp.commit.timeout", "10000");
        PropServerConfiguration.ValidationResult result = validate(properties);
        Assert.assertNotNull(result);
        Assert.assertTrue(result.isError);
        Assert.assertNotEquals(-1, result.message.indexOf("Obsolete settings"));
        Assert.assertNotEquals(-1, result.message.indexOf(
                "Replaced by `line.tcp.commit.interval.default` and `line.tcp.commit.interval.fraction`"));
    }

    @Test
    public void testPartitionBy() throws Exception {
        Properties properties = new Properties();
        PropServerConfiguration configuration = newPropServerConfiguration(root, properties, null, new BuildInformationHolder());
        Assert.assertEquals(PartitionBy.DAY, configuration.getLineTcpReceiverConfiguration().getDefaultPartitionBy());
        Assert.assertEquals(PartitionBy.DAY, configuration.getLineUdpReceiverConfiguration().getDefaultPartitionBy());

        properties.setProperty("line.tcp.default.partition.by", "YEAR");
        configuration = newPropServerConfiguration(root, properties, null, new BuildInformationHolder());
        Assert.assertEquals(PartitionBy.YEAR, configuration.getLineTcpReceiverConfiguration().getDefaultPartitionBy());
        Assert.assertEquals(PartitionBy.DAY, configuration.getLineUdpReceiverConfiguration().getDefaultPartitionBy());

        properties.setProperty("line.default.partition.by", "WEEK");
        configuration = newPropServerConfiguration(root, properties, null, new BuildInformationHolder());
        Assert.assertEquals(PartitionBy.WEEK, configuration.getLineTcpReceiverConfiguration().getDefaultPartitionBy());
        Assert.assertEquals(PartitionBy.WEEK, configuration.getLineUdpReceiverConfiguration().getDefaultPartitionBy());

        properties.setProperty("line.default.partition.by", "MONTH");
        configuration = newPropServerConfiguration(root, properties, null, new BuildInformationHolder());
        Assert.assertEquals(PartitionBy.MONTH, configuration.getLineTcpReceiverConfiguration().getDefaultPartitionBy());
        Assert.assertEquals(PartitionBy.MONTH, configuration.getLineUdpReceiverConfiguration().getDefaultPartitionBy());

        properties.setProperty("line.default.partition.by", "DAY");
        configuration = newPropServerConfiguration(root, properties, null, new BuildInformationHolder());
        Assert.assertEquals(PartitionBy.DAY, configuration.getLineTcpReceiverConfiguration().getDefaultPartitionBy());
        Assert.assertEquals(PartitionBy.DAY, configuration.getLineUdpReceiverConfiguration().getDefaultPartitionBy());

        properties.setProperty("line.default.partition.by", "YEAR");
        properties.setProperty("line.tcp.default.partition.by", "MONTH");
        configuration = newPropServerConfiguration(root, properties, null, new BuildInformationHolder());
        Assert.assertEquals(PartitionBy.YEAR, configuration.getLineTcpReceiverConfiguration().getDefaultPartitionBy());
        Assert.assertEquals(PartitionBy.YEAR, configuration.getLineUdpReceiverConfiguration().getDefaultPartitionBy());
    }

    @Test
    public void testSetAllFromFile() throws Exception {
        try (InputStream is = PropServerConfigurationTest.class.getResourceAsStream("/server.conf")) {
            Properties properties = new Properties();
            properties.load(is);

            PropServerConfiguration configuration = newPropServerConfiguration(root, properties, null, new BuildInformationHolder());
            FilesFacade ff = configuration.getCairoConfiguration().getFilesFacade();
            Assert.assertEquals(64, configuration.getHttpServerConfiguration().getHttpContextConfiguration().getConnectionPoolInitialCapacity());
            Assert.assertEquals(512, configuration.getHttpServerConfiguration().getHttpContextConfiguration().getConnectionStringPoolCapacity());
            Assert.assertEquals(256, configuration.getHttpServerConfiguration().getHttpContextConfiguration().getMultipartHeaderBufferSize());
            Assert.assertEquals(100_000, configuration.getHttpServerConfiguration().getHttpContextConfiguration().getMultipartIdleSpinCount());
            Assert.assertEquals(4096, configuration.getHttpServerConfiguration().getHttpContextConfiguration().getRecvBufferSize());
            Assert.assertEquals(2048, configuration.getHttpServerConfiguration().getHttpContextConfiguration().getRequestHeaderBufferSize());
            Assert.assertEquals(6, configuration.getHttpServerConfiguration().getWorkerCount());
            Assert.assertArrayEquals(new int[]{1, 2, 3, 4, 5, 6}, configuration.getHttpServerConfiguration().getWorkerAffinity());
            Assert.assertTrue(configuration.getHttpServerConfiguration().haltOnError());
            Assert.assertEquals(128, configuration.getHttpServerConfiguration().getHttpContextConfiguration().getSendBufferSize());
            Assert.assertEquals("index2.html", configuration.getHttpServerConfiguration().getStaticContentProcessorConfiguration().getIndexFileName());
            Assert.assertFalse(configuration.getHttpServerConfiguration().getStaticContentProcessorConfiguration().isAuthenticationRequired());
            Assert.assertFalse(configuration.getHttpServerConfiguration().isQueryCacheEnabled());
            Assert.assertEquals(32, configuration.getHttpServerConfiguration().getQueryCacheBlockCount());
            Assert.assertEquals(16, configuration.getHttpServerConfiguration().getQueryCacheRowCount());

            Assert.assertTrue(configuration.getHttpServerConfiguration().isPessimisticHealthCheckEnabled());
            Assert.assertFalse(configuration.getHttpServerConfiguration().isHealthCheckAuthenticationRequired());
            Assert.assertTrue(configuration.getHttpMinServerConfiguration().isPessimisticHealthCheckEnabled());
            Assert.assertFalse(configuration.getHttpMinServerConfiguration().isHealthCheckAuthenticationRequired());

            Assert.assertTrue(configuration.getHttpServerConfiguration().getHttpContextConfiguration().readOnlySecurityContext());
            Assert.assertEquals(50000, configuration.getHttpServerConfiguration().getJsonQueryProcessorConfiguration().getMaxQueryResponseRowLimit());
            Assert.assertFalse(configuration.getCairoConfiguration().getCircuitBreakerConfiguration().isEnabled());
            Assert.assertEquals(500, configuration.getCairoConfiguration().getCircuitBreakerConfiguration().getCircuitBreakerThrottle());
            Assert.assertEquals(16, configuration.getCairoConfiguration().getCircuitBreakerConfiguration().getBufferSize());

            Assert.assertEquals(100, configuration.getWorkerPoolConfiguration().getYieldThreshold());
            Assert.assertEquals(100000, configuration.getWorkerPoolConfiguration().getSleepThreshold());
            Assert.assertEquals(1000, configuration.getWorkerPoolConfiguration().getSleepTimeout());

            Assert.assertEquals(101, configuration.getHttpServerConfiguration().getYieldThreshold());
            Assert.assertEquals(100001, configuration.getHttpServerConfiguration().getSleepThreshold());
            Assert.assertEquals(1001, configuration.getHttpServerConfiguration().getSleepTimeout());

            Assert.assertEquals(102, configuration.getHttpMinServerConfiguration().getYieldThreshold());
            Assert.assertEquals(100002, configuration.getHttpMinServerConfiguration().getSleepThreshold());
            Assert.assertEquals(1002, configuration.getHttpMinServerConfiguration().getSleepTimeout());
            Assert.assertEquals(16, configuration.getHttpMinServerConfiguration().getDispatcherConfiguration().getTestConnectionBufferSize());
            Assert.assertEquals(4, configuration.getHttpMinServerConfiguration().getWorkerCount());

            Assert.assertEquals(
                    new File(root, "public_ok").getAbsolutePath(),
                    configuration.getHttpServerConfiguration().getStaticContentProcessorConfiguration().getPublicDirectory()
            );

            Assert.assertEquals("Keep-Alive: timeout=10, max=50000" + Misc.EOL, configuration.getHttpServerConfiguration().getStaticContentProcessorConfiguration().getKeepAliveHeader());
            Assert.assertTrue(configuration.getHttpServerConfiguration().getHttpContextConfiguration().allowDeflateBeforeSend());

            Assert.assertEquals(63, configuration.getHttpServerConfiguration().getDispatcherConfiguration().getConcurrentConnectionLimit());
            Assert.assertEquals(64, configuration.getHttpServerConfiguration().getDispatcherConfiguration().getEventCapacity());
            Assert.assertEquals(64, configuration.getHttpServerConfiguration().getDispatcherConfiguration().getIOQueueCapacity());
            Assert.assertEquals(7000000, configuration.getHttpServerConfiguration().getDispatcherConfiguration().getIdleConnectionTimeout());
            Assert.assertEquals(1001, configuration.getHttpServerConfiguration().getDispatcherConfiguration().getQueueTimeout());
            Assert.assertEquals(64, configuration.getHttpServerConfiguration().getDispatcherConfiguration().getInterestQueueCapacity());
            Assert.assertEquals(IOOperation.READ, configuration.getHttpServerConfiguration().getDispatcherConfiguration().getInitialBias());
            Assert.assertEquals(63, configuration.getHttpServerConfiguration().getDispatcherConfiguration().getListenBacklog());
            Assert.assertEquals(4194304, configuration.getHttpServerConfiguration().getDispatcherConfiguration().getSndBufSize());
            Assert.assertEquals(8388608, configuration.getHttpServerConfiguration().getDispatcherConfiguration().getRcvBufSize());
            Assert.assertEquals(16, configuration.getHttpServerConfiguration().getDispatcherConfiguration().getTestConnectionBufferSize());
            Assert.assertEquals(32, configuration.getCairoConfiguration().getTextConfiguration().getDateAdapterPoolCapacity());
            Assert.assertEquals(65536, configuration.getCairoConfiguration().getTextConfiguration().getJsonCacheLimit());
            Assert.assertEquals(8388608, configuration.getCairoConfiguration().getTextConfiguration().getJsonCacheSize());
            Assert.assertEquals(0.3d, configuration.getCairoConfiguration().getTextConfiguration().getMaxRequiredDelimiterStdDev(), 0.000000001);
            Assert.assertEquals(0.9d, configuration.getCairoConfiguration().getTextConfiguration().getMaxRequiredLineLengthStdDev(), 0.000000001);
            Assert.assertEquals(512, configuration.getCairoConfiguration().getTextConfiguration().getMetadataStringPoolCapacity());
            Assert.assertEquals(6144, configuration.getCairoConfiguration().getTextConfiguration().getRollBufferLimit());
            Assert.assertEquals(3072, configuration.getCairoConfiguration().getTextConfiguration().getRollBufferSize());
            Assert.assertEquals(400, configuration.getCairoConfiguration().getTextConfiguration().getTextAnalysisMaxLines());
            Assert.assertEquals(128, configuration.getCairoConfiguration().getTextConfiguration().getTextLexerStringPoolCapacity());
            Assert.assertEquals(512, configuration.getCairoConfiguration().getTextConfiguration().getTimestampAdapterPoolCapacity());
            Assert.assertEquals(8192, configuration.getCairoConfiguration().getTextConfiguration().getUtf8SinkSize());
            Assert.assertEquals(168101918, configuration.getHttpServerConfiguration().getDispatcherConfiguration().getBindIPv4Address());
            Assert.assertEquals(9900, configuration.getHttpServerConfiguration().getDispatcherConfiguration().getBindPort());
            Assert.assertEquals(2_000, configuration.getHttpServerConfiguration().getJsonQueryProcessorConfiguration().getConnectionCheckFrequency());
            Assert.assertEquals(4, configuration.getHttpServerConfiguration().getJsonQueryProcessorConfiguration().getFloatScale());
            Assert.assertEquals(4194304, configuration.getCairoConfiguration().getSqlCopyBufferSize());
            Assert.assertEquals(64, configuration.getCairoConfiguration().getCopyPoolCapacity());
            Assert.assertSame(FilesFacadeImpl.INSTANCE, configuration.getHttpServerConfiguration().getJsonQueryProcessorConfiguration().getFilesFacade());
            Assert.assertEquals("Keep-Alive: timeout=10, max=50000" + Misc.EOL, configuration.getHttpServerConfiguration().getJsonQueryProcessorConfiguration().getKeepAliveHeader());
            Assert.assertEquals(8, configuration.getCairoConfiguration().getDoubleToStrCastScale());
            Assert.assertEquals(3, configuration.getCairoConfiguration().getFloatToStrCastScale());
            Assert.assertEquals("test-id-42", configuration.getCairoConfiguration().getSnapshotInstanceId());
            Assert.assertFalse(configuration.getCairoConfiguration().isSnapshotRecoveryEnabled());

            Assert.assertEquals(CommitMode.ASYNC, configuration.getCairoConfiguration().getCommitMode());
            Assert.assertEquals(12, configuration.getCairoConfiguration().getCreateAsSelectRetryCount());
            Assert.assertEquals("compact", configuration.getCairoConfiguration().getDefaultMapType());
            Assert.assertTrue(configuration.getCairoConfiguration().getDefaultSymbolCacheFlag());
            Assert.assertEquals(512, configuration.getCairoConfiguration().getDefaultSymbolCapacity());
            Assert.assertEquals(10, configuration.getCairoConfiguration().getFileOperationRetryCount());
            Assert.assertEquals(20_000, configuration.getCairoConfiguration().getIdleCheckInterval());
            Assert.assertEquals(42, configuration.getCairoConfiguration().getInactiveReaderMaxOpenPartitions());
            Assert.assertEquals(600_000, configuration.getCairoConfiguration().getInactiveReaderTTL());
            Assert.assertEquals(400_000, configuration.getCairoConfiguration().getInactiveWriterTTL());
            Assert.assertEquals(1024, configuration.getCairoConfiguration().getIndexValueBlockSize());
            Assert.assertEquals(23, configuration.getCairoConfiguration().getMaxSwapFileCount());
            Assert.assertEquals(509, configuration.getCairoConfiguration().getMkDirMode());
            Assert.assertEquals(509, configuration.getCairoConfiguration().getDetachedMkDirMode());
            Assert.assertEquals(1000000, configuration.getCairoConfiguration().getParallelIndexThreshold());
            Assert.assertEquals(10, configuration.getCairoConfiguration().getReaderPoolMaxSegments());
            Assert.assertEquals(5_000_000, configuration.getCairoConfiguration().getSpinLockTimeout());
            Assert.assertEquals(2048, configuration.getCairoConfiguration().getSqlCharacterStoreCapacity());
            Assert.assertEquals(128, configuration.getCairoConfiguration().getSqlCharacterStoreSequencePoolCapacity());
            Assert.assertEquals(2048, configuration.getCairoConfiguration().getSqlColumnPoolCapacity());
            Assert.assertEquals(0.8, configuration.getCairoConfiguration().getSqlCompactMapLoadFactor(), 0.000001);
            Assert.assertEquals(1024, configuration.getCairoConfiguration().getSqlExpressionPoolCapacity());
            Assert.assertEquals(0.3, configuration.getCairoConfiguration().getSqlFastMapLoadFactor(), 0.0000001);
            Assert.assertEquals(32, configuration.getCairoConfiguration().getSqlJoinContextPoolCapacity());
            Assert.assertEquals(1024, configuration.getCairoConfiguration().getSqlLexerPoolCapacity());
            Assert.assertEquals(32, configuration.getCairoConfiguration().getSqlSmallMapKeyCapacity());
            Assert.assertEquals(42 * 1024, configuration.getCairoConfiguration().getSqlSmallMapPageSize());
            Assert.assertEquals(1026, configuration.getCairoConfiguration().getSqlMapMaxPages());
            Assert.assertEquals(128, configuration.getCairoConfiguration().getSqlMapMaxResizes());
            Assert.assertEquals(256, configuration.getCairoConfiguration().getSqlModelPoolCapacity());
            Assert.assertEquals(42, configuration.getCairoConfiguration().getSqlMaxNegativeLimit());
            Assert.assertEquals(10 * 1024 * 1024, configuration.getCairoConfiguration().getSqlSortKeyPageSize());
            Assert.assertEquals(256, configuration.getCairoConfiguration().getSqlSortKeyMaxPages());
            Assert.assertEquals(3 * 1024 * 1024, configuration.getCairoConfiguration().getSqlSortLightValuePageSize());
            Assert.assertEquals(1027, configuration.getCairoConfiguration().getSqlSortLightValueMaxPages());
            Assert.assertEquals(8 * 1024 * 1024, configuration.getCairoConfiguration().getSqlHashJoinValuePageSize());
            Assert.assertEquals(1024, configuration.getCairoConfiguration().getSqlHashJoinValueMaxPages());
            Assert.assertEquals(10000, configuration.getCairoConfiguration().getSqlLatestByRowCount());
            Assert.assertEquals(2 * 1024 * 1024, configuration.getCairoConfiguration().getSqlHashJoinLightValuePageSize());
            Assert.assertEquals(1025, configuration.getCairoConfiguration().getSqlHashJoinLightValueMaxPages());
            Assert.assertEquals(4 * 1024 * 1024, configuration.getCairoConfiguration().getSqlSortValuePageSize());
            Assert.assertEquals(1028, configuration.getCairoConfiguration().getSqlSortValueMaxPages());
            Assert.assertEquals(1000000, configuration.getCairoConfiguration().getWorkStealTimeoutNanos());
            Assert.assertFalse(configuration.getCairoConfiguration().isParallelIndexingEnabled());
            Assert.assertEquals(8 * 1024, configuration.getCairoConfiguration().getSqlJoinMetadataPageSize());
            Assert.assertEquals(10_000, configuration.getCairoConfiguration().getSqlJoinMetadataMaxResizes());
            Assert.assertEquals(16, configuration.getCairoConfiguration().getBindVariablePoolSize());

            Assert.assertEquals(256, configuration.getCairoConfiguration().getAnalyticColumnPoolCapacity());
            Assert.assertEquals(512 * 1024, configuration.getCairoConfiguration().getSqlAnalyticTreeKeyPageSize());
            Assert.assertEquals(1031, configuration.getCairoConfiguration().getSqlAnalyticTreeKeyMaxPages());
            Assert.assertEquals(1024 * 1024, configuration.getCairoConfiguration().getSqlAnalyticStorePageSize());
            Assert.assertEquals(1029, configuration.getCairoConfiguration().getSqlAnalyticStoreMaxPages());
            Assert.assertEquals(524288, configuration.getCairoConfiguration().getSqlAnalyticRowIdPageSize());
            Assert.assertEquals(1030, configuration.getCairoConfiguration().getSqlAnalyticRowIdMaxPages());
            Assert.assertEquals(1024, configuration.getCairoConfiguration().getWithClauseModelPoolCapacity());
            Assert.assertEquals(512, configuration.getCairoConfiguration().getRenameTableModelPoolCapacity());
            Assert.assertEquals(128, configuration.getCairoConfiguration().getInsertPoolCapacity());
            Assert.assertEquals(256, configuration.getCairoConfiguration().getColumnCastModelPoolCapacity());
            Assert.assertEquals(64, configuration.getCairoConfiguration().getCreateTableModelPoolCapacity());
            Assert.assertEquals(2001, configuration.getCairoConfiguration().getSampleByIndexSearchPageSize());
            Assert.assertEquals(16, configuration.getCairoConfiguration().getWriterCommandQueueCapacity());
            Assert.assertEquals(4096, configuration.getCairoConfiguration().getWriterCommandQueueSlotSize());
            Assert.assertEquals(333000, configuration.getCairoConfiguration().getWriterAsyncCommandBusyWaitTimeout());
            Assert.assertEquals(7770001, configuration.getCairoConfiguration().getWriterAsyncCommandMaxTimeout());
            Assert.assertEquals(15, configuration.getCairoConfiguration().getWriterTickRowsCountMod());
            Assert.assertEquals(ff.allowMixedIO(root), configuration.getCairoConfiguration().isWriterMixedIOEnabled());
            Assert.assertEquals(CairoConfiguration.O_DIRECT | CairoConfiguration.O_SYNC, configuration.getCairoConfiguration().getWriterFileOpenOpts());
            Assert.assertFalse(configuration.getCairoConfiguration().isIOURingEnabled());

            Assert.assertEquals(100_000, configuration.getCairoConfiguration().getMaxUncommittedRows());
            Assert.assertEquals(42_000_000, configuration.getCairoConfiguration().getO3MinLag());
            Assert.assertEquals(420_000_000, configuration.getCairoConfiguration().getO3MaxLag());

            Assert.assertEquals(256, configuration.getCairoConfiguration().getSqlDistinctTimestampKeyCapacity());
            Assert.assertEquals(0.4, configuration.getCairoConfiguration().getSqlDistinctTimestampLoadFactor(), 0.001);

            Assert.assertEquals(167903521, configuration.getLineUdpReceiverConfiguration().getBindIPv4Address());
            Assert.assertEquals(9915, configuration.getLineUdpReceiverConfiguration().getPort());
            Assert.assertEquals(-536805119, configuration.getLineUdpReceiverConfiguration().getGroupIPv4Address());
            Assert.assertEquals(100_000, configuration.getLineUdpReceiverConfiguration().getCommitRate());
            Assert.assertEquals(4 * 1024 * 1024, configuration.getLineUdpReceiverConfiguration().getMsgBufferSize());
            Assert.assertEquals(4000, configuration.getLineUdpReceiverConfiguration().getMsgCount());
            Assert.assertEquals(512, configuration.getLineUdpReceiverConfiguration().getReceiveBufferSize());
            Assert.assertEquals(PartitionBy.MONTH, configuration.getLineUdpReceiverConfiguration().getDefaultPartitionBy());
            Assert.assertFalse(configuration.getLineUdpReceiverConfiguration().isEnabled());
            Assert.assertEquals(2, configuration.getLineUdpReceiverConfiguration().ownThreadAffinity());
            Assert.assertTrue(configuration.getLineUdpReceiverConfiguration().ownThread());

            Assert.assertFalse(configuration.getCairoConfiguration().isSqlParallelFilterEnabled());
            Assert.assertFalse(configuration.getCairoConfiguration().isSqlParallelFilterPreTouchEnabled());
            Assert.assertEquals(1000, configuration.getCairoConfiguration().getSqlPageFrameMaxRows());
            Assert.assertEquals(100, configuration.getCairoConfiguration().getSqlPageFrameMinRows());
            Assert.assertEquals(128, configuration.getCairoConfiguration().getPageFrameReduceShardCount());
            Assert.assertEquals(1024, configuration.getCairoConfiguration().getPageFrameReduceQueueCapacity());
            Assert.assertEquals(8, configuration.getCairoConfiguration().getPageFrameReduceRowIdListCapacity());
            Assert.assertEquals(4, configuration.getCairoConfiguration().getPageFrameReduceColumnListCapacity());

            Assert.assertEquals(SqlJitMode.JIT_MODE_FORCE_SCALAR, configuration.getCairoConfiguration().getSqlJitMode());
            Assert.assertEquals(2048, configuration.getCairoConfiguration().getSqlJitIRMemoryPageSize());
            Assert.assertEquals(2, configuration.getCairoConfiguration().getSqlJitIRMemoryMaxPages());
            Assert.assertEquals(1024, configuration.getCairoConfiguration().getSqlJitBindVarsMemoryPageSize());
            Assert.assertEquals(1, configuration.getCairoConfiguration().getSqlJitBindVarsMemoryMaxPages());
            Assert.assertEquals(1024, configuration.getCairoConfiguration().getSqlJitRowsThreshold());
            Assert.assertEquals(1024, configuration.getCairoConfiguration().getSqlJitPageAddressCacheThreshold());
            Assert.assertTrue(configuration.getCairoConfiguration().isSqlJitDebugEnabled());

            Assert.assertEquals(16384, configuration.getCairoConfiguration().getRndFunctionMemoryPageSize());
            Assert.assertEquals(32, configuration.getCairoConfiguration().getRndFunctionMemoryMaxPages());

            // influxdb line TCP protocol
            Assert.assertTrue(configuration.getLineTcpReceiverConfiguration().isEnabled());
            Assert.assertEquals(11, configuration.getLineTcpReceiverConfiguration().getDispatcherConfiguration().getConcurrentConnectionLimit());
            Assert.assertEquals(167903521, configuration.getLineTcpReceiverConfiguration().getDispatcherConfiguration().getBindIPv4Address());
            Assert.assertEquals(9916, configuration.getLineTcpReceiverConfiguration().getDispatcherConfiguration().getBindPort());
            Assert.assertEquals(16, configuration.getLineTcpReceiverConfiguration().getDispatcherConfiguration().getEventCapacity());
            Assert.assertEquals(16, configuration.getLineTcpReceiverConfiguration().getDispatcherConfiguration().getIOQueueCapacity());
            Assert.assertEquals(400_000, configuration.getLineTcpReceiverConfiguration().getDispatcherConfiguration().getIdleConnectionTimeout());
            Assert.assertEquals(1_002, configuration.getLineTcpReceiverConfiguration().getDispatcherConfiguration().getQueueTimeout());
            Assert.assertEquals(16, configuration.getLineTcpReceiverConfiguration().getDispatcherConfiguration().getInterestQueueCapacity());
            Assert.assertEquals(11, configuration.getLineTcpReceiverConfiguration().getDispatcherConfiguration().getListenBacklog());
            Assert.assertEquals(32768, configuration.getLineTcpReceiverConfiguration().getDispatcherConfiguration().getRcvBufSize());
            Assert.assertEquals(16, configuration.getLineTcpReceiverConfiguration().getDispatcherConfiguration().getTestConnectionBufferSize());
            Assert.assertEquals(32, configuration.getLineTcpReceiverConfiguration().getConnectionPoolInitialCapacity());
            Assert.assertEquals(LineMicroTimestampAdapter.INSTANCE, configuration.getLineTcpReceiverConfiguration().getTimestampAdapter().getDefaultAdapter());
            Assert.assertEquals(2049, configuration.getLineTcpReceiverConfiguration().getNetMsgBufferSize());
            Assert.assertEquals(128, configuration.getLineTcpReceiverConfiguration().getMaxMeasurementSize());
            Assert.assertEquals(256, configuration.getLineTcpReceiverConfiguration().getWriterQueueCapacity());
            Assert.assertEquals(2, configuration.getLineTcpReceiverConfiguration().getWriterWorkerPoolConfiguration().getWorkerCount());
            Assert.assertArrayEquals(new int[]{1, 2}, configuration.getLineTcpReceiverConfiguration().getWriterWorkerPoolConfiguration().getWorkerAffinity());
            Assert.assertEquals(20, configuration.getLineTcpReceiverConfiguration().getWriterWorkerPoolConfiguration().getYieldThreshold());
            Assert.assertEquals(10_002, configuration.getLineTcpReceiverConfiguration().getWriterWorkerPoolConfiguration().getSleepThreshold());
            Assert.assertTrue(configuration.getLineTcpReceiverConfiguration().getWriterWorkerPoolConfiguration().haltOnError());
            Assert.assertEquals(3, configuration.getLineTcpReceiverConfiguration().getIOWorkerPoolConfiguration().getWorkerCount());
            Assert.assertArrayEquals(new int[]{3, 4, 5}, configuration.getLineTcpReceiverConfiguration().getIOWorkerPoolConfiguration().getWorkerAffinity());
            Assert.assertEquals(30, configuration.getLineTcpReceiverConfiguration().getIOWorkerPoolConfiguration().getYieldThreshold());
            Assert.assertEquals(10_003, configuration.getLineTcpReceiverConfiguration().getIOWorkerPoolConfiguration().getSleepThreshold());
            Assert.assertTrue(configuration.getLineTcpReceiverConfiguration().getIOWorkerPoolConfiguration().haltOnError());
            Assert.assertEquals(1000, configuration.getLineTcpReceiverConfiguration().getMaintenanceInterval());
            Assert.assertEquals(PartitionBy.MONTH, configuration.getLineTcpReceiverConfiguration().getDefaultPartitionBy());
            Assert.assertEquals(5_000, configuration.getLineTcpReceiverConfiguration().getWriterIdleTimeout());
            Assert.assertEquals(16, configuration.getCairoConfiguration().getPartitionPurgeListCapacity());
            Assert.assertEquals(ColumnType.FLOAT, configuration.getLineTcpReceiverConfiguration().getDefaultColumnTypeForFloat());
            Assert.assertEquals(ColumnType.INT, configuration.getLineTcpReceiverConfiguration().getDefaultColumnTypeForInteger());
            Assert.assertFalse(configuration.getLineTcpReceiverConfiguration().getDisconnectOnError());

            Assert.assertTrue(configuration.getCairoConfiguration().getTelemetryConfiguration().getEnabled());
            Assert.assertEquals(512, configuration.getCairoConfiguration().getTelemetryConfiguration().getQueueCapacity());

            Assert.assertFalse(configuration.getHttpServerConfiguration().getHttpContextConfiguration().getServerKeepAlive());
            Assert.assertEquals("HTTP/1.0 ", configuration.getHttpServerConfiguration().getHttpContextConfiguration().getHttpVersion());
            Assert.assertEquals(32, configuration.getCairoConfiguration().getQueryCacheEventQueueCapacity());
            Assert.assertEquals(1048576, configuration.getCairoConfiguration().getDataAppendPageSize());
            Assert.assertEquals(Files.PAGE_SIZE, configuration.getCairoConfiguration().getDataIndexKeyAppendPageSize());
            Assert.assertEquals(262144, configuration.getCairoConfiguration().getDataIndexValueAppendPageSize());
            Assert.assertEquals(131072, configuration.getCairoConfiguration().getMiscAppendPageSize());
            Assert.assertEquals(1.5, configuration.getHttpServerConfiguration().getWaitProcessorConfiguration().getExponentialWaitMultiplier(), 0.00001);

            Assert.assertTrue(configuration.getMetricsConfiguration().isEnabled());

            Assert.assertEquals(512, configuration.getCairoConfiguration().getColumnPurgeQueueCapacity());
            Assert.assertEquals(5.0, configuration.getCairoConfiguration().getColumnPurgeRetryDelayMultiplier(), 0.00001);
            Assert.assertEquals(30000000, configuration.getCairoConfiguration().getColumnPurgeRetryDelayLimit());
            Assert.assertEquals(30000, configuration.getCairoConfiguration().getColumnPurgeRetryDelay());

            // Pg wire
            Assert.assertEquals(9, configuration.getPGWireConfiguration().getBinParamCountCapacity());
            Assert.assertFalse(configuration.getPGWireConfiguration().isSelectCacheEnabled());
            Assert.assertEquals(1, configuration.getPGWireConfiguration().getSelectCacheBlockCount());
            Assert.assertEquals(2, configuration.getPGWireConfiguration().getSelectCacheRowCount());
            Assert.assertFalse(configuration.getPGWireConfiguration().isInsertCacheEnabled());
            Assert.assertEquals(128, configuration.getPGWireConfiguration().getInsertCacheBlockCount());
            Assert.assertEquals(256, configuration.getPGWireConfiguration().getInsertCacheRowCount());
            Assert.assertFalse(configuration.getPGWireConfiguration().isUpdateCacheEnabled());
            Assert.assertEquals(128, configuration.getPGWireConfiguration().getUpdateCacheBlockCount());
            Assert.assertEquals(256, configuration.getPGWireConfiguration().getUpdateCacheRowCount());
            Assert.assertTrue(configuration.getPGWireConfiguration().readOnlySecurityContext());
            Assert.assertEquals("my_quest", configuration.getPGWireConfiguration().getDefaultPassword());
            Assert.assertEquals("my_admin", configuration.getPGWireConfiguration().getDefaultUsername());
            Assert.assertTrue(configuration.getPGWireConfiguration().isReadOnlyUserEnabled());
            Assert.assertEquals("my_quest_ro", configuration.getPGWireConfiguration().getReadOnlyPassword());
            Assert.assertEquals("my_user", configuration.getPGWireConfiguration().getReadOnlyUsername());
            Assert.assertEquals(16, configuration.getPGWireConfiguration().getDispatcherConfiguration().getTestConnectionBufferSize());
            Assert.assertEquals(new DefaultPGWireConfiguration().getServerVersion(), configuration.getPGWireConfiguration().getServerVersion());

            Assert.assertEquals(255, configuration.getCairoConfiguration().getMaxFileNameLength());
            Assert.assertEquals(255, configuration.getLineTcpReceiverConfiguration().getMaxFileNameLength());
            Assert.assertEquals(255, configuration.getLineUdpReceiverConfiguration().getMaxFileNameLength());

            Assert.assertFalse(configuration.getLineTcpReceiverConfiguration().getAutoCreateNewColumns());
            Assert.assertFalse(configuration.getLineUdpReceiverConfiguration().getAutoCreateNewColumns());
            Assert.assertFalse(configuration.getLineTcpReceiverConfiguration().getAutoCreateNewTables());
            Assert.assertFalse(configuration.getLineUdpReceiverConfiguration().getAutoCreateNewTables());

            Assert.assertEquals(".detached", configuration.getCairoConfiguration().getAttachPartitionSuffix());
            Assert.assertTrue(configuration.getCairoConfiguration().attachPartitionCopy());

            Assert.assertEquals(333, configuration.getCairoConfiguration().getWalPurgeInterval());
            Assert.assertEquals(13, configuration.getCairoConfiguration().getWalRecreateDistressedSequencerAttempts());
            Assert.assertEquals(333303, configuration.getCairoConfiguration().getInactiveWalWriterTTL());
            Assert.assertEquals(128, configuration.getCairoConfiguration().getWalTxnNotificationQueueCapacity());
            Assert.assertTrue(configuration.getCairoConfiguration().isWalSupported());
            Assert.assertTrue(configuration.getCairoConfiguration().getWalEnabledDefault());
            Assert.assertFalse(configuration.getCairoConfiguration().isWalApplyEnabled());
            Assert.assertTrue(configuration.getWalApplyPoolConfiguration().isEnabled());
            Assert.assertTrue(configuration.getWalApplyPoolConfiguration().haltOnError());
            Assert.assertEquals("wal-apply", configuration.getWalApplyPoolConfiguration().getPoolName());
            Assert.assertEquals(3, configuration.getWalApplyPoolConfiguration().getWorkerCount());
            Assert.assertArrayEquals(new int[]{1, 2, 3}, configuration.getWalApplyPoolConfiguration().getWorkerAffinity());
            Assert.assertEquals(55, configuration.getWalApplyPoolConfiguration().getSleepTimeout());
            Assert.assertEquals(33, configuration.getWalApplyPoolConfiguration().getSleepThreshold());
            Assert.assertEquals(33033, configuration.getWalApplyPoolConfiguration().getYieldThreshold());
            Assert.assertEquals(23, configuration.getCairoConfiguration().getWalApplyLookAheadTransactionCount());
            Assert.assertFalse(configuration.getCairoConfiguration().isTableTypeConversionEnabled());
            Assert.assertEquals(120, configuration.getCairoConfiguration().getO3LagCalculationWindowsSize());
            Assert.assertEquals(100, configuration.getCairoConfiguration().getWalSegmentRolloverRowCount());
            Assert.assertEquals(42.2d, configuration.getCairoConfiguration().getWalSquashUncommittedRowsMultiplier(), 0.00001);
            Assert.assertEquals(4242, configuration.getCairoConfiguration().getWalMaxLagTxnCount());
            Assert.assertEquals(262144, configuration.getCairoConfiguration().getWalDataAppendPageSize());

            Assert.assertEquals(1, configuration.getCairoConfiguration().getO3LastPartitionMaxSplits());
            final long TB = (long) Numbers.SIZE_1MB * Numbers.SIZE_1MB;
            Assert.assertEquals(TB, configuration.getCairoConfiguration().getPartitionO3SplitMinSize());
        }
    }

    @Test
    public void testSetAllInternalProperties() throws Exception {
        final BuildInformation buildInformation = new BuildInformationHolder("5.0.6", "0fff7d46fd13b4705770f1fb126dd9b889768643", "11.0.9.1", "QuestDB");
        final PropServerConfiguration configuration = newPropServerConfiguration(root, new Properties(), null, buildInformation);

        Assert.assertEquals("5.0.6", configuration.getCairoConfiguration().getBuildInformation().getSwVersion());
        Assert.assertEquals("11.0.9.1", configuration.getCairoConfiguration().getBuildInformation().getJdkVersion());
        Assert.assertEquals("0fff7d46fd13b4705770f1fb126dd9b889768643", configuration.getCairoConfiguration().getBuildInformation().getCommitHash());
    }

    @Test
    public void testSetAllNetFromFile() throws Exception {
        try (InputStream is = PropServerConfigurationTest.class.getResourceAsStream("/server-net.conf")) {
            Properties properties = new Properties();
            properties.load(is);

            PropServerConfiguration configuration = newPropServerConfiguration(root, properties, null, new BuildInformationHolder());

            Assert.assertEquals(9020, configuration.getHttpServerConfiguration().getDispatcherConfiguration().getBindPort());
            Assert.assertEquals(63, configuration.getHttpServerConfiguration().getDispatcherConfiguration().getConcurrentConnectionLimit());
            Assert.assertEquals(7000000, configuration.getHttpServerConfiguration().getDispatcherConfiguration().getIdleConnectionTimeout());
            Assert.assertEquals(1001, configuration.getHttpServerConfiguration().getDispatcherConfiguration().getQueueTimeout());
            Assert.assertEquals(4194304, configuration.getHttpServerConfiguration().getDispatcherConfiguration().getSndBufSize());
            Assert.assertEquals(8388608, configuration.getHttpServerConfiguration().getDispatcherConfiguration().getRcvBufSize());
            Assert.assertTrue(configuration.getHttpServerConfiguration().getDispatcherConfiguration().getHint());

            Assert.assertEquals(9120, configuration.getHttpMinServerConfiguration().getDispatcherConfiguration().getBindPort());
            Assert.assertEquals(8, configuration.getHttpMinServerConfiguration().getDispatcherConfiguration().getConcurrentConnectionLimit());
            Assert.assertEquals(7000000, configuration.getHttpMinServerConfiguration().getDispatcherConfiguration().getIdleConnectionTimeout());
            Assert.assertEquals(1001, configuration.getHttpMinServerConfiguration().getDispatcherConfiguration().getQueueTimeout());
            Assert.assertEquals(33554432, configuration.getHttpMinServerConfiguration().getDispatcherConfiguration().getSndBufSize());
            Assert.assertEquals(16777216, configuration.getHttpMinServerConfiguration().getDispatcherConfiguration().getRcvBufSize());
            Assert.assertEquals(64, configuration.getHttpMinServerConfiguration().getDispatcherConfiguration().getTestConnectionBufferSize());
            Assert.assertTrue(configuration.getHttpMinServerConfiguration().getDispatcherConfiguration().getHint());

            // influxdb line TCP protocol
            Assert.assertEquals(11, configuration.getLineTcpReceiverConfiguration().getDispatcherConfiguration().getConcurrentConnectionLimit());
            Assert.assertEquals(400_000, configuration.getLineTcpReceiverConfiguration().getDispatcherConfiguration().getIdleConnectionTimeout());
            Assert.assertEquals(1_002, configuration.getLineTcpReceiverConfiguration().getDispatcherConfiguration().getQueueTimeout());
            Assert.assertEquals(32768, configuration.getLineTcpReceiverConfiguration().getDispatcherConfiguration().getRcvBufSize());
            Assert.assertTrue(configuration.getLineTcpReceiverConfiguration().getDispatcherConfiguration().getHint());

            // Pg wire
            Assert.assertEquals(11, configuration.getPGWireConfiguration().getDispatcherConfiguration().getConcurrentConnectionLimit());
            Assert.assertEquals(400000, configuration.getPGWireConfiguration().getDispatcherConfiguration().getIdleConnectionTimeout());
            Assert.assertEquals(1002, configuration.getPGWireConfiguration().getDispatcherConfiguration().getQueueTimeout());
            Assert.assertEquals(32768, configuration.getPGWireConfiguration().getDispatcherConfiguration().getRcvBufSize());
            Assert.assertEquals(32800, configuration.getPGWireConfiguration().getDispatcherConfiguration().getSndBufSize());
            Assert.assertTrue(configuration.getPGWireConfiguration().getDispatcherConfiguration().getHint());
        }
    }

    @Test
    public void testSetZeroKeepAlive() throws Exception {
        try (InputStream is = PropServerConfigurationTest.class.getResourceAsStream("/server-keep-alive.conf")) {
            Properties properties = new Properties();
            properties.load(is);

            PropServerConfiguration configuration = newPropServerConfiguration(root, properties, null, new BuildInformationHolder());
            Assert.assertNull(configuration.getHttpServerConfiguration().getStaticContentProcessorConfiguration().getKeepAliveHeader());
        }
    }

    @Test
    public void testSqlJitMode() throws Exception {
        Properties properties = new Properties();
        properties.setProperty("cairo.sql.jit.mode", "");
        PropServerConfiguration configuration = newPropServerConfiguration(root, properties, null, new BuildInformationHolder());
        Assert.assertEquals(SqlJitMode.JIT_MODE_ENABLED, configuration.getCairoConfiguration().getSqlJitMode());

        properties.setProperty("cairo.sql.jit.mode", "on");
        configuration = newPropServerConfiguration(root, properties, null, new BuildInformationHolder());
        Assert.assertEquals(SqlJitMode.JIT_MODE_ENABLED, configuration.getCairoConfiguration().getSqlJitMode());

        properties.setProperty("cairo.sql.jit.mode", "scalar");
        configuration = newPropServerConfiguration(root, properties, null, new BuildInformationHolder());
        Assert.assertEquals(SqlJitMode.JIT_MODE_FORCE_SCALAR, configuration.getCairoConfiguration().getSqlJitMode());

        properties.setProperty("cairo.sql.jit.mode", "off");
        configuration = newPropServerConfiguration(root, properties, null, new BuildInformationHolder());
        Assert.assertEquals(SqlJitMode.JIT_MODE_DISABLED, configuration.getCairoConfiguration().getSqlJitMode());

        properties.setProperty("cairo.sql.jit.mode", "foobar");
        configuration = newPropServerConfiguration(root, properties, null, new BuildInformationHolder());
        Assert.assertEquals(SqlJitMode.JIT_MODE_ENABLED, configuration.getCairoConfiguration().getSqlJitMode());
    }

    @Test
    public void testValidAllowedVolumePaths0() throws Exception {
        File volumeA = temp.newFolder("volumeA");
        File volumeB = temp.newFolder("volumeB");
        File volumeC = temp.newFolder("volumeC");
        try {
            String aliasA = "volumeA";
            String aliasB = "volumeB";
            String aliasC = "volumeC";
            String volumeAPath = volumeA.getAbsolutePath();
            String volumeBPath = volumeB.getAbsolutePath();
            String volumeCPath = volumeC.getAbsolutePath();
            Properties properties = new Properties();
            properties.setProperty(PropertyKey.CAIRO_VOLUMES.getPropertyPath(), "");
            Assert.assertNull(validate(properties));
            for (int i = 0; i < 20; i++) {
                sink.clear();
                loadVolumePath(aliasA, volumeAPath);
                sink.put(',');
                loadVolumePath(aliasB, volumeBPath);
                sink.put(',');
                loadVolumePath(aliasC, volumeCPath);
                properties.setProperty(PropertyKey.CAIRO_VOLUMES.getPropertyPath(), sink.toString());
                CairoConfiguration cairoConfig = newPropServerConfiguration(root, properties, null, new BuildInformationHolder()).getCairoConfiguration();

                Assert.assertNotNull(cairoConfig.getVolumeDefinitions().resolveAlias(aliasA));
                Assert.assertNotNull(cairoConfig.getVolumeDefinitions().resolveAlias(aliasB));
                Assert.assertNotNull(cairoConfig.getVolumeDefinitions().resolveAlias(aliasC));
                Assert.assertNull(cairoConfig.getVolumeDefinitions().resolveAlias("banana"));
            }
        } finally {
            Assert.assertTrue(volumeA.delete());
            Assert.assertTrue(volumeB.delete());
            Assert.assertTrue(volumeC.delete());
        }
    }

    @Test
    public void testValidAllowedVolumePaths1() throws Exception {
        String p = "   ";
        Properties properties = new Properties();
        properties.setProperty(PropertyKey.CAIRO_VOLUMES.getPropertyPath(), p);
        CairoConfiguration cairoConfig = newPropServerConfiguration(root, properties, null, new BuildInformationHolder()).getCairoConfiguration();
        Assert.assertNull(cairoConfig.getVolumeDefinitions().resolveAlias("banana"));
    }

    @Test
    public void testValidConfiguration() {
        Properties properties = new Properties();
        properties.setProperty("http.net.connection.rcvbuf", "10000");
        PropServerConfiguration.ValidationResult result = validate(properties);
        Assert.assertNull(result);
    }

    @Test
    public void testValidationIsOffByDefault() throws Exception {
        Properties properties = new Properties();
        properties.setProperty("this.will.not.throw", "Test");
        properties.setProperty("this.will.also.not", "throw");

        newPropServerConfiguration(root, properties, null, new BuildInformationHolder());
    }

    private void assertInputWorkRootCantBeSetTo(Properties properties, String value) throws JsonException {
        try {
            properties.setProperty(PropertyKey.CAIRO_SQL_COPY_ROOT.getPropertyPath(), value);
            properties.setProperty(PropertyKey.CAIRO_SQL_COPY_WORK_ROOT.getPropertyPath(), value);
            newPropServerConfiguration(root, properties, null, new BuildInformationHolder());
            Assert.fail("Should fail for " + value);
        } catch (ServerConfigurationException e) {
            TestUtils.assertContains(e.getMessage(), "cairo.sql.copy.work.root can't point to root, data, conf or snapshot dirs");
        }
    }

    private String getRelativePath(String path) {
        return path + File.separator + ".." + File.separator + new File(path).getName();
    }

    private void loadVolumePath(String alias, String volumePath) {
        randWhiteSpace();
        sink.put(alias);
        randWhiteSpace();
        sink.put("->");
        randWhiteSpace();
        sink.put(volumePath);
        randWhiteSpace();
    }

    private void randWhiteSpace() {
        for (int i = 0, n = Math.abs(rnd.nextInt()) % 4; i < n; i++) {
            sink.put(' ');
        }
    }

    private PropServerConfiguration.ValidationResult validate(Properties properties) {
        return new PropServerConfiguration.PropertyValidator().validate(properties);
    }

    @NotNull
    protected PropServerConfiguration newPropServerConfiguration(
            String root,
            Properties properties,
            @Nullable Map<String, String> env,
            BuildInformation buildInformation
    ) throws ServerConfigurationException, JsonException {
        return new PropServerConfiguration(root, properties, env, PropServerConfigurationTest.LOG, buildInformation);
    }
}<|MERGE_RESOLUTION|>--- conflicted
+++ resolved
@@ -757,61 +757,32 @@
         Properties properties = new Properties();
         properties.setProperty("http.enabled", "false");
         properties.setProperty("line.udp.timestamp", "");
-<<<<<<< HEAD
         PropServerConfiguration configuration = newPropServerConfiguration(root, properties, null, new BuildInformationHolder());
-        Assert.assertSame(LineProtoNanoTimestampAdapter.INSTANCE, configuration.getLineUdpReceiverConfiguration().getTimestampAdapter());
+        Assert.assertSame(LineNanoTimestampAdapter.INSTANCE, configuration.getLineUdpReceiverConfiguration().getTimestampAdapter());
 
         properties.setProperty("line.udp.timestamp", "n");
         configuration = newPropServerConfiguration(root, properties, null, new BuildInformationHolder());
-        Assert.assertSame(LineProtoNanoTimestampAdapter.INSTANCE, configuration.getLineUdpReceiverConfiguration().getTimestampAdapter());
+        Assert.assertSame(LineNanoTimestampAdapter.INSTANCE, configuration.getLineUdpReceiverConfiguration().getTimestampAdapter());
 
         properties.setProperty("line.udp.timestamp", "u");
         configuration = newPropServerConfiguration(root, properties, null, new BuildInformationHolder());
-        Assert.assertSame(LineProtoMicroTimestampAdapter.INSTANCE, configuration.getLineUdpReceiverConfiguration().getTimestampAdapter());
+        Assert.assertSame(LineMicroTimestampAdapter.INSTANCE, configuration.getLineUdpReceiverConfiguration().getTimestampAdapter());
 
         properties.setProperty("line.udp.timestamp", "ms");
         configuration = newPropServerConfiguration(root, properties, null, new BuildInformationHolder());
-        Assert.assertSame(LineProtoMilliTimestampAdapter.INSTANCE, configuration.getLineUdpReceiverConfiguration().getTimestampAdapter());
+        Assert.assertSame(LineMilliTimestampAdapter.INSTANCE, configuration.getLineUdpReceiverConfiguration().getTimestampAdapter());
 
         properties.setProperty("line.udp.timestamp", "s");
         configuration = newPropServerConfiguration(root, properties, null, new BuildInformationHolder());
-        Assert.assertSame(LineProtoSecondTimestampAdapter.INSTANCE, configuration.getLineUdpReceiverConfiguration().getTimestampAdapter());
+        Assert.assertSame(LineSecondTimestampAdapter.INSTANCE, configuration.getLineUdpReceiverConfiguration().getTimestampAdapter());
 
         properties.setProperty("line.udp.timestamp", "m");
         configuration = newPropServerConfiguration(root, properties, null, new BuildInformationHolder());
-        Assert.assertSame(LineProtoMinuteTimestampAdapter.INSTANCE, configuration.getLineUdpReceiverConfiguration().getTimestampAdapter());
+        Assert.assertSame(LineMinuteTimestampAdapter.INSTANCE, configuration.getLineUdpReceiverConfiguration().getTimestampAdapter());
 
         properties.setProperty("line.udp.timestamp", "h");
         configuration = newPropServerConfiguration(root, properties, null, new BuildInformationHolder());
-        Assert.assertSame(LineProtoHourTimestampAdapter.INSTANCE, configuration.getLineUdpReceiverConfiguration().getTimestampAdapter());
-=======
-        PropServerConfiguration configuration = newPropServerConfiguration(root, properties, null, LOG, new BuildInformationHolder());
-        Assert.assertSame(LineNanoTimestampAdapter.INSTANCE, configuration.getLineUdpReceiverConfiguration().getTimestampAdapter());
-
-        properties.setProperty("line.udp.timestamp", "n");
-        configuration = newPropServerConfiguration(root, properties, null, LOG, new BuildInformationHolder());
-        Assert.assertSame(LineNanoTimestampAdapter.INSTANCE, configuration.getLineUdpReceiverConfiguration().getTimestampAdapter());
-
-        properties.setProperty("line.udp.timestamp", "u");
-        configuration = newPropServerConfiguration(root, properties, null, LOG, new BuildInformationHolder());
-        Assert.assertSame(LineMicroTimestampAdapter.INSTANCE, configuration.getLineUdpReceiverConfiguration().getTimestampAdapter());
-
-        properties.setProperty("line.udp.timestamp", "ms");
-        configuration = newPropServerConfiguration(root, properties, null, LOG, new BuildInformationHolder());
-        Assert.assertSame(LineMilliTimestampAdapter.INSTANCE, configuration.getLineUdpReceiverConfiguration().getTimestampAdapter());
-
-        properties.setProperty("line.udp.timestamp", "s");
-        configuration = newPropServerConfiguration(root, properties, null, LOG, new BuildInformationHolder());
-        Assert.assertSame(LineSecondTimestampAdapter.INSTANCE, configuration.getLineUdpReceiverConfiguration().getTimestampAdapter());
-
-        properties.setProperty("line.udp.timestamp", "m");
-        configuration = newPropServerConfiguration(root, properties, null, LOG, new BuildInformationHolder());
-        Assert.assertSame(LineMinuteTimestampAdapter.INSTANCE, configuration.getLineUdpReceiverConfiguration().getTimestampAdapter());
-
-        properties.setProperty("line.udp.timestamp", "h");
-        configuration = newPropServerConfiguration(root, properties, null, LOG, new BuildInformationHolder());
         Assert.assertSame(LineHourTimestampAdapter.INSTANCE, configuration.getLineUdpReceiverConfiguration().getTimestampAdapter());
->>>>>>> 6fcd81a2
     }
 
     @Test

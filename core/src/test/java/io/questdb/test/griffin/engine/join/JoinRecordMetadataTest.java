/*******************************************************************************
 *     ___                  _   ____  ____
 *    / _ \ _   _  ___  ___| |_|  _ \| __ )
 *   | | | | | | |/ _ \/ __| __| | | |  _ \
 *   | |_| | |_| |  __/\__ \ |_| |_| | |_) |
 *    \__\_\\__,_|\___||___/\__|____/|____/
 *
 *  Copyright (c) 2014-2019 Appsicle
 *  Copyright (c) 2019-2024 QuestDB
 *
 *  Licensed under the Apache License, Version 2.0 (the "License");
 *  you may not use this file except in compliance with the License.
 *  You may obtain a copy of the License at
 *
 *  http://www.apache.org/licenses/LICENSE-2.0
 *
 *  Unless required by applicable law or agreed to in writing, software
 *  distributed under the License is distributed on an "AS IS" BASIS,
 *  WITHOUT WARRANTIES OR CONDITIONS OF ANY KIND, either express or implied.
 *  See the License for the specific language governing permissions and
 *  limitations under the License.
 *
 ******************************************************************************/

package io.questdb.test.griffin.engine.join;

import io.questdb.cairo.ColumnType;
import io.questdb.griffin.engine.join.JoinRecordMetadata;
import io.questdb.std.str.StringSink;
import io.questdb.test.AbstractCairoTest;
import io.questdb.test.tools.TestUtils;
import org.junit.Assert;
import org.junit.Test;

public class JoinRecordMetadataTest extends AbstractCairoTest {
    @Test
    public void testDuplicateColumnAlias() {
<<<<<<< HEAD
        try (JoinRecordMetadata metadata = new JoinRecordMetadata(configuration, 3)) {
            metadata.add("A", "x", ColumnType.INT, false, 0, false, null);
            try {
                metadata.add("a", "X", ColumnType.FLOAT, false, 0, false, null);
                Assert.fail();
            } catch (Exception e) {
                TestUtils.assertContains(e.getMessage(), "Duplicate column [name=X, alias=a]");
            }

            try {
                metadata.add("A", "X", ColumnType.FLOAT, false, 0, false, null);
                Assert.fail();
            } catch (Exception e) {
                TestUtils.assertContains(e.getMessage(), "Duplicate column [name=X, alias=A]");
            }

            Assert.assertEquals(0, metadata.getColumnIndexQuiet("x"));
            Assert.assertEquals(0, metadata.getColumnIndexQuiet("a.x"));
            Assert.assertEquals(0, metadata.getColumnIndexQuiet("a.X"));
            Assert.assertEquals(0, metadata.getColumnIndexQuiet("A.x"));
            Assert.assertEquals(0, metadata.getColumnIndexQuiet("A.X"));
        }
=======
        JoinRecordMetadata metadata = new JoinRecordMetadata(configuration, 3);
        metadata.add("A", "x", ColumnType.INT, false, 0, false, null);
        try {
            metadata.add("a", "X", ColumnType.FLOAT, false, 0, false, null);
            Assert.fail();
        } catch (Exception e) {
            TestUtils.assertContains(e.getMessage(), "duplicate column [name=X, alias=a]");
        }

        try {
            metadata.add("A", "X", ColumnType.FLOAT, false, 0, false, null);
            Assert.fail();
        } catch (Exception e) {
            TestUtils.assertContains(e.getMessage(), "duplicate column [name=X, alias=A]");
        }

        Assert.assertEquals(0, metadata.getColumnIndexQuiet("x"));
        Assert.assertEquals(0, metadata.getColumnIndexQuiet("a.x"));
        Assert.assertEquals(0, metadata.getColumnIndexQuiet("a.X"));
        Assert.assertEquals(0, metadata.getColumnIndexQuiet("A.x"));
        Assert.assertEquals(0, metadata.getColumnIndexQuiet("A.X"));
>>>>>>> 74547704
    }

    @Test
    public void testSimple() {
<<<<<<< HEAD
        try (JoinRecordMetadata metadata = new JoinRecordMetadata(configuration, 10)) {
            metadata.add("a", "x", ColumnType.INT, false, 0, false, null);
            metadata.add("a", "y", ColumnType.DOUBLE, false, 0, false, null);
            metadata.add("a", "m", ColumnType.DOUBLE, false, 0, false, null);
            metadata.add("b", "x", ColumnType.DOUBLE, false, 0, false, null);
            metadata.add("b", "y", ColumnType.BINARY, false, 0, false, null);
            metadata.add("b", "z", ColumnType.FLOAT, false, 0, false, null);
            try {
                metadata.add("b", "y", ColumnType.FLOAT, false, 0, false, null);
                Assert.fail();
            } catch (Exception e) {
                TestUtils.assertContains(e.getMessage(), "Duplicate column [name=y, alias=b]");
            }

            metadata.add(null, "c.x", ColumnType.STRING, false, 0, false, null);
            metadata.add(null, "c.vch", ColumnType.VARCHAR, false, 0, false, null);

            Assert.assertEquals(-1, metadata.getColumnIndexQuiet("x"));
            Assert.assertEquals(0, metadata.getColumnIndexQuiet("a.x"));
            Assert.assertEquals(1, metadata.getColumnIndexQuiet("a.y"));
            Assert.assertEquals(2, metadata.getColumnIndexQuiet("m"));

            Assert.assertEquals(3, metadata.getColumnIndexQuiet("b.x"));
            Assert.assertEquals(4, metadata.getColumnIndexQuiet("b.y"));
            Assert.assertEquals(5, metadata.getColumnIndexQuiet("b.z"));

            Assert.assertEquals(5, metadata.getColumnIndexQuiet("z"));

            // this one shouldn't exist
            Assert.assertEquals(-1, metadata.getColumnIndexQuiet("b.k"));

            // add ambiguity to column names without aliases
            metadata.add(null, "z.m", ColumnType.STRING, false, 0, false, null);
            Assert.assertEquals(-1, metadata.getColumnIndexQuiet("m"));

            Assert.assertEquals(ColumnType.BINARY, metadata.getColumnType("b.y"));
            Assert.assertEquals(ColumnType.INT, metadata.getColumnType("a.x"));
            Assert.assertEquals(ColumnType.VARCHAR, metadata.getColumnType("c.vch"));

            String varcharType = ColumnType.nameOf(ColumnType.VARCHAR);
            String stringType = ColumnType.nameOf(ColumnType.STRING);
            String expected = "a.x:INT\n" +
                    "a.y:DOUBLE\n" +
                    "a.m:DOUBLE\n" +
                    "b.x:DOUBLE\n" +
                    "b.y:BINARY\n" +
                    "b.z:FLOAT\n" +
                    "c.x:" + stringType + "\n" +
                    "c.vch:" + varcharType + "\n" +
                    "z.m:" + stringType + "\n";

            StringSink sink = new StringSink();
            for (int i = 0, n = metadata.getColumnCount(); i < n; i++) {
                sink.put(metadata.getColumnName(i));
                sink.put(':');
                sink.put(ColumnType.nameOf(metadata.getColumnType(i)));
                sink.put('\n');
            }
            TestUtils.assertEquals(expected, sink);
=======
        JoinRecordMetadata metadata = new JoinRecordMetadata(configuration, 10);
        metadata.add("a", "x", ColumnType.INT, false, 0, false, null);
        metadata.add("a", "y", ColumnType.DOUBLE, false, 0, false, null);
        metadata.add("a", "m", ColumnType.DOUBLE, false, 0, false, null);
        metadata.add("b", "x", ColumnType.DOUBLE, false, 0, false, null);
        metadata.add("b", "y", ColumnType.BINARY, false, 0, false, null);
        metadata.add("b", "z", ColumnType.FLOAT, false, 0, false, null);
        try {
            metadata.add("b", "y", ColumnType.FLOAT, false, 0, false, null);
            Assert.fail();
        } catch (Exception e) {
            TestUtils.assertContains(e.getMessage(), "duplicate column [name=y, alias=b]");
        }

        metadata.add(null, "c.x", ColumnType.STRING, false, 0, false, null);
        metadata.add(null, "c.vch", ColumnType.VARCHAR, false, 0, false, null);

        Assert.assertEquals(-1, metadata.getColumnIndexQuiet("x"));
        Assert.assertEquals(0, metadata.getColumnIndexQuiet("a.x"));
        Assert.assertEquals(1, metadata.getColumnIndexQuiet("a.y"));
        Assert.assertEquals(2, metadata.getColumnIndexQuiet("m"));

        Assert.assertEquals(3, metadata.getColumnIndexQuiet("b.x"));
        Assert.assertEquals(4, metadata.getColumnIndexQuiet("b.y"));
        Assert.assertEquals(5, metadata.getColumnIndexQuiet("b.z"));

        Assert.assertEquals(5, metadata.getColumnIndexQuiet("z"));

        // this one shouldn't exist
        Assert.assertEquals(-1, metadata.getColumnIndexQuiet("b.k"));

        // add ambiguity to column names without aliases
        metadata.add(null, "z.m", ColumnType.STRING, false, 0, false, null);
        Assert.assertEquals(-1, metadata.getColumnIndexQuiet("m"));

        Assert.assertEquals(ColumnType.BINARY, metadata.getColumnType("b.y"));
        Assert.assertEquals(ColumnType.INT, metadata.getColumnType("a.x"));
        Assert.assertEquals(ColumnType.VARCHAR, metadata.getColumnType("c.vch"));

        String varcharType = ColumnType.nameOf(ColumnType.VARCHAR);
        String stringType = ColumnType.nameOf(ColumnType.STRING);
        String expected = "a.x:INT\n" +
                "a.y:DOUBLE\n" +
                "a.m:DOUBLE\n" +
                "b.x:DOUBLE\n" +
                "b.y:BINARY\n" +
                "b.z:FLOAT\n" +
                "c.x:" + stringType + "\n" +
                "c.vch:" + varcharType + "\n" +
                "z.m:" + stringType + "\n";

        StringSink sink = new StringSink();
        for (int i = 0, n = metadata.getColumnCount(); i < n; i++) {
            sink.put(metadata.getColumnName(i));
            sink.put(':');
            sink.put(ColumnType.nameOf(metadata.getColumnType(i)));
            sink.put('\n');
>>>>>>> 74547704
        }
    }
}<|MERGE_RESOLUTION|>--- conflicted
+++ resolved
@@ -35,30 +35,6 @@
 public class JoinRecordMetadataTest extends AbstractCairoTest {
     @Test
     public void testDuplicateColumnAlias() {
-<<<<<<< HEAD
-        try (JoinRecordMetadata metadata = new JoinRecordMetadata(configuration, 3)) {
-            metadata.add("A", "x", ColumnType.INT, false, 0, false, null);
-            try {
-                metadata.add("a", "X", ColumnType.FLOAT, false, 0, false, null);
-                Assert.fail();
-            } catch (Exception e) {
-                TestUtils.assertContains(e.getMessage(), "Duplicate column [name=X, alias=a]");
-            }
-
-            try {
-                metadata.add("A", "X", ColumnType.FLOAT, false, 0, false, null);
-                Assert.fail();
-            } catch (Exception e) {
-                TestUtils.assertContains(e.getMessage(), "Duplicate column [name=X, alias=A]");
-            }
-
-            Assert.assertEquals(0, metadata.getColumnIndexQuiet("x"));
-            Assert.assertEquals(0, metadata.getColumnIndexQuiet("a.x"));
-            Assert.assertEquals(0, metadata.getColumnIndexQuiet("a.X"));
-            Assert.assertEquals(0, metadata.getColumnIndexQuiet("A.x"));
-            Assert.assertEquals(0, metadata.getColumnIndexQuiet("A.X"));
-        }
-=======
         JoinRecordMetadata metadata = new JoinRecordMetadata(configuration, 3);
         metadata.add("A", "x", ColumnType.INT, false, 0, false, null);
         try {
@@ -80,72 +56,10 @@
         Assert.assertEquals(0, metadata.getColumnIndexQuiet("a.X"));
         Assert.assertEquals(0, metadata.getColumnIndexQuiet("A.x"));
         Assert.assertEquals(0, metadata.getColumnIndexQuiet("A.X"));
->>>>>>> 74547704
     }
 
     @Test
     public void testSimple() {
-<<<<<<< HEAD
-        try (JoinRecordMetadata metadata = new JoinRecordMetadata(configuration, 10)) {
-            metadata.add("a", "x", ColumnType.INT, false, 0, false, null);
-            metadata.add("a", "y", ColumnType.DOUBLE, false, 0, false, null);
-            metadata.add("a", "m", ColumnType.DOUBLE, false, 0, false, null);
-            metadata.add("b", "x", ColumnType.DOUBLE, false, 0, false, null);
-            metadata.add("b", "y", ColumnType.BINARY, false, 0, false, null);
-            metadata.add("b", "z", ColumnType.FLOAT, false, 0, false, null);
-            try {
-                metadata.add("b", "y", ColumnType.FLOAT, false, 0, false, null);
-                Assert.fail();
-            } catch (Exception e) {
-                TestUtils.assertContains(e.getMessage(), "Duplicate column [name=y, alias=b]");
-            }
-
-            metadata.add(null, "c.x", ColumnType.STRING, false, 0, false, null);
-            metadata.add(null, "c.vch", ColumnType.VARCHAR, false, 0, false, null);
-
-            Assert.assertEquals(-1, metadata.getColumnIndexQuiet("x"));
-            Assert.assertEquals(0, metadata.getColumnIndexQuiet("a.x"));
-            Assert.assertEquals(1, metadata.getColumnIndexQuiet("a.y"));
-            Assert.assertEquals(2, metadata.getColumnIndexQuiet("m"));
-
-            Assert.assertEquals(3, metadata.getColumnIndexQuiet("b.x"));
-            Assert.assertEquals(4, metadata.getColumnIndexQuiet("b.y"));
-            Assert.assertEquals(5, metadata.getColumnIndexQuiet("b.z"));
-
-            Assert.assertEquals(5, metadata.getColumnIndexQuiet("z"));
-
-            // this one shouldn't exist
-            Assert.assertEquals(-1, metadata.getColumnIndexQuiet("b.k"));
-
-            // add ambiguity to column names without aliases
-            metadata.add(null, "z.m", ColumnType.STRING, false, 0, false, null);
-            Assert.assertEquals(-1, metadata.getColumnIndexQuiet("m"));
-
-            Assert.assertEquals(ColumnType.BINARY, metadata.getColumnType("b.y"));
-            Assert.assertEquals(ColumnType.INT, metadata.getColumnType("a.x"));
-            Assert.assertEquals(ColumnType.VARCHAR, metadata.getColumnType("c.vch"));
-
-            String varcharType = ColumnType.nameOf(ColumnType.VARCHAR);
-            String stringType = ColumnType.nameOf(ColumnType.STRING);
-            String expected = "a.x:INT\n" +
-                    "a.y:DOUBLE\n" +
-                    "a.m:DOUBLE\n" +
-                    "b.x:DOUBLE\n" +
-                    "b.y:BINARY\n" +
-                    "b.z:FLOAT\n" +
-                    "c.x:" + stringType + "\n" +
-                    "c.vch:" + varcharType + "\n" +
-                    "z.m:" + stringType + "\n";
-
-            StringSink sink = new StringSink();
-            for (int i = 0, n = metadata.getColumnCount(); i < n; i++) {
-                sink.put(metadata.getColumnName(i));
-                sink.put(':');
-                sink.put(ColumnType.nameOf(metadata.getColumnType(i)));
-                sink.put('\n');
-            }
-            TestUtils.assertEquals(expected, sink);
-=======
         JoinRecordMetadata metadata = new JoinRecordMetadata(configuration, 10);
         metadata.add("a", "x", ColumnType.INT, false, 0, false, null);
         metadata.add("a", "y", ColumnType.DOUBLE, false, 0, false, null);
@@ -203,7 +117,8 @@
             sink.put(':');
             sink.put(ColumnType.nameOf(metadata.getColumnType(i)));
             sink.put('\n');
->>>>>>> 74547704
         }
+
+        TestUtils.assertEquals(expected, sink);
     }
 }
--- conflicted
+++ resolved
@@ -520,11 +520,7 @@
 
     @Test
     public void testInsertAsWith_string() throws Exception {
-<<<<<<< HEAD
-        assertInsertTimestamp("seq\tts\n" + "1\t1970-01-01T00:00:00.123456Z\n", "with x as (select 1, '123456') insert atomic into tab select * from x", null, false, "timestamp");
-=======
-        assertInsertTimestamp("seq\tts\n" + "1\t1970-01-01T00:00:00.123456Z\n", "with x as (select 1, '123456'::string) insert atomic into tab select * from x", null, false);
->>>>>>> f948c1ea
+        assertInsertTimestamp("seq\tts\n" + "1\t1970-01-01T00:00:00.123456Z\n", "with x as (select 1, '123456'::string) insert atomic into tab select * from x", null, false, "timestamp");
     }
 
     @Test

/*******************************************************************************
 *     ___                  _   ____  ____
 *    / _ \ _   _  ___  ___| |_|  _ \| __ )
 *   | | | | | | |/ _ \/ __| __| | | |  _ \
 *   | |_| | |_| |  __/\__ \ |_| |_| | |_) |
 *    \__\_\\__,_|\___||___/\__|____/|____/
 *
 *  Copyright (c) 2014-2019 Appsicle
 *  Copyright (c) 2019-2024 QuestDB
 *
 *  Licensed under the Apache License, Version 2.0 (the "License");
 *  you may not use this file except in compliance with the License.
 *  You may obtain a copy of the License at
 *
 *  http://www.apache.org/licenses/LICENSE-2.0
 *
 *  Unless required by applicable law or agreed to in writing, software
 *  distributed under the License is distributed on an "AS IS" BASIS,
 *  WITHOUT WARRANTIES OR CONDITIONS OF ANY KIND, either express or implied.
 *  See the License for the specific language governing permissions and
 *  limitations under the License.
 *
 ******************************************************************************/

package io.questdb.test.griffin.engine.groupby;

import io.questdb.cairo.TimestampDriver;
import io.questdb.griffin.engine.groupby.TimestampSampler;
import io.questdb.std.str.StringSink;
import io.questdb.test.AbstractCairoTest;
import io.questdb.test.TestTimestampType;
import io.questdb.test.tools.TestUtils;
import org.junit.Assert;
import org.junit.Test;
import org.junit.runner.RunWith;
import org.junit.runners.Parameterized;

import java.util.Arrays;
import java.util.Collection;

@RunWith(Parameterized.class)
public class MonthTimestampSamplerTest {
    private final TestTimestampType timestampType;

    public MonthTimestampSamplerTest(TestTimestampType timestampType) {
        this.timestampType = timestampType;
    }

    @Parameterized.Parameters(name = "{0}")
    public static Collection<Object[]> testParams() {
        return Arrays.asList(new Object[][]{
                {TestTimestampType.MICRO}, {TestTimestampType.NANO}
        });
    }

    @Test
    public void testNextTimestamp() throws Exception {
        final TimestampDriver timestampDriver = timestampType.getDriver();
        final TimestampSampler sampler = timestampDriver.getTimestampSampler(1, 'M', 0);

        final String[] src = new String[]{
                "2013-12-31T00:00:00.000000Z",
                "2014-01-01T00:00:00.000000Z",
                "2020-01-01T12:12:12.123456Z",
        };
        final String[] next = new String[]{
                "2014-01-01T00:00:00.000000Z",
                "2014-02-01T00:00:00.000000Z",
                "2020-02-01T00:00:00.000000Z",
        };
        Assert.assertEquals(src.length, next.length);

        for (int i = 0; i < src.length; i++) {
            long ts = timestampDriver.parseFloorLiteral(src[i]);
            long nextTs = sampler.nextTimestamp(ts);
            Assert.assertEquals(timestampDriver.parseFloorLiteral(next[i]), nextTs);
        }
    }

    @Test
    public void testNextTimestampWithStep() throws Exception {
        final TimestampDriver timestampDriver = timestampType.getDriver();
        final TimestampSampler sampler = timestampDriver.getTimestampSampler(1, 'M', 0);

        final String[] src = new String[]{
                "2013-12-31T00:00:00.000000Z",
                "2014-01-01T00:00:00.000000Z",
                "2020-01-01T12:12:12.123456Z",
        };
        final String[] next = new String[]{
                "2014-03-01T00:00:00.000000Z",
                "2014-04-01T00:00:00.000000Z",
                "2020-04-01T00:00:00.000000Z",
        };
        Assert.assertEquals(src.length, next.length);

        for (int i = 0; i < src.length; i++) {
            long ts = timestampDriver.parseFloorLiteral(src[i]);
            long nextTs = sampler.nextTimestamp(ts, 3);
            Assert.assertEquals(timestampDriver.parseFloorLiteral(next[i]), nextTs);
        }
    }

    @Test
    public void testPreviousTimestamp() throws Exception {
        final TimestampDriver timestampDriver = timestampType.getDriver();
        final TimestampSampler sampler = timestampDriver.getTimestampSampler(1, 'M', 0);

        final String[] src = new String[]{
                "2013-12-31T00:00:00.000000Z",
                "2014-01-01T00:00:00.000000Z",
                "2020-02-01T12:12:12.123456Z",
        };
        final String[] prev = new String[]{
                "2013-11-01T00:00:00.000000Z",
                "2013-12-01T00:00:00.000000Z",
                "2020-01-01T00:00:00.000000Z",
        };
        Assert.assertEquals(src.length, prev.length);

        for (int i = 0; i < src.length; i++) {
            long ts = timestampDriver.parseFloorLiteral(src[i]);
            long prevTs = sampler.previousTimestamp(ts);
            Assert.assertEquals(timestampDriver.parseFloorLiteral(prev[i]), prevTs);
        }
    }

    @Test
    public void testRound() throws Exception {
        final String[] src = new String[]{
                "2013-12-31T00:00:00.000000Z",
                "2014-01-01T00:00:00.000000Z",
                "2014-02-12T12:12:12.123456Z",
                "2022-02-23T17:08:58.000000Z",
                "2014-02-12T12:12:12.123456Z",
                "2024-11-12T12:12:12.123456Z",
        };
        final String[] rounded = new String[]{
                "2013-12-01T00:00:00.000000Z",
                "2014-01-01T00:00:00.000000Z",
                "2014-02-01T00:00:00.000000Z",
                "2022-02-01T00:00:00.000000Z",
                "2014-01-01T00:00:00.000000Z",
                "2024-11-01T00:00:00.000000Z",
        };
        final int[] strides = new int[]{
                1,
                1,
                1,
                1,
                3,
                10,
        };
        Assert.assertEquals(src.length, rounded.length);
        Assert.assertEquals(src.length, strides.length);

        final TimestampDriver timestampDriver = timestampType.getDriver();
        for (int i = 0; i < src.length; i++) {
            final TimestampSampler sampler = timestampDriver.getTimestampSampler(strides[i], 'M', 0);
            final long ts = timestampDriver.parseFloorLiteral(src[i]);
            final long roundedTs = sampler.round(ts);
            Assert.assertEquals(timestampDriver.parseFloorLiteral(rounded[i]), roundedTs);
        }
    }

    @Test
    public void testRoundMatchesFloor() throws Exception {
        final TimestampDriver timestampDriver = timestampType.getDriver();
        final String[] src = new String[]{
                "1967-12-31T01:11:42.123456789Z",
                "1970-01-01T00:00:00.000000000Z",
                "1970-01-05T00:00:00.000000000Z",
                "2013-12-31T00:00:00.000000000Z",
                "2014-01-01T01:12:12.000000001Z",
                "2014-02-12T12:12:12.123456789Z",
                "2025-09-04T10:45:01.987654321Z",
        };

        final TimestampSampler sampler = timestampDriver.getTimestampSampler(1, 'M', 0);
        sampler.setStart(0);

        final TimestampDriver.TimestampFloorMethod floorMethod = timestampDriver.getTimestampFloorMethod("month");
        final TimestampDriver.TimestampFloorWithStrideMethod floorWithStrideMethod = timestampDriver.getTimestampFloorWithStrideMethod("month");
        final TimestampDriver.TimestampFloorWithOffsetMethod floorWithOffsetMethod = timestampDriver.getTimestampFloorWithOffsetMethod('M');
        for (int i = 0; i < src.length; i++) {
            final long ts = timestampDriver.parseFloorLiteral(src[i]);
            final long roundedTs = sampler.round(ts);
            Assert.assertEquals(floorMethod.floor(ts), roundedTs);
<<<<<<< HEAD
            // TODO(puzpuzpuz): fix floorMM
//            Assert.assertEquals(floorWithStrideMethod.floor(ts, 1), roundedTs);
//            Assert.assertEquals(floorWithOffsetMethod.floor(ts, 1, 0), roundedTs);
=======
            Assert.assertEquals(floorWithStrideMethod.floor(ts, 1), roundedTs);
            Assert.assertEquals(floorWithOffsetMethod.floor(ts, 1, 0), roundedTs);
>>>>>>> a1bd042f
        }
    }

    @Test
    public void testSimple() throws Exception {
        final StringSink sink = new StringSink();
        final TimestampDriver timestampDriver = timestampType.getDriver();
        final TimestampSampler sampler = timestampDriver.getTimestampSampler(6, 'M', 0);

        long timestamp = timestampDriver.parseFloorLiteral("2018-11-16T15:00:00.000000Z");
        sampler.setStart(timestamp);

        for (int i = 0; i < 20; i++) {
            long ts = sampler.nextTimestamp(timestamp);
            sink.putISODate(timestampDriver, ts).put('\n');
            Assert.assertEquals(timestamp, sampler.previousTimestamp(ts));
            timestamp = ts;
        }

        TestUtils.assertEquals(
                AbstractCairoTest.replaceTimestampSuffix(
                        "2019-05-16T15:00:00.000000Z\n" +
                                "2019-11-16T15:00:00.000000Z\n" +
                                "2020-05-16T15:00:00.000000Z\n" +
                                "2020-11-16T15:00:00.000000Z\n" +
                                "2021-05-16T15:00:00.000000Z\n" +
                                "2021-11-16T15:00:00.000000Z\n" +
                                "2022-05-16T15:00:00.000000Z\n" +
                                "2022-11-16T15:00:00.000000Z\n" +
                                "2023-05-16T15:00:00.000000Z\n" +
                                "2023-11-16T15:00:00.000000Z\n" +
                                "2024-05-16T15:00:00.000000Z\n" +
                                "2024-11-16T15:00:00.000000Z\n" +
                                "2025-05-16T15:00:00.000000Z\n" +
                                "2025-11-16T15:00:00.000000Z\n" +
                                "2026-05-16T15:00:00.000000Z\n" +
                                "2026-11-16T15:00:00.000000Z\n" +
                                "2027-05-16T15:00:00.000000Z\n" +
                                "2027-11-16T15:00:00.000000Z\n" +
                                "2028-05-16T15:00:00.000000Z\n" +
                                "2028-11-16T15:00:00.000000Z\n",
                        timestampType.getTypeName()
                ),
                sink
        );
    }
}<|MERGE_RESOLUTION|>--- conflicted
+++ resolved
@@ -186,14 +186,8 @@
             final long ts = timestampDriver.parseFloorLiteral(src[i]);
             final long roundedTs = sampler.round(ts);
             Assert.assertEquals(floorMethod.floor(ts), roundedTs);
-<<<<<<< HEAD
-            // TODO(puzpuzpuz): fix floorMM
-//            Assert.assertEquals(floorWithStrideMethod.floor(ts, 1), roundedTs);
-//            Assert.assertEquals(floorWithOffsetMethod.floor(ts, 1, 0), roundedTs);
-=======
             Assert.assertEquals(floorWithStrideMethod.floor(ts, 1), roundedTs);
             Assert.assertEquals(floorWithOffsetMethod.floor(ts, 1, 0), roundedTs);
->>>>>>> a1bd042f
         }
     }
 

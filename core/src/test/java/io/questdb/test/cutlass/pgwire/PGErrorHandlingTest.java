--- conflicted
+++ resolved
@@ -74,13 +74,8 @@
                                 bootstrap.getBuildInformation(),
                                 new FilesFacadeImpl() {
                                     @Override
-<<<<<<< HEAD
-                                    public long openRW(LPSZ name, long opts) {
+                                    public long openRW(LPSZ name, int opts) {
                                         if (counter.incrementAndGet() > 120) {
-=======
-                                    public long openRW(LPSZ name, int opts) {
-                                        if (counter.incrementAndGet() > 78) {
->>>>>>> 2f708730
                                             throw new RuntimeException("Test error");
                                         }
                                         return super.openRW(name, opts);

/*******************************************************************************
 *     ___                  _   ____  ____
 *    / _ \ _   _  ___  ___| |_|  _ \| __ )
 *   | | | | | | |/ _ \/ __| __| | | |  _ \
 *   | |_| | |_| |  __/\__ \ |_| |_| | |_) |
 *    \__\_\\__,_|\___||___/\__|____/|____/
 *
 *  Copyright (c) 2014-2019 Appsicle
 *  Copyright (c) 2019-2024 QuestDB
 *
 *  Licensed under the Apache License, Version 2.0 (the "License");
 *  you may not use this file except in compliance with the License.
 *  You may obtain a copy of the License at
 *
 *  http://www.apache.org/licenses/LICENSE-2.0
 *
 *  Unless required by applicable law or agreed to in writing, software
 *  distributed under the License is distributed on an "AS IS" BASIS,
 *  WITHOUT WARRANTIES OR CONDITIONS OF ANY KIND, either express or implied.
 *  See the License for the specific language governing permissions and
 *  limitations under the License.
 *
 ******************************************************************************/

package io.questdb.test.fuzz;

import io.questdb.cairo.CairoEngine;
import io.questdb.cairo.CairoException;
import io.questdb.cairo.GenericRecordMetadata;
import io.questdb.cairo.PartitionBy;
import io.questdb.cairo.TableColumnMetadata;
import io.questdb.cairo.TableToken;
import io.questdb.cairo.TableWriterAPI;
import io.questdb.cairo.security.AllowAllSecurityContext;
import io.questdb.cairo.sql.RecordMetadata;
import io.questdb.cairo.sql.TableRecordMetadata;
import io.questdb.cairo.vm.Vm;
import io.questdb.cairo.vm.api.MemoryMARW;
import io.questdb.log.Log;
import io.questdb.log.LogFactory;
import io.questdb.std.Chars;
import io.questdb.std.LongList;
import io.questdb.std.Os;
import io.questdb.std.Rnd;
import io.questdb.std.str.Path;

public class FuzzDropCreateTableOperation implements FuzzTransactionOperation {
    static final Log LOG = LogFactory.getLog(FuzzDropCreateTableOperation.class);
    private boolean dedupTsColumn;
    private boolean isWal;
    private RecordMetadata recreateTableMetadata;
    private String tableName;

    @Override
    public boolean apply(Rnd rnd, CairoEngine engine, TableWriterAPI tableWriter, int virtualTimestampIndex, LongList excludedTsIntervals) {
        TableToken tableToken = tableWriter.getTableToken();
        tableName = tableToken.getTableName();
        isWal = engine.isWalTable(tableToken);
        int timestampIndex = tableWriter.getMetadata().getTimestampIndex();
        recreateTableMetadata = denseMetaCopy(tableWriter.getMetadata(), timestampIndex);

        try (MemoryMARW vm = Vm.getCMARWInstance(); Path path = new Path()) {
            engine.releaseInactive();
            while (true) {
                try {
<<<<<<< HEAD
                    LOG.info().$("dropping table ").$(tableToken.getDirName()).$();
                    engine.dropTableOrViewOrMatView(path, tableToken);
=======
                    LOG.info().$("dropping table ").$(tableToken).$();
                    engine.dropTableOrMatView(path, tableToken);
>>>>>>> 8118d857
                    break;
                } catch (CairoException ignore) {
                    if (!isWal) {
                        engine.releaseInactive();
                        Os.sleep(50);
                    } else {
                        Os.pause();
                    }
                }
            }

            engine.createTable(
                    AllowAllSecurityContext.INSTANCE,
                    vm,
                    path,
                    false,
                    new TableStructMetadataAdapter(
                            tableName,
                            isWal,
                            recreateTableMetadata,
                            engine.getConfiguration(),
                            PartitionBy.DAY,
                            recreateTableMetadata.getTimestampIndex()
                    ),
                    false
            );
        }
        return true;
    }

    public boolean recreateTable(CairoEngine engine) {
        // Retry the table create part of apply() method in case it failed.
        if (recreateTableMetadata != null) {
            try (MemoryMARW vm = Vm.getCMARWInstance(); Path path = new Path()) {
                engine.createTable(
                        AllowAllSecurityContext.INSTANCE,
                        vm,
                        path,
                        false,
                        new TableStructMetadataAdapter(
                                tableName,
                                isWal,
                                recreateTableMetadata,
                                engine.getConfiguration(),
                                PartitionBy.DAY,
                                recreateTableMetadata.getTimestampIndex()
                        ),
                        false
                );
            }
            return true;
        }
        return false;
    }

    public void setDedupEnable(boolean dedupTsColumn) {
        this.dedupTsColumn = dedupTsColumn;
    }

    private RecordMetadata denseMetaCopy(TableRecordMetadata metadata, int timestampIndex) {
        GenericRecordMetadata newMeta = new GenericRecordMetadata();
        int tsIndex = -1;
        int denseIndex = 0;
        for (int i = 0; i < metadata.getColumnCount(); i++) {
            int type = metadata.getColumnType(i);
            if (type > 0) {
                CharSequence name = metadata.getColumnName(i);

                newMeta.add(
                        new TableColumnMetadata(
                                Chars.toString(name),
                                type,
                                metadata.isColumnIndexed(i),
                                metadata.getIndexValueBlockCapacity(i),
                                true,
                                null,
                                denseIndex++,
                                i == timestampIndex && dedupTsColumn && metadata.getTableToken().isWal()
                        )
                );

                if (i == timestampIndex) {
                    tsIndex = newMeta.getColumnCount() - 1;
                }
            }
        }
        newMeta.setTimestampIndex(tsIndex);
        return newMeta;
    }
}<|MERGE_RESOLUTION|>--- conflicted
+++ resolved
@@ -63,13 +63,8 @@
             engine.releaseInactive();
             while (true) {
                 try {
-<<<<<<< HEAD
-                    LOG.info().$("dropping table ").$(tableToken.getDirName()).$();
+                    LOG.info().$("dropping table ").$(tableToken).$();
                     engine.dropTableOrViewOrMatView(path, tableToken);
-=======
-                    LOG.info().$("dropping table ").$(tableToken).$();
-                    engine.dropTableOrMatView(path, tableToken);
->>>>>>> 8118d857
                     break;
                 } catch (CairoException ignore) {
                     if (!isWal) {

--- conflicted
+++ resolved
@@ -182,19 +182,14 @@
                 replayTransactions(rnd1, engine, xw, transactions);
                 xw.commit();
 
-<<<<<<< HEAD
-            Path parquet2 = Path.getThreadLocal(root).concat(tt.getDirName());
-            TableUtils.setPathForParquetPartition(
+                Path parquet2 = Path.getThreadLocal(root).concat(tt.getDirName());
+                TableUtils.setPathForParquetPartition(
                     parquet2,
                     xw.getMetadata().getTimestampType(),
                     xw.getPartitionBy(),
                     partitionTs,
                     xw.getPartitionNameTxnByPartitionTimestamp(partitionTs)
             );
-=======
-                Path parquet2 = Path.getThreadLocal(root).concat(tt.getDirName());
-                TableUtils.setPathForParquetPartition(parquet2, xw.getPartitionBy(), partitionTs, xw.getPartitionNameTxnByPartitionTimestamp(partitionTs));
->>>>>>> 4b46f236
 
                 final long fileSize2 = Files.length(parquet2.$());
                 Assert.assertTrue(fileSize2 >= fileSize);

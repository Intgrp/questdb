/*******************************************************************************
 *     ___                  _   ____  ____
 *    / _ \ _   _  ___  ___| |_|  _ \| __ )
 *   | | | | | | |/ _ \/ __| __| | | |  _ \
 *   | |_| | |_| |  __/\__ \ |_| |_| | |_) |
 *    \__\_\\__,_|\___||___/\__|____/|____/
 *
 *  Copyright (c) 2014-2019 Appsicle
 *  Copyright (c) 2019-2024 QuestDB
 *
 *  Licensed under the Apache License, Version 2.0 (the "License");
 *  you may not use this file except in compliance with the License.
 *  You may obtain a copy of the License at
 *
 *  http://www.apache.org/licenses/LICENSE-2.0
 *
 *  Unless required by applicable law or agreed to in writing, software
 *  distributed under the License is distributed on an "AS IS" BASIS,
 *  WITHOUT WARRANTIES OR CONDITIONS OF ANY KIND, either express or implied.
 *  See the License for the specific language governing permissions and
 *  limitations under the License.
 *
 ******************************************************************************/

package io.questdb.test.cairo.mv;

import io.questdb.Bootstrap;
import io.questdb.PropBootstrapConfiguration;
import io.questdb.PropertyKey;
import io.questdb.cairo.CairoConfiguration;
import io.questdb.cairo.CairoEngine;
import io.questdb.cairo.TableToken;
import io.questdb.cairo.mv.MatViewDefinition;
import io.questdb.cairo.mv.MatViewRefreshJob;
import io.questdb.cairo.mv.MatViewState;
import io.questdb.cairo.mv.MatViewTimerJob;
import io.questdb.cairo.wal.WalPurgeJob;
import io.questdb.client.Sender;
import io.questdb.cutlass.line.LineSenderException;
import io.questdb.cutlass.line.LineUdpSender;
import io.questdb.mp.WorkerPool;
import io.questdb.network.Net;
import io.questdb.network.NetworkFacadeImpl;
<<<<<<< HEAD
import io.questdb.std.datetime.Clock;
=======
import io.questdb.std.LongList;
import io.questdb.std.datetime.microtime.MicrosecondClock;
>>>>>>> fb3406db
import io.questdb.std.datetime.microtime.TimestampFormatUtils;
import io.questdb.std.datetime.microtime.Timestamps;
import io.questdb.std.str.Path;
import io.questdb.test.AbstractBootstrapTest;
import io.questdb.test.TestServerMain;
import io.questdb.test.cutlass.http.SendAndReceiveRequestBuilder;
import io.questdb.test.std.TestFilesFacadeImpl;
import io.questdb.test.tools.TestUtils;
import org.jetbrains.annotations.NotNull;
import org.junit.Assert;
import org.junit.Before;
import org.junit.Test;

import java.util.HashMap;
import java.util.Map;

import static io.questdb.cairo.wal.WalUtils.WAL_NAME_BASE;
import static io.questdb.griffin.model.IntervalUtils.parseFloorPartialTimestamp;
import static io.questdb.test.tools.TestUtils.assertContains;


public class MatViewReloadOnRestartTest extends AbstractBootstrapTest {

    @Before
    public void setUp() {
        super.setUp();
        TestUtils.unchecked(() -> createDummyConfiguration());
    }

    @Test
    public void testMatViewsCheckUpdates() throws Exception {
        TestUtils.assertMemoryLeak(() -> {
            try (final TestServerMain main1 = startWithEnvVariables0(
                    PropertyKey.DEV_MODE_ENABLED.getEnvVarName(), "true",
                    PropertyKey.HTTP_MIN_ENABLED.getEnvVarName(), "false",
                    PropertyKey.PG_ENABLED.getEnvVarName(), "false"
            )) {
                execute(
                        main1,
                        "create table base_price (" +
                                "sym varchar, price double, ts timestamp" +
                                ") timestamp(ts) partition by DAY WAL"
                );

                createMatView(main1);

                execute(
                        main1,
                        "insert into base_price values('gbpusd', 1.320, '2024-09-10T12:01')" +
                                ",('gbpusd', 1.323, '2024-09-10T12:02')" +
                                ",('jpyusd', 103.21, '2024-09-10T12:02')" +
                                ",('gbpusd', 1.321, '2024-09-10T13:02')"
                );
                drainWalQueue(main1.getEngine());

                try (MatViewRefreshJob refreshJob = createMatViewRefreshJob(main1.getEngine())) {
                    drainWalAndMatViewQueues(refreshJob, main1.getEngine());

                    assertSql(
                            main1,
                            "sym\tprice\tts\n" +
                                    "gbpusd\t1.323\t2024-09-10T12:00:00.000000Z\n" +
                                    "jpyusd\t103.21\t2024-09-10T12:00:00.000000Z\n" +
                                    "gbpusd\t1.321\t2024-09-10T13:00:00.000000Z\n",
                            "price_1h order by ts, sym"
                    );

                    execute(
                            main1, "insert into base_price values('gbpusd', 1.319, '2024-09-10T12:05')" +
                                    ",('gbpusd', 1.325, '2024-09-10T13:03')"
                    );

                    drainWalAndMatViewQueues(refreshJob, main1.getEngine());

                    String expected = "sym\tprice\tts\n" +
                            "gbpusd\t1.319\t2024-09-10T12:00:00.000000Z\n" +
                            "jpyusd\t103.21\t2024-09-10T12:00:00.000000Z\n" +
                            "gbpusd\t1.325\t2024-09-10T13:00:00.000000Z\n";

                    assertSql(main1, expected, "select sym, last(price) as price, ts from base_price sample by 1h order by ts, sym");
                    assertSql(main1, expected, "price_1h order by ts, sym");

                    assertLineError(Transport.HTTP, main1, refreshJob, expected);
                    assertLineError(Transport.UDP, main1, refreshJob, expected);
                    assertLineError(Transport.TCP, main1, refreshJob, expected);
                }

                new SendAndReceiveRequestBuilder().withPort(HTTP_PORT).execute(
                        "POST /imp?name=price_1h HTTP/1.1\r\n" +
                                "Host: localhost:9010\r\n" +
                                "User-Agent: curl/7.71.1\r\n" +
                                "Accept: */*\r\n" +
                                "Content-Length: 243\r\n" +
                                "Content-Type: multipart/form-data; boundary=----WebKitFormBoundaryOsOAD9cPKyHuxyBV\r\n" +
                                "\r\n" +
                                "------WebKitFormBoundaryOsOAD9cPKyHuxyBV\r\n" +
                                "Content-Disposition: form-data; name=\"data\"\r\n" +
                                "\r\n" +
                                "col_a,ts\r\n" +
                                "1000,1000\r\n" +
                                "2000,2000\r\n" +
                                "3000,3000\r\n" +
                                "\r\n" +
                                "------WebKitFormBoundaryOsOAD9cPKyHuxyBV--",
                        "HTTP/1.1 200 OK\r\n" +
                                "Server: questDB/1.0\r\n" +
                                "Date: Thu, 1 Jan 1970 00:00:00 GMT\r\n" +
                                "Transfer-Encoding: chunked\r\n" +
                                "Content-Type: text/plain; charset=utf-8\r\n" +
                                "\r\n" +
                                "2f\r\n" +
                                "cannot modify materialized view [view=price_1h]\r\n" +
                                "00\r\n"
                );
            }
        });
    }

    @Test
    public void testMatViewsRefreshIntervalsReloadOnServerStart() throws Exception {
        TestUtils.assertMemoryLeak(() -> {
            final long now = TimestampFormatUtils.parseUTCTimestamp("2024-01-01T01:01:01.000001Z");
            final TestMicrosecondClock testClock = new TestMicrosecondClock(now);

            final LongList expectedIntervals = new LongList();
            expectedIntervals.add(parseFloorPartialTimestamp("2024-09-11T12:01"), parseFloorPartialTimestamp("2024-09-11T12:02"));
            expectedIntervals.add(parseFloorPartialTimestamp("2024-09-12T03:01"), parseFloorPartialTimestamp("2024-09-12T23:02"));

            try (final TestServerMain main1 = startMainPortsDisabled(
                    testClock,
                    PropertyKey.CAIRO_MAT_VIEW_REFRESH_INTERVALS_UPDATE_PERIOD.getEnvVarName(), "10s"
            )) {
                execute(
                        main1,
                        "create table base_price (" +
                                "sym varchar, price double, ts timestamp" +
                                ") timestamp(ts) partition by DAY WAL"
                );

                execute(
                        main1,
                        "create materialized view price_1h refresh manual as " +
                                "select sym, last(price) as price, ts from base_price sample by 1h;"
                );

                execute(
                        main1,
                        "insert into base_price(sym, price, ts) values('gbpusd', 1.320, '2024-09-10T12:01')" +
                                ",('gbpusd', 1.323, '2024-09-10T12:02')" +
                                ",('jpyusd', 103.21, '2024-09-10T12:02')" +
                                ",('gbpusd', 1.321, '2024-09-10T13:02')"
                );

                final MatViewTimerJob timerJob = new MatViewTimerJob(main1.getEngine());
                drainMatViewTimerQueue(timerJob);

                final TableToken viewToken = main1.getEngine().getTableTokenIfExists("price_1h");
                Assert.assertNotNull(viewToken);
                final MatViewState viewState = main1.getEngine().getMatViewStateStore().getViewState(viewToken);
                Assert.assertNotNull(viewState);

                try (var refreshJob = createMatViewRefreshJob(main1.getEngine())) {
                    drainWalAndMatViewQueues(refreshJob, main1.getEngine());

                    // nothing is cached after a successful refresh
                    Assert.assertEquals(-1, viewState.getRefreshIntervalsBaseTxn());
                    Assert.assertEquals(0, viewState.getRefreshIntervals().size());

                    assertSql(
                            main1,
                            "sym\tprice\tts\n" +
                                    "gbpusd\t1.323\t2024-09-10T12:00:00.000000Z\n" +
                                    "jpyusd\t103.21\t2024-09-10T12:00:00.000000Z\n" +
                                    "gbpusd\t1.321\t2024-09-10T13:00:00.000000Z\n",
                            "price_1h order by ts, sym"
                    );

                    execute(
                            main1,
                            "insert into base_price(sym, price, ts) values('gbpusd', 1.320, '2024-09-11T12:01')" +
                                    ",('jpyusd', 103.21, '2024-09-11T12:02')"
                    );
                    execute(
                            main1,
                            "insert into base_price(sym, price, ts) values('gbpusd', 1.320, '2024-09-12T13:01')" +
                                    ",('jpyusd', 103.21, '2024-09-12T13:02')"
                    );
                    execute(
                            main1,
                            "insert into base_price(sym, price, ts) values('gbpusd', 1.320, '2024-09-12T03:01')" +
                                    ",('jpyusd', 103.21, '2024-09-12T23:02')"
                    );
                    // tick timer job to enqueue caching task
                    testClock.micros.addAndGet(Timestamps.MINUTE_MICROS);
                    drainMatViewTimerQueue(timerJob);
                    drainWalAndMatViewQueues(refreshJob, main1.getEngine());

                    // the newly inserted intervals should be in the cache
                    Assert.assertEquals(4, viewState.getRefreshIntervalsBaseTxn());
                    TestUtils.assertEquals(expectedIntervals, viewState.getRefreshIntervals());

                    // range refresh shouldn't mess up txn intervals
                    execute(main1, "refresh materialized view price_1h range from '2024-09-11' to '2024-09-12';");
                    drainWalAndMatViewQueues(refreshJob, main1.getEngine());
                }
            }

            try (final TestServerMain main2 = startMainPortsDisabled(testClock)) {
                final TableToken viewToken = main2.getEngine().getTableTokenIfExists("price_1h");
                Assert.assertNotNull(viewToken);
                final MatViewState viewState = main2.getEngine().getMatViewStateStore().getViewState(viewToken);
                Assert.assertNotNull(viewState);

                // the txn intervals should stay as they are
                Assert.assertEquals(4, viewState.getRefreshIntervalsBaseTxn());
                TestUtils.assertEquals(expectedIntervals, viewState.getRefreshIntervals());

                execute(main2, "refresh materialized view price_1h incremental;");

                drainWalAndMatViewQueues(main2.getEngine());

                final String expected = "sym\tprice\tts\n" +
                        "gbpusd\t1.323\t2024-09-10T12:00:00.000000Z\n" +
                        "jpyusd\t103.21\t2024-09-10T12:00:00.000000Z\n" +
                        "gbpusd\t1.321\t2024-09-10T13:00:00.000000Z\n" +
                        "gbpusd\t1.32\t2024-09-11T12:00:00.000000Z\n" +
                        "jpyusd\t103.21\t2024-09-11T12:00:00.000000Z\n" +
                        "gbpusd\t1.32\t2024-09-12T03:00:00.000000Z\n" +
                        "gbpusd\t1.32\t2024-09-12T13:00:00.000000Z\n" +
                        "jpyusd\t103.21\t2024-09-12T13:00:00.000000Z\n" +
                        "jpyusd\t103.21\t2024-09-12T23:00:00.000000Z\n";

                assertSql(main2, expected, "select sym, last(price) as price, ts from base_price sample by 1h order by ts, sym");
                assertSql(main2, expected, "price_1h order by ts, sym");
            }
        });
    }

    @Test
    public void testMatViewsReloadOnServerStart() throws Exception {
        TestUtils.assertMemoryLeak(() -> {
            try (final TestServerMain main1 = startMainPortsDisabled()) {
                execute(
                        main1,
                        "create table base_price (" +
                                "sym varchar, price double, ts timestamp" +
                                ") timestamp(ts) partition by DAY WAL"
                );

                createMatView(main1);

                execute(
                        main1,
                        "insert into base_price values('gbpusd', 1.320, '2024-09-10T12:01')" +
                                ",('gbpusd', 1.323, '2024-09-10T12:02')" +
                                ",('jpyusd', 103.21, '2024-09-10T12:02')" +
                                ",('gbpusd', 1.321, '2024-09-10T13:02')"
                );
                try (var refreshJob = createMatViewRefreshJob(main1.getEngine())) {
                    drainWalAndMatViewQueues(refreshJob, main1.getEngine());

                    assertSql(
                            main1,
                            "sym\tprice\tts\n" +
                                    "gbpusd\t1.323\t2024-09-10T12:00:00.000000Z\n" +
                                    "jpyusd\t103.21\t2024-09-10T12:00:00.000000Z\n" +
                                    "gbpusd\t1.321\t2024-09-10T13:00:00.000000Z\n",
                            "price_1h order by ts, sym"
                    );

                    execute(
                            main1, "insert into base_price values('gbpusd', 1.319, '2024-09-10T12:05')" +
                                    ",('gbpusd', 1.325, '2024-09-10T13:03')"
                    );
                    drainWalAndMatViewQueues(refreshJob, main1.getEngine());
                }

                String expected = "sym\tprice\tts\n" +
                        "gbpusd\t1.319\t2024-09-10T12:00:00.000000Z\n" +
                        "jpyusd\t103.21\t2024-09-10T12:00:00.000000Z\n" +
                        "gbpusd\t1.325\t2024-09-10T13:00:00.000000Z\n";

                assertSql(main1, expected, "select sym, last(price) as price, ts from base_price sample by 1h order by ts, sym");
                assertSql(main1, expected, "price_1h order by ts, sym");
            }

            try (final TestServerMain main2 = startMainPortsDisabled()) {
                String expected = "sym\tprice\tts\n" +
                        "gbpusd\t1.319\t2024-09-10T12:00:00.000000Z\n" +
                        "jpyusd\t103.21\t2024-09-10T12:00:00.000000Z\n" +
                        "gbpusd\t1.325\t2024-09-10T13:00:00.000000Z\n";

                assertSql(main2, expected, "select sym, last(price) as price, ts from base_price sample by 1h order by ts, sym");
                assertSql(main2, expected, "price_1h order by ts, sym");

                execute(
                        main2,
                        "insert into base_price values('gbpusd', 1.320, '2024-09-10T12:10')" +
                                ",('gbpusd', 1.327, '2024-09-10T13:03')"
                );

                drainWalAndMatViewQueues(main2.getEngine());

                expected = "sym\tprice\tts\n" +
                        "gbpusd\t1.32\t2024-09-10T12:00:00.000000Z\n" +
                        "jpyusd\t103.21\t2024-09-10T12:00:00.000000Z\n" +
                        "gbpusd\t1.327\t2024-09-10T13:00:00.000000Z\n";

                assertSql(main2, expected, "select sym, last(price) as price, ts from base_price sample by 1h order by ts, sym");
                assertSql(main2, expected, "price_1h order by ts, sym");
            }
        });
    }

    @Test
    public void testMatViewsReloadOnServerStartAppliedAllWal() throws Exception {
        TestUtils.assertMemoryLeak(() -> {
            try (final TestServerMain main1 = startMainPortsDisabled()) {
                execute(
                        main1,
                        "create table base_price (" +
                                "sym varchar, price double, ts timestamp" +
                                ") timestamp(ts) partition by DAY WAL"
                );

                createMatView(main1);

                execute(
                        main1,
                        "insert into base_price values('gbpusd', 1.320, '2024-09-10T12:01')" +
                                ",('gbpusd', 1.323, '2024-09-10T12:02')" +
                                ",('jpyusd', 103.21, '2024-09-10T12:02')" +
                                ",('gbpusd', 1.321, '2024-09-10T13:02')"
                );

                try (MatViewRefreshJob refreshJob = createMatViewRefreshJob(main1.getEngine())) {
                    drainWalAndMatViewQueues(refreshJob, main1.getEngine());

                    assertSql(
                            main1,
                            "sym\tprice\tts\n" +
                                    "gbpusd\t1.323\t2024-09-10T12:00:00.000000Z\n" +
                                    "jpyusd\t103.21\t2024-09-10T12:00:00.000000Z\n" +
                                    "gbpusd\t1.321\t2024-09-10T13:00:00.000000Z\n",
                            "price_1h order by ts, sym"
                    );

                    execute(
                            main1, "insert into base_price values('gbpusd', 1.319, '2024-09-10T12:05')" +
                                    ",('gbpusd', 1.325, '2024-09-10T13:03')"
                    );
                    drainWalAndMatViewQueues(refreshJob, main1.getEngine());
                }

                // apply WAL and remove WAL files
                drainWalQueue(main1.getEngine());
                main1.getEngine().clear();
                try (WalPurgeJob purgeJob = new WalPurgeJob(main1.getEngine())) {
                    purgeJob.drain(0);
                }
                // assert that WAL files are removed
                TableToken token = main1.getEngine().getTableTokenIfExists("price_1h");
                try (Path path = new Path()) {
                    CairoConfiguration configuration = main1.getEngine().getConfiguration();
                    path.of(configuration.getDbRoot()).concat(token).concat(WAL_NAME_BASE).put(1);
                    Assert.assertFalse(configuration.getFilesFacade().exists(path.$()));
                }
            }

            try (final TestServerMain main2 = startMainPortsDisabled()) {
                TableToken token = main2.getEngine().getTableTokenIfExists("price_1h");
                MatViewState state = main2.getEngine().getMatViewStateStore().getViewState(token);
                Assert.assertNotNull(state);
                long refreshTxn = state.getLastRefreshBaseTxn();
                Assert.assertEquals(2, refreshTxn); // two inserts into base table

                String expected = "sym\tprice\tts\n" +
                        "gbpusd\t1.319\t2024-09-10T12:00:00.000000Z\n" +
                        "jpyusd\t103.21\t2024-09-10T12:00:00.000000Z\n" +
                        "gbpusd\t1.325\t2024-09-10T13:00:00.000000Z\n";

                assertSql(main2, expected, "select sym, last(price) as price, ts from base_price sample by 1h order by ts, sym");
                assertSql(main2, expected, "price_1h order by ts, sym");

                execute(
                        main2,
                        "insert into base_price values('gbpusd', 1.320, '2024-09-10T12:10')" +
                                ",('gbpusd', 1.327, '2024-09-10T13:03')"
                );

                drainWalAndMatViewQueues(main2.getEngine());

                expected = "sym\tprice\tts\n" +
                        "gbpusd\t1.32\t2024-09-10T12:00:00.000000Z\n" +
                        "jpyusd\t103.21\t2024-09-10T12:00:00.000000Z\n" +
                        "gbpusd\t1.327\t2024-09-10T13:00:00.000000Z\n";

                assertSql(main2, expected, "select sym, last(price) as price, ts from base_price sample by 1h order by ts, sym");
                assertSql(main2, expected, "price_1h order by ts, sym");
            }
        });
    }

    @Test
    public void testMatViewsReloadOnServerStartCorruptedDefinitionFile() throws Exception {
        TestUtils.assertMemoryLeak(() -> {
            String viewDirName;
            try (final TestServerMain main1 = startMainPortsDisabled()) {
                execute(
                        main1,
                        "create table base_price (" +
                                "sym varchar, price double, ts timestamp" +
                                ") timestamp(ts) partition by DAY WAL"
                );

                createMatView(main1);

                execute(
                        main1,
                        "insert into base_price values('gbpusd', 1.320, '2024-09-10T12:01')" +
                                ",('gbpusd', 1.323, '2024-09-10T12:02')" +
                                ",('jpyusd', 103.21, '2024-09-10T12:02')" +
                                ",('gbpusd', 1.321, '2024-09-10T13:02')"
                );
                drainWalAndMatViewQueues(main1.getEngine());
                assertSql(
                        main1,
                        "sym\tprice\tts\n" +
                                "gbpusd\t1.323\t2024-09-10T12:00:00.000000Z\n" +
                                "jpyusd\t103.21\t2024-09-10T12:00:00.000000Z\n" +
                                "gbpusd\t1.321\t2024-09-10T13:00:00.000000Z\n",
                        "price_1h order by ts, sym"
                );

                TableToken tableToken = main1.getEngine().getTableTokenIfExists("price_1h");
                viewDirName = tableToken.getDirName();
            }

            // Delete _mv file.
            TestFilesFacadeImpl.INSTANCE.remove(dbPath.trimTo(dbPathLen).concat(viewDirName).concat(MatViewDefinition.MAT_VIEW_DEFINITION_FILE_NAME).$());

            // The mat view should be skipped on server start.
            try (final TestServerMain main2 = startMainPortsDisabled()) {
                drainMatViewQueue(main2.getEngine());
                assertSql(
                        main2,
                        "count()\n" +
                                "0\n",
                        "select count() from materialized_views();"
                );
            }
        });
    }

    @Test
    public void testMatViewsReloadOnServerStartInvalidState() throws Exception {
        TestUtils.assertMemoryLeak(() -> {
            try (final TestServerMain main1 = startMainPortsDisabled()) {
                execute(
                        main1,
                        "create table base_price (" +
                                "sym varchar, price double, ts timestamp" +
                                ") timestamp(ts) partition by DAY WAL"
                );

                createMatView(main1);

                execute(
                        main1,
                        "insert into base_price values('gbpusd', 1.320, '2024-09-10T12:01')" +
                                ",('gbpusd', 1.323, '2024-09-10T12:02')" +
                                ",('jpyusd', 103.21, '2024-09-10T12:02')" +
                                ",('gbpusd', 1.321, '2024-09-10T13:02')"
                );
                try (MatViewRefreshJob refreshJob = createMatViewRefreshJob(main1.getEngine())) {
                    drainWalAndMatViewQueues(refreshJob, main1.getEngine());

                    assertSql(
                            main1,
                            "sym\tprice\tts\n" +
                                    "gbpusd\t1.323\t2024-09-10T12:00:00.000000Z\n" +
                                    "jpyusd\t103.21\t2024-09-10T12:00:00.000000Z\n" +
                                    "gbpusd\t1.321\t2024-09-10T13:00:00.000000Z\n",
                            "price_1h order by ts, sym"
                    );

                    execute(
                            main1,
                            "insert into base_price values('gbpusd', 1.319, '2024-09-10T12:05')" +
                                    ",('gbpusd', 1.325, '2024-09-10T13:03')"
                    );

                    drainWalAndMatViewQueues(refreshJob, main1.getEngine());

                    String expected = "sym\tprice\tts\n" +
                            "gbpusd\t1.319\t2024-09-10T12:00:00.000000Z\n" +
                            "jpyusd\t103.21\t2024-09-10T12:00:00.000000Z\n" +
                            "gbpusd\t1.325\t2024-09-10T13:00:00.000000Z\n";

                    assertSql(main1, expected, "select sym, last(price) as price, ts from base_price sample by 1h order by ts, sym");
                    assertSql(main1, expected, "price_1h order by ts, sym");

                    execute(main1, "truncate table base_price");
                    drainWalAndMatViewQueues(refreshJob, main1.getEngine());
                    assertSql(
                            main1,
                            "view_name\tview_status\tinvalidation_reason\n" +
                                    "price_1h\tinvalid\ttruncate operation\n",
                            "select view_name, view_status, invalidation_reason from materialized_views()"
                    );
                }
            }

            try (final TestServerMain main2 = startMainPortsDisabled()) {
                assertSql(
                        main2,
                        "view_name\tview_status\tinvalidation_reason\n" +
                                "price_1h\tinvalid\ttruncate operation\n",
                        "select view_name, view_status, invalidation_reason from materialized_views()"
                );

                execute(main2, "refresh materialized view price_1h full;");
                drainWalAndMatViewQueues(main2.getEngine());

                assertSql(
                        main2,
                        "view_name\tview_status\tinvalidation_reason\n" +
                                "price_1h\tvalid\t\n",
                        "select view_name, view_status, invalidation_reason from materialized_views()"
                );
            }

            try (final TestServerMain main3 = startMainPortsDisabled()) {
                assertSql(
                        main3,
                        "view_name\tview_status\tinvalidation_reason\n" +
                                "price_1h\tvalid\t\n",
                        "select view_name, view_status, invalidation_reason from materialized_views()"
                );
            }
        });
    }

    @Test
    public void testMatViewsReloadOnServerStartMissingBaseTable() throws Exception {
        TestUtils.assertMemoryLeak(() -> {
            try (final TestServerMain main1 = startMainPortsDisabled()) {
                execute(
                        main1,
                        "create table base_price (" +
                                "sym varchar, price double, ts timestamp" +
                                ") timestamp(ts) partition by DAY WAL"
                );

                createMatView(main1);

                execute(
                        main1,
                        "insert into base_price values('gbpusd', 1.320, '2024-09-10T12:01')" +
                                ",('gbpusd', 1.323, '2024-09-10T12:02')" +
                                ",('jpyusd', 103.21, '2024-09-10T12:02')" +
                                ",('gbpusd', 1.321, '2024-09-10T13:02')"
                );
                drainWalAndMatViewQueues(main1.getEngine());
                assertSql(
                        main1,
                        "sym\tprice\tts\n" +
                                "gbpusd\t1.323\t2024-09-10T12:00:00.000000Z\n" +
                                "jpyusd\t103.21\t2024-09-10T12:00:00.000000Z\n" +
                                "gbpusd\t1.321\t2024-09-10T13:00:00.000000Z\n",
                        "price_1h order by ts, sym"
                );

                // Drop base table.
                execute(main1, "drop table base_price");
            }

            // The mat view should be skipped on server start.
            try (final TestServerMain main2 = startMainPortsDisabled()) {
                drainWalAndMatViewQueues(main2.getEngine());

                // The mat view should be loaded, but left in invalid state.
                assertSql(
                        main2,
                        "view_name\tview_status\n" +
                                "price_1h\tinvalid\n",
                        "select view_name, view_status from materialized_views();"
                );
            }
        });
    }

    @Test
    public void testMatViewsReloadOnServerStartNonWalBaseTable() throws Exception {
        TestUtils.assertMemoryLeak(() -> {
            try (final TestServerMain main1 = startMainPortsDisabled()) {
                execute(
                        main1,
                        "create table base_price (" +
                                "sym varchar, price double, ts timestamp" +
                                ") timestamp(ts) partition by DAY WAL"
                );

                createMatView(main1);

                execute(
                        main1,
                        "insert into base_price values('gbpusd', 1.320, '2024-09-10T12:01')" +
                                ",('gbpusd', 1.323, '2024-09-10T12:02')" +
                                ",('jpyusd', 103.21, '2024-09-10T12:02')" +
                                ",('gbpusd', 1.321, '2024-09-10T13:02')"
                );
                drainWalAndMatViewQueues(main1.getEngine());
                assertSql(
                        main1,
                        "sym\tprice\tts\n" +
                                "gbpusd\t1.323\t2024-09-10T12:00:00.000000Z\n" +
                                "jpyusd\t103.21\t2024-09-10T12:00:00.000000Z\n" +
                                "gbpusd\t1.321\t2024-09-10T13:00:00.000000Z\n",
                        "price_1h order by ts, sym"
                );

                // Convert base table to non-WAL.
                execute(main1, "alter table base_price set type bypass wal");
            }

            // The mat view should be skipped on server start.
            try (final TestServerMain main2 = startMainPortsDisabled()) {
                drainWalAndMatViewQueues(main2.getEngine());

                // The mat view should be loaded, but marked as invalid after refresh.
                assertSql(
                        main2,
                        "view_name\tview_status\n" +
                                "price_1h\tinvalid\n",
                        "select view_name, view_status from materialized_views();"
                );
            }
        });
    }

    @Test
    public void testPeriodMatViewsReloadOnServerStart() throws Exception {
        TestUtils.assertMemoryLeak(() -> {
            final long start = TimestampFormatUtils.parseUTCTimestamp("2024-12-12T00:00:00.000000Z");
            final TestMicrosecondClock testClock = new TestMicrosecondClock(start);

            final String firstExpected = "sym\tprice\tts\n" +
                    "gbpusd\t1.323\t2024-09-10T12:00:00.000000Z\n" +
                    "jpyusd\t103.21\t2024-09-10T12:00:00.000000Z\n" +
                    "gbpusd\t1.321\t2024-09-10T13:00:00.000000Z\n";

            try (final TestServerMain main1 = startMainPortsDisabled(testClock)) {
                execute(
                        main1,
                        "create table base_price (" +
                                "sym varchar, price double, ts timestamp" +
                                ") timestamp(ts) partition by DAY WAL"
                );

                execute(
                        main1,
                        "create materialized view price_1h refresh incremental period(length 1d) as " +
                                "select sym, last(price) as price, ts from base_price sample by 1h;"
                );

                execute(
                        main1,
                        "insert into base_price values('gbpusd', 1.320, '2024-09-10T12:01')" +
                                ",('gbpusd', 1.323, '2024-09-10T12:02')" +
                                ",('jpyusd', 103.21, '2024-09-10T12:02')" +
                                ",('gbpusd', 1.321, '2024-09-10T13:02')"
                );

                try (var refreshJob = createMatViewRefreshJob(main1.getEngine())) {
                    final MatViewTimerJob timerJob = new MatViewTimerJob(main1.getEngine());
                    drainMatViewTimerQueue(timerJob);
                    drainWalAndMatViewQueues(refreshJob, main1.getEngine());

                    assertSql(
                            main1,
                            firstExpected,
                            "price_1h order by ts, sym"
                    );
                }
            }

            try (final TestServerMain main2 = startMainPortsDisabled(testClock)) {
                assertSql(main2, firstExpected, "select sym, last(price) as price, ts from base_price sample by 1h order by ts, sym");
                assertSql(main2, firstExpected, "price_1h order by ts, sym");

                assertSql(
                        main2,
                        "view_name\trefresh_type\tbase_table_name\tlast_refresh_start_timestamp\tlast_refresh_finish_timestamp\tview_status\tinvalidation_reason\trefresh_period_hi\trefresh_base_table_txn\ttimer_time_zone\ttimer_start\ttimer_interval\ttimer_interval_unit\tperiod_length\tperiod_length_unit\tperiod_delay\tperiod_delay_unit\n" +
                                "price_1h\timmediate\tbase_price\t\t2024-12-12T00:00:00.000000Z\tvalid\t\t2024-12-12T00:00:00.000000Z\t1\t\t2024-12-12T00:00:00.000000Z\t0\t\t1\tDAY\t0\t\n",
                        "select view_name, refresh_type, base_table_name, last_refresh_start_timestamp, last_refresh_finish_timestamp, " +
                                "view_status, invalidation_reason, refresh_period_hi, refresh_base_table_txn, " +
                                "timer_time_zone, timer_start, timer_interval, timer_interval_unit, " +
                                "period_length, period_length_unit, period_delay, period_delay_unit " +
                                "from materialized_views();"
                );
            }
        });
    }

    @Test
    public void testTimerMatViewsReloadOnServerStart1() throws Exception {
        TestUtils.assertMemoryLeak(() -> {
            final String startStr = "2024-12-12T00:00:00.000000Z";
            final long start = TimestampFormatUtils.parseUTCTimestamp(startStr);
            final TestMicrosecondClock testClock = new TestMicrosecondClock(start);

            final String firstExpected = "sym\tprice\tts\n" +
                    "gbpusd\t1.323\t2024-09-10T12:00:00.000000Z\n" +
                    "jpyusd\t103.21\t2024-09-10T12:00:00.000000Z\n" +
                    "gbpusd\t1.321\t2024-09-10T13:00:00.000000Z\n";

            try (final TestServerMain main1 = startMainPortsDisabled(testClock)) {
                execute(
                        main1,
                        "create table base_price (" +
                                "sym varchar, price double, ts timestamp" +
                                ") timestamp(ts) partition by DAY WAL"
                );

                execute(
                        main1,
                        "create materialized view price_1h as " +
                                "select sym, last(price) as price, ts from base_price sample by 1h"
                );

                execute(
                        main1,
                        "create materialized view price_1h_t refresh every 1h start '" + startStr + "' as " +
                                "select sym, last(price) as price, ts from base_price sample by 1h"
                );

                execute(
                        main1,
                        "insert into base_price values('gbpusd', 1.320, '2024-09-10T12:01')" +
                                ",('gbpusd', 1.323, '2024-09-10T12:02')" +
                                ",('jpyusd', 103.21, '2024-09-10T12:02')" +
                                ",('gbpusd', 1.321, '2024-09-10T13:02')"
                );

                try (var refreshJob = createMatViewRefreshJob(main1.getEngine())) {
                    drainWalAndMatViewQueues(refreshJob, main1.getEngine());

                    assertSql(
                            main1,
                            firstExpected,
                            "price_1h order by ts, sym"
                    );

                    final MatViewTimerJob timerJob = new MatViewTimerJob(main1.getEngine());
                    drainMatViewTimerQueue(timerJob);
                    drainWalAndMatViewQueues(refreshJob, main1.getEngine());

                    assertSql(
                            main1,
                            firstExpected,
                            "price_1h_t order by ts, sym"
                    );
                }
            }

            testClock.micros.addAndGet(Timestamps.HOUR_MICROS);
            try (final TestServerMain main2 = startMainPortsDisabled(testClock)) {
                assertSql(
                        main2,
                        "view_name\trefresh_type\tbase_table_name\tlast_refresh_start_timestamp\tlast_refresh_finish_timestamp\tview_status\tinvalidation_reason\trefresh_period_hi\trefresh_base_table_txn\ttimer_time_zone\ttimer_start\ttimer_interval\ttimer_interval_unit\tperiod_length\tperiod_length_unit\tperiod_delay\tperiod_delay_unit\n" +
                                "price_1h\timmediate\tbase_price\t\t2024-12-12T00:00:00.000000Z\tvalid\t\t\t1\t\t\t0\t\t0\t\t0\t\n" +
                                "price_1h_t\ttimer\tbase_price\t\t2024-12-12T00:00:00.000000Z\tvalid\t\t\t1\t\t2024-12-12T00:00:00.000000Z\t1\tHOUR\t0\t\t0\t\n",
                        "select view_name, refresh_type, base_table_name, last_refresh_start_timestamp, last_refresh_finish_timestamp, " +
                                "view_status, invalidation_reason, refresh_period_hi, refresh_base_table_txn, " +
                                "timer_time_zone, timer_start, timer_interval, timer_interval_unit, " +
                                "period_length, period_length_unit, period_delay, period_delay_unit " +
                                "from materialized_views() " +
                                "order by view_name;"
                );

                assertSql(main2, firstExpected, "select sym, last(price) as price, ts from base_price sample by 1h order by ts, sym");
                assertSql(main2, firstExpected, "price_1h order by ts, sym");
                assertSql(main2, firstExpected, "price_1h_t order by ts, sym");

                final String secondExpected = "sym\tprice\tts\n" +
                        "gbpusd\t1.333\t2024-09-10T12:00:00.000000Z\n" +
                        "jpyusd\t103.21\t2024-09-10T12:00:00.000000Z\n" +
                        "gbpusd\t1.444\t2024-09-10T13:00:00.000000Z\n";

                execute(
                        main2,
                        "insert into base_price values('gbpusd', 1.333, '2024-09-10T12:10')" +
                                ",('gbpusd', 1.444, '2024-09-10T13:03')"
                );

                drainWalAndMatViewQueues(main2.getEngine());

                assertSql(main2, secondExpected, "price_1h order by ts, sym");

                final MatViewTimerJob timerJob = new MatViewTimerJob(main2.getEngine());
                drainMatViewTimerQueue(timerJob);
                drainWalAndMatViewQueues(main2.getEngine());

                assertSql(main2, secondExpected, "select sym, last(price) as price, ts from base_price sample by 1h order by ts, sym");
                assertSql(main2, secondExpected, "price_1h_t order by ts, sym");
            }
        });
    }

    @Test
    public void testTimerMatViewsReloadOnServerStart2() throws Exception {
        TestUtils.assertMemoryLeak(() -> {
            final String startStr = "2024-12-12T00:00:00.000000Z";
            final long start = TimestampFormatUtils.parseUTCTimestamp(startStr);
            // Set the clock to an earlier timestamp.
            final TestMicrosecondClock testClock = new TestMicrosecondClock(start - Timestamps.DAY_MICROS);

            // Timer refresh should not kick in during the first server start.
            final String firstExpected = "sym\tprice\tts\n";

            try (final TestServerMain main1 = startMainPortsDisabled(testClock)) {
                execute(
                        main1,
                        "create table base_price (" +
                                "sym varchar, price double, ts timestamp" +
                                ") timestamp(ts) partition by DAY WAL"
                );

                execute(
                        main1,
                        "create materialized view price_1h refresh every 1h deferred start '" + startStr + "' as (" +
                                "select sym, last(price) as price, ts from base_price sample by 1h" +
                                ") partition by DAY"
                );

                execute(
                        main1,
                        "insert into base_price values('gbpusd', 1.320, '2024-09-10T12:01')" +
                                ",('gbpusd', 1.323, '2024-09-10T12:02')" +
                                ",('jpyusd', 103.21, '2024-09-10T12:02')" +
                                ",('gbpusd', 1.321, '2024-09-10T13:02')"
                );

                try (var refreshJob = createMatViewRefreshJob(main1.getEngine())) {
                    final MatViewTimerJob timerJob = new MatViewTimerJob(main1.getEngine());
                    drainMatViewTimerQueue(timerJob);
                    drainWalAndMatViewQueues(refreshJob, main1.getEngine());

                    assertSql(
                            main1,
                            firstExpected,
                            "price_1h order by ts, sym"
                    );
                }
            }

            // Now the timer refresh should happen.
            testClock.micros.set(start);
            try (final TestServerMain main2 = startMainPortsDisabled(testClock)) {
                assertSql(main2, firstExpected, "price_1h order by ts, sym");

                final MatViewTimerJob timerJob = new MatViewTimerJob(main2.getEngine());
                drainMatViewTimerQueue(timerJob);
                drainWalAndMatViewQueues(main2.getEngine());

                final String secondExpected = "sym\tprice\tts\n" +
                        "gbpusd\t1.323\t2024-09-10T12:00:00.000000Z\n" +
                        "jpyusd\t103.21\t2024-09-10T12:00:00.000000Z\n" +
                        "gbpusd\t1.321\t2024-09-10T13:00:00.000000Z\n";

                assertSql(main2, secondExpected, "select sym, last(price) as price, ts from base_price sample by 1h order by ts, sym");
                assertSql(main2, secondExpected, "price_1h order by ts, sym");
            }
        });
    }

    private static void assertSql(TestServerMain serverMain, final String expected, final String sql) {
        serverMain.assertSql(sql, expected);
    }

    private static void createMatView(TestServerMain serverMain) {
        execute(serverMain, "create materialized view price_1h as (select sym, last(price) as price, ts from base_price sample by 1h) partition by DAY");
    }

    private static void execute(TestServerMain serverMain, final String sql) {
        serverMain.ddl(sql);
    }

    private static Bootstrap newBootstrapWithClock(Clock microsecondClock, Map<String, String> envs) {
        Map<String, String> env = new HashMap<>(System.getenv());
        env.putAll(envs);
        return new Bootstrap(
                new PropBootstrapConfiguration() {
                    @Override
                    public Map<String, String> getEnv() {
                        return env;
                    }
                },
                getServerMainArgs()
        ) {
            @Override
            public Clock getMicrosecondClock() {
                return microsecondClock != null ? microsecondClock : super.getMicrosecondClock();
            }
        };
    }

    @NotNull
    private static TestServerMain startMainPortsDisabled() {
        return startWithEnvVariables0(
                PropertyKey.DEV_MODE_ENABLED.getEnvVarName(), "true",
                PropertyKey.LINE_TCP_ENABLED.getEnvVarName(), "false",
                PropertyKey.LINE_UDP_ENABLED.getEnvVarName(), "false",
                PropertyKey.HTTP_MIN_ENABLED.getEnvVarName(), "false",
                PropertyKey.HTTP_ENABLED.getEnvVarName(), "false",
                PropertyKey.PG_ENABLED.getEnvVarName(), "false"
        );
    }

    @NotNull
<<<<<<< HEAD
    private static TestServerMain startMainPortsDisabled(Clock microsecondClock) {
        return startWithEnvVariables0(
                microsecondClock,
=======
    private static TestServerMain startMainPortsDisabled(MicrosecondClock microsecondClock, String... extraEnvs) {
        assert extraEnvs.length % 2 == 0;

        final String[] disablePortsEnvs = new String[]{
>>>>>>> fb3406db
                PropertyKey.DEV_MODE_ENABLED.getEnvVarName(), "true",
                PropertyKey.LINE_TCP_ENABLED.getEnvVarName(), "false",
                PropertyKey.LINE_UDP_ENABLED.getEnvVarName(), "false",
                PropertyKey.HTTP_MIN_ENABLED.getEnvVarName(), "false",
                PropertyKey.HTTP_ENABLED.getEnvVarName(), "false",
                PropertyKey.PG_ENABLED.getEnvVarName(), "false"
        };

        final String[] envs = new String[disablePortsEnvs.length + extraEnvs.length];
        for (int i = 0; i < extraEnvs.length; i += 2) {
            envs[i] = extraEnvs[i];
            envs[i + 1] = extraEnvs[i + 1];
        }
        for (int i = disablePortsEnvs.length; i < envs.length; i += 2) {
            envs[i] = disablePortsEnvs[i - disablePortsEnvs.length];
            envs[i + 1] = disablePortsEnvs[i + 1 - disablePortsEnvs.length];
        }

        return startWithEnvVariables0(microsecondClock, envs);
    }

    private static TestServerMain startWithEnvVariables0(String... envs) {
        return startWithEnvVariables0(null, envs);
    }

    private static TestServerMain startWithEnvVariables0(Clock microsecondClock, String... envs) {
        assert envs.length % 2 == 0;

        Map<String, String> envMap = new HashMap<>();
        for (int i = 0; i < envs.length; i += 2) {
            envMap.put(envs[i], envs[i + 1]);
        }
        TestServerMain serverMain = new TestServerMain(newBootstrapWithClock(microsecondClock, envMap)) {
            @Override
            protected void setupMatViewJobs(
                    WorkerPool workerPool,
                    CairoEngine engine,
                    int sharedWorkerCount
            ) {
            }

            @Override
            protected void setupWalApplyJob(
                    WorkerPool workerPool,
                    CairoEngine engine,
                    int sharedWorkerCount
            ) {
            }
        };
        serverMain.start();
        return serverMain;
    }

    private void assertLineError(Transport transport, TestServerMain main, MatViewRefreshJob refreshJob, String expected) {
        try (Sender sender = buildLineSender(transport)) {
            sender.table("price_1h").stringColumn("sym", "gbpusd")
                    .doubleColumn("price", 1.330)
                    .atNow();
            sender.flush();
        } catch (LineSenderException e) {
            // TODO(eugene): how to check the error for TCP/UDP?
            assertContains(e.getMessage(), "cannot modify materialized view");
        }

        refreshJob.run(0);
        drainWalQueue(main.getEngine());
        assertSql(main, expected, "price_1h order by ts, sym");
    }

    private Sender buildLineSender(Transport transport) {
        switch (transport) {
            case UDP:
                return new LineUdpSender(
                        NetworkFacadeImpl.INSTANCE,
                        0,
                        Net.parseIPv4("127.0.0.1"),
                        ILP_PORT, 200, 1
                );
            case TCP:
                return Sender.builder(Sender.Transport.TCP)
                        .address("localhost")
                        .port(ILP_PORT)
                        .build();
            default:
                return Sender.builder(Sender.Transport.HTTP)
                        .address("localhost")
                        .port(HTTP_PORT)
                        .build();
        }
    }

    enum Transport {
        HTTP,
        UDP,
        TCP
    }
}<|MERGE_RESOLUTION|>--- conflicted
+++ resolved
@@ -41,12 +41,8 @@
 import io.questdb.mp.WorkerPool;
 import io.questdb.network.Net;
 import io.questdb.network.NetworkFacadeImpl;
-<<<<<<< HEAD
+import io.questdb.std.LongList;
 import io.questdb.std.datetime.Clock;
-=======
-import io.questdb.std.LongList;
-import io.questdb.std.datetime.microtime.MicrosecondClock;
->>>>>>> fb3406db
 import io.questdb.std.datetime.microtime.TimestampFormatUtils;
 import io.questdb.std.datetime.microtime.Timestamps;
 import io.questdb.std.str.Path;
@@ -968,16 +964,10 @@
     }
 
     @NotNull
-<<<<<<< HEAD
-    private static TestServerMain startMainPortsDisabled(Clock microsecondClock) {
-        return startWithEnvVariables0(
-                microsecondClock,
-=======
-    private static TestServerMain startMainPortsDisabled(MicrosecondClock microsecondClock, String... extraEnvs) {
+    private static TestServerMain startMainPortsDisabled(Clock microsecondClock, String... extraEnvs) {
         assert extraEnvs.length % 2 == 0;
 
         final String[] disablePortsEnvs = new String[]{
->>>>>>> fb3406db
                 PropertyKey.DEV_MODE_ENABLED.getEnvVarName(), "true",
                 PropertyKey.LINE_TCP_ENABLED.getEnvVarName(), "false",
                 PropertyKey.LINE_UDP_ENABLED.getEnvVarName(), "false",

--- conflicted
+++ resolved
@@ -512,16 +512,9 @@
     }
 
     public static String readTxnToString(TableToken tt, boolean compareTxns, boolean compareTruncateVersion) {
-<<<<<<< HEAD
-        try (TxReader rdr = new TxReader(engine.getConfiguration().getFilesFacade());
-             TableMetadata metadata = engine.getTableMetadata(tt)) {
-            Path tempPath = Path.getThreadLocal(root);
-            rdr.ofRO(tempPath.concat(tt).concat(TableUtils.TXN_FILE_NAME).$(), metadata.getTimestampType(), PartitionBy.DAY);
-=======
         try (TxReader rdr = new TxReader(engine.getConfiguration().getFilesFacade())) {
             Path tempPath = Path.getThreadLocal(root);
             rdr.ofRO(tempPath.concat(tt).concat(TableUtils.TXN_FILE_NAME).$(), PartitionBy.DAY);
->>>>>>> ac760de0
             rdr.unsafeLoadAll();
 
             return txnToString(rdr, compareTxns, compareTruncateVersion, false);
@@ -529,16 +522,9 @@
     }
 
     public static String readTxnToString(TableToken tt, boolean compareTxns, boolean compareTruncateVersion, boolean comparePartitionTxns) {
-<<<<<<< HEAD
-        try (TxReader rdr = new TxReader(engine.getConfiguration().getFilesFacade());
-             TableMetadata metadata = engine.getTableMetadata(tt)) {
-            Path tempPath = Path.getThreadLocal(root);
-            rdr.ofRO(tempPath.concat(tt).concat(TableUtils.TXN_FILE_NAME).$(), metadata.getTimestampType(), PartitionBy.DAY);
-=======
         try (TxReader rdr = new TxReader(engine.getConfiguration().getFilesFacade())) {
             Path tempPath = Path.getThreadLocal(root);
             rdr.ofRO(tempPath.concat(tt).concat(TableUtils.TXN_FILE_NAME).$(), PartitionBy.DAY);
->>>>>>> ac760de0
             rdr.unsafeLoadAll();
 
             return txnToString(rdr, compareTxns, compareTruncateVersion, comparePartitionTxns);
